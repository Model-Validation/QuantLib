--- conflicted
+++ resolved
@@ -67,14 +67,10 @@
 option(QL_USE_INDEXED_COUPON "Use indexed coupons instead of par coupons" OFF)
 option(QL_USE_STD_ANY "Use std::any instead of boost::any" OFF)
 option(QL_USE_STD_CLASSES "Enable all QL_USE_STD_ options" OFF)
-<<<<<<< HEAD
 option(QL_USE_STD_SHARED_PTR "Use standard smart pointers instead of Boost ones" OFF)
 # Deleted from QL 1.27
 option(QL_USE_STD_UNIQUE_PTR "Use std::unique_ptr instead of std::auto_ptr" ON)
 option(QL_USE_STD_FUNCTION "Use std::function and std::bind instead of Boost ones" OFF)
-=======
-option(QL_USE_STD_FUNCTION "Use std::function and std::bind instead of Boost ones" ON)
->>>>>>> 8e1f4ac3
 option(QL_USE_STD_OPTIONAL "Use std::optional instead of boost::optional" OFF)
 option(QL_USE_STD_SHARED_PTR "Use standard smart pointers instead of Boost ones" OFF)
 option(QL_USE_STD_TUPLE "Use std::tuple instead of boost::tuple" ON)
