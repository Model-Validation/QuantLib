--- conflicted
+++ resolved
@@ -141,7 +141,6 @@
     endif()
 endif()
 
-<<<<<<< HEAD
 if (NOT DEFINED QL_BOOST_COMPONENTS)
     # Boost thread and unit_test_framework needed for tests and benchmark
     if (QL_BUILD_TEST_SUITE OR QL_BUILD_BENCHMARK)
@@ -149,10 +148,9 @@
     else()
         set(QL_BOOST_COMPONENTS thread)
     endif()
-=======
+endif()
 if (CMAKE_CXX_COMPILER STREQUAL "icpx")
     find_package(IntelDPCPP REQUIRED)
->>>>>>> 38577473
 endif()
 
 find_package(Boost ${QL_BOOST_VERSION} REQUIRED)
@@ -172,13 +170,7 @@
     set(THREADS_PREFER_PTHREAD_FLAG ON)
 endif()
 
-<<<<<<< HEAD
-set(QL_THREAD_LIBRARIES)
-
-# Parallel test runner needs library rt on *nix for shm_open, etc.
-if (QL_ENABLE_PARALLEL_UNIT_TEST_RUNNER AND UNIX AND NOT APPLE)
-    find_library(RT_LIBRARY rt REQUIRED)
-=======
+#QL1.29 MergeConflict theirs
 # Add Threads dependency when any of the threading features are enabled
 if (QL_ENABLE_PARALLEL_UNIT_TEST_RUNNER OR QL_ENABLE_SESSIONS OR QL_ENABLE_THREAD_SAFE_OBSERVER_PATTERN)
     find_package(Threads REQUIRED)
@@ -189,7 +181,11 @@
     else()
         set(QL_THREAD_LIBRARIES Threads::Threads)
     endif()
->>>>>>> 38577473
+set(QL_THREAD_LIBRARIES)
+# QL1.29 MergeConflict ours
+# Parallel test runner needs library rt on *nix for shm_open, etc.
+#if (QL_ENABLE_PARALLEL_UNIT_TEST_RUNNER AND UNIX AND NOT APPLE)
+#    find_library(RT_LIBRARY rt REQUIRED)
 endif()
 
 # If available, use PIC for shared libs and PIE for executables
@@ -215,26 +211,17 @@
 if (QL_TAGGED_LAYOUT)
 
     if (${CMAKE_SIZEOF_VOID_P} EQUAL 8)
-        set(DEBUG_POSTFIX "-x64-mt")
-        set(RELEASE_POSTFIX "-x64-mt")
-    else()
-        set(DEBUG_POSTFIX "-mt")
-        set(RELEASE_POSTFIX "-mt")
-    endif()
-<<<<<<< HEAD
-
-    if (NOT BUILD_SHARED_LIBS AND (MSVC AND NOT MSVC_LINK_DYNAMIC_RUNTIME))
-=======
+        set(DEBUG_POSTFIX "-x64")
+        set(RELEASE_POSTFIX "-x64")
+    endif()
     set(DEBUG_POSTFIX ${DEBUG_POSTFIX}-mt)
     set(RELEASE_POSTFIX ${RELEASE_POSTFIX}-mt)
     if (CMAKE_MSVC_RUNTIME_LIBRARY MATCHES ".*DLL$")
         set(DEBUG_POSTFIX ${DEBUG_POSTFIX}-gd)
     else()
->>>>>>> 38577473
         set(DEBUG_POSTFIX ${DEBUG_POSTFIX}-sgd)
         set(RELEASE_POSTFIX ${RELEASE_POSTFIX}-s)
     endif()
-    
     set(CMAKE_DEBUG_POSTFIX ${DEBUG_POSTFIX})
     set(CMAKE_RELEASE_POSTFIX ${RELEASE_POSTFIX})
     set(CMAKE_RELWITHDEBINFO_POSTFIX ${RELEASE_POSTFIX})
