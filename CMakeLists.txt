--- conflicted
+++ resolved
@@ -45,6 +45,7 @@
 option(QL_ENABLE_OPENMP "Detect and use OpenMP" OFF)
 option(QL_ENABLE_PARALLEL_UNIT_TEST_RUNNER "Enable the parallel unit test runner" OFF)
 option(QL_ENABLE_SESSIONS "Singletons return different instances for different sessions" OFF)
+option(QL_ENABLE_SINGLETON_THREAD_SAFE_INIT "Enable thread-safe singleton initialization" OFF)
 option(QL_ENABLE_THREAD_SAFE_OBSERVER_PATTERN "Enable the thread-safe observer pattern" OFF)
 option(QL_ENABLE_TRACING "Tracing messages should be allowed" OFF)
 option(QL_ERROR_FUNCTIONS "Error messages should include current function information" OFF)
@@ -56,23 +57,28 @@
 option(QL_INSTALL_TEST_SUITE "Install test suite" ON)
 option(QL_TAGGED_LAYOUT "Library names use layout tags" ${MSVC})
 option(QL_USE_CLANG_TIDY "Use clang-tidy when building" OFF)
+# Deleted from QL 1.27
+option(QL_USE_DISPOSABLE "Use the Disposable class template. Not needed for C++11" OFF)
 option(QL_USE_INDEXED_COUPON "Use indexed coupons instead of par coupons" OFF)
 option(QL_USE_STD_CLASSES "Enable all QL_USE_STD_ options" OFF)
 option(QL_USE_STD_SHARED_PTR "Use standard smart pointers instead of Boost ones" OFF)
+# Deleted from QL 1.27
+option(QL_USE_STD_UNIQUE_PTR "Use std::unique_ptr instead of std::auto_ptr" ON)
 option(QL_USE_STD_FUNCTION "Use std::function and std::bind instead of Boost ones" OFF)
 option(QL_USE_STD_TUPLE "Use std::tuple instead of boost::tuple" OFF)
 
 # Convenience option to activate all STD options
 if (QL_USE_STD_CLASSES)
     set(QL_USE_STD_SHARED_PTR ON)
+    set(QL_USE_STD_UNIQUE_PTR ON)
     set(QL_USE_STD_FUNCTION ON)
     set(QL_USE_STD_TUPLE ON)
 endif()
 
-<<<<<<< HEAD
 if(NOT DEFINED MSVC_LINK_DYNAMIC_RUNTIME)
     set(MSVC_LINK_DYNAMIC_RUNTIME ON)
-=======
+endif()
+
 if (QL_USE_CLANG_TIDY)
     if (NOT DEFINED QL_CLANG_TIDY)
         set(QL_CLANG_TIDY clang-tidy)
@@ -85,7 +91,6 @@
     else()
         set(CMAKE_CXX_CLANG_TIDY "${QL_CLANG_TIDY}")
     endif()
->>>>>>> 63bac2f9
 endif()
 
 # Project shared libs ON for UNIX
@@ -135,10 +140,11 @@
 endif()
 
 if (NOT DEFINED QL_BOOST_COMPONENTS)
-    set(QL_BOOST_COMPONENTS "")
-    # Boost thread needed for sessions, singleton thread-safe init and thread-safe observer pattern
-    if(QL_ENABLE_SESSIONS OR QL_ENABLE_SINGLETON_THREAD_SAFE_INIT OR QL_ENABLE_THREAD_SAFE_OBSERVER_PATTERN)
-        set(QL_BOOST_COMPONENTS "${QL_BOOST_COMPONENTS};thread")
+    # Boost thread and unit_test_framework needed for tests and benchmark
+    if (QL_BUILD_TEST_SUITE OR QL_BUILD_BENCHMARK)
+        set(QL_BOOST_COMPONENTS thread unit_test_framework)
+    else()
+        set(QL_BOOST_COMPONENTS thread)
     endif()
 endif()
 
@@ -161,18 +167,9 @@
 
 set(QL_THREAD_LIBRARIES)
 
-if (QL_ENABLE_PARALLEL_UNIT_TEST_RUNNER)
-    find_package(Threads REQUIRED)
-    set(QL_THREAD_LIBRARIES Threads::Threads ${QL_THREAD_LIBRARIES})
-    # Parallel test runner needs library rt on *nix for shm_open, etc.
-    if (UNIX AND NOT APPLE)
-        find_library(RT_LIBRARY rt REQUIRED)
-        set(QL_THREAD_LIBRARIES ${RT_LIBRARY} ${QL_THREAD_LIBRARIES})
-    endif()
-endif()
-
-if (QL_ENABLE_SESSIONS OR QL_ENABLE_SINGLETON_THREAD_SAFE_INIT OR QL_ENABLE_THREAD_SAFE_OBSERVER_PATTERN)
-    set(QL_THREAD_LIBRARIES Boost::thread ${QL_THREAD_LIBRARIES})
+# Parallel test runner needs library rt on *nix for shm_open, etc.
+if (QL_ENABLE_PARALLEL_UNIT_TEST_RUNNER AND UNIX AND NOT APPLE)
+    find_library(RT_LIBRARY rt REQUIRED)
 endif()
 
 # If available, use PIC for shared libs and PIE for executables
@@ -195,7 +192,6 @@
 
 # Check for library name layout tagging
 if (QL_TAGGED_LAYOUT)
-<<<<<<< HEAD
 
     if (${CMAKE_SIZEOF_VOID_P} EQUAL 8)
         set(DEBUG_POSTFIX "-x64-mt")
@@ -206,24 +202,12 @@
     endif()
 
     if (NOT BUILD_SHARED_LIBS AND (MSVC AND NOT MSVC_LINK_DYNAMIC_RUNTIME))
-=======
-    if (${CMAKE_SIZEOF_VOID_P} EQUAL 8)
-        set(DEBUG_POSTFIX "-x64")
-        set(RELEASE_POSTFIX "-x64")
-    endif()
-    set(DEBUG_POSTFIX ${DEBUG_POSTFIX}-mt)
-    set(RELEASE_POSTFIX ${RELEASE_POSTFIX}-mt)
-    if (NOT BUILD_SHARED_LIBS)
->>>>>>> 63bac2f9
         set(DEBUG_POSTFIX ${DEBUG_POSTFIX}-sgd)
         set(RELEASE_POSTFIX ${RELEASE_POSTFIX}-s)
     else()
         set(DEBUG_POSTFIX ${DEBUG_POSTFIX}-gd)
     endif()
-<<<<<<< HEAD
     
-=======
->>>>>>> 63bac2f9
     set(CMAKE_DEBUG_POSTFIX ${DEBUG_POSTFIX})
     set(CMAKE_RELEASE_POSTFIX ${RELEASE_POSTFIX})
     set(CMAKE_RELWITHDEBINFO_POSTFIX ${RELEASE_POSTFIX})
