/* -*- mode: c++; tab-width: 4; indent-tabs-mode: nil; c-basic-offset: 4 -*- */

/*
 Copyright (C) 2008 Jose Aparicio
 Copyright (C) 2014 Peter Caspers

 This file is part of QuantLib, a free-software/open-source library
 for financial quantitative analysts and developers - http://quantlib.org/

 QuantLib is free software: you can redistribute it and/or modify it
 under the terms of the QuantLib license.  You should have received a
 copy of the license along with this program; if not, please email
 <quantlib-dev@lists.sf.net>. The license is also available online at
 <http://quantlib.org/license.shtml>.

 This program is distributed in the hope that it will be useful, but WITHOUT
 ANY WARRANTY; without even the implied warranty of MERCHANTABILITY or FITNESS
 FOR A PARTICULAR PURPOSE.  See the license for more details.
*/

#include <ql/qldefines.hpp>
#if !defined(BOOST_ALL_NO_LIB) && defined(BOOST_MSVC)
#  include <ql/auto_link.hpp>
#endif
#include <ql/cashflows/fixedratecoupon.hpp>
#include <ql/cashflows/iborcoupon.hpp>
#include <ql/instruments/creditdefaultswap.hpp>
#include <ql/indexes/ibor/euribor.hpp>
#include <ql/pricingengines/credit/midpointcdsengine.hpp>
#include <ql/pricingengines/credit/isdacdsengine.hpp>
#include <ql/termstructures/credit/piecewisedefaultcurve.hpp>
#include <ql/termstructures/credit/defaultprobabilityhelpers.hpp>
#include <ql/termstructures/credit/flathazardrate.hpp>
#include <ql/termstructures/yield/flatforward.hpp>
#include <ql/termstructures/yield/piecewiseyieldcurve.hpp>
#include <ql/termstructures/yield/ratehelpers.hpp>
#include <ql/math/interpolations/backwardflatinterpolation.hpp>
#include <ql/time/calendars/target.hpp>
#include <ql/time/calendars/weekendsonly.hpp>
#include <ql/time/daycounters/thirty360.hpp>
#include <ql/time/daycounters/actual365fixed.hpp>
#include <ql/time/daycounters/actual360.hpp>
#include <ql/currencies/europe.hpp>
#include <ql/quotes/simplequote.hpp>

#include <iostream>
#include <iomanip>

using namespace std;
using namespace QuantLib;

void example01() {

    std::cout << std::endl;

    /*********************
     ***  MARKET DATA  ***
     *********************/

    Calendar calendar = TARGET();
    Date todaysDate(15, May, 2007);
    // must be a business day
    todaysDate = calendar.adjust(todaysDate);

    Settings::instance().evaluationDate() = todaysDate;

    // dummy curve
    auto flatRate = ext::make_shared<SimpleQuote>(0.01);
    Handle<YieldTermStructure> tsCurve(
        ext::make_shared<FlatForward>(
            todaysDate, Handle<Quote>(flatRate), Actual365Fixed()));

    /*
      In Lehmans Brothers "guide to exotic credit derivatives"
      p. 32 there's a simple case, zero flat curve with a flat CDS
      curve with constant market spreads of 150 bp and RR = 50%
      corresponds to a flat 3% hazard rate. The implied 1-year
      survival probability is 97.04% and the 2-years is 94.18%
    */

    // market
    Natural settlementDays = 1;
    Real recovery_rate = 0.5;
    Real quoted_spreads[] = { 0.0150, 0.0150, 0.0150, 0.0150 };
    vector<Period> tenors;
    tenors.push_back(3 * Months);
    tenors.push_back(6 * Months);
    tenors.push_back(1 * Years);
    tenors.push_back(2 * Years);

    Date settlementDate = calendar.advance(todaysDate, settlementDays, Days);
    vector<Date> maturities;
    for (Size i = 0; i < 4; i++) {
        maturities.push_back(
            calendar.adjust(settlementDate + tenors[i], Following));
    }

    std::vector<ext::shared_ptr<DefaultProbabilityHelper>> instruments;
    for (Size i = 0; i < 4; i++) {
        instruments.push_back(ext::make_shared<SpreadCdsHelper>(
                                makeQuoteHandle(quoted_spreads[i]),
                                tenors[i], settlementDays, calendar, Quarterly, Following,
                                DateGeneration::TwentiethIMM, Actual365Fixed(),
<<<<<<< HEAD
                                recovery_rate, tsCurve, true, CreditDefaultSwap::ProtectionPaymentTime::atDefault)));
=======
                                recovery_rate, tsCurve));
>>>>>>> 8e1f4ac3
    }

    // Bootstrap hazard rates
    auto hazardRateStructure = ext::make_shared<PiecewiseDefaultCurve<HazardRate, BackwardFlat>>(
        todaysDate, instruments, Actual365Fixed());
    vector<pair<Date, Real>> hr_curve_data = hazardRateStructure->nodes();

    cout << "Calibrated hazard rate values: " << endl;
    for (auto& i : hr_curve_data) {
        cout << "hazard rate on " << i.first << " is " << i.second << endl;
    }
    cout << endl;

    cout << "Some survival probability values: " << endl;
    cout << "1Y survival probability: "
         << io::percent(hazardRateStructure->survivalProbability(todaysDate +
                                                                 1 * Years))
         << endl << "               expected: " << io::percent(0.9704) << endl;
    cout << "2Y survival probability: "
         << io::percent(hazardRateStructure->survivalProbability(todaysDate +
                                                                 2 * Years))
         << endl << "               expected: " << io::percent(0.9418) << endl;

    cout << endl << endl;

    // reprice instruments
    Real nominal = 1000000.0;
    Handle<DefaultProbabilityTermStructure> probability(hazardRateStructure);
    auto engine = ext::make_shared<MidPointCdsEngine>(probability, recovery_rate, tsCurve);

    Schedule cdsSchedule = MakeSchedule()
                               .from(settlementDate)
                               .to(maturities[0])
                               .withFrequency(Quarterly)
                               .withCalendar(calendar)
                               .withTerminationDateConvention(Unadjusted)
                               .withRule(DateGeneration::TwentiethIMM);
    CreditDefaultSwap cds_3m(Protection::Seller, nominal, quoted_spreads[0],
                             cdsSchedule, Following, Actual365Fixed(),
                             true, CreditDefaultSwap::ProtectionPaymentTime::atDefault);

    cdsSchedule = MakeSchedule()
                      .from(settlementDate)
                      .to(maturities[1])
                      .withFrequency(Quarterly)
                      .withCalendar(calendar)
                      .withTerminationDateConvention(Unadjusted)
                      .withRule(DateGeneration::TwentiethIMM);
    CreditDefaultSwap cds_6m(Protection::Seller, nominal, quoted_spreads[1],
                             cdsSchedule, Following, Actual365Fixed(),
                             true, CreditDefaultSwap::ProtectionPaymentTime::atDefault);

    cdsSchedule = MakeSchedule()
                      .from(settlementDate)
                      .to(maturities[2])
                      .withFrequency(Quarterly)
                      .withCalendar(calendar)
                      .withTerminationDateConvention(Unadjusted)
                      .withRule(DateGeneration::TwentiethIMM);
    CreditDefaultSwap cds_1y(Protection::Seller, nominal, quoted_spreads[2],
                             cdsSchedule, Following, Actual365Fixed(),
                             true, CreditDefaultSwap::ProtectionPaymentTime::atDefault);

    cdsSchedule = MakeSchedule()
                      .from(settlementDate)
                      .to(maturities[3])
                      .withFrequency(Quarterly)
                      .withCalendar(calendar)
                      .withTerminationDateConvention(Unadjusted)
                      .withRule(DateGeneration::TwentiethIMM);
    CreditDefaultSwap cds_2y(Protection::Seller, nominal, quoted_spreads[3],
                             cdsSchedule, Following, Actual365Fixed(),
                             true, CreditDefaultSwap::ProtectionPaymentTime::atDefault);

    cds_3m.setPricingEngine(engine);
    cds_6m.setPricingEngine(engine);
    cds_1y.setPricingEngine(engine);
    cds_2y.setPricingEngine(engine);

    cout << "Repricing of quoted CDSs employed for calibration: " << endl;
    cout << "3M fair spread: " << io::rate(cds_3m.fairSpread()) << endl
         << "   NPV:         " << cds_3m.NPV() << endl
         << "   default leg: " << cds_3m.defaultLegNPV() << endl
         << "   coupon leg:  " << cds_3m.couponLegNPV() << endl << endl;

    cout << "6M fair spread: " << io::rate(cds_6m.fairSpread()) << endl
         << "   NPV:         " << cds_6m.NPV() << endl
         << "   default leg: " << cds_6m.defaultLegNPV() << endl
         << "   coupon leg:  " << cds_6m.couponLegNPV() << endl << endl;

    cout << "1Y fair spread: " << io::rate(cds_1y.fairSpread()) << endl
         << "   NPV:         " << cds_1y.NPV() << endl
         << "   default leg: " << cds_1y.defaultLegNPV() << endl
         << "   coupon leg:  " << cds_1y.couponLegNPV() << endl << endl;

    cout << "2Y fair spread: " << io::rate(cds_2y.fairSpread()) << endl
         << "   NPV:         " << cds_2y.NPV() << endl
         << "   default leg: " << cds_2y.defaultLegNPV() << endl
         << "   coupon leg:  " << cds_2y.couponLegNPV() << endl << endl;

    cout << endl << endl;

}

void example02() {

Date todaysDate(25, September, 2014);
Settings::instance().evaluationDate() = todaysDate;

Date termDate = TARGET().adjust(todaysDate+Period(2*Years), Following);

Schedule cdsSchedule =
    MakeSchedule().from(todaysDate).to(termDate)
                  .withFrequency(Quarterly)
                  .withCalendar(WeekendsOnly())
                  .withConvention(ModifiedFollowing)
                  .withTerminationDateConvention(ModifiedFollowing)
                  .withRule(DateGeneration::CDS);

std::copy(cdsSchedule.begin(), cdsSchedule.end(),
    std::ostream_iterator<Date>(cout, "\n"));

    Date evaluationDate = Date(21, October, 2014);

    Settings::instance().evaluationDate() = evaluationDate;

    IborCoupon::Settings::instance().createAtParCoupons();

    // set up ISDA IR curve helpers

    auto dp1m = ext::make_shared<DepositRateHelper>(0.000060, 1 * Months, 2,
                                              TARGET(), ModifiedFollowing,
                                              false, Actual360());
    auto dp2m = ext::make_shared<DepositRateHelper>(0.000450, 2 * Months, 2,
                                              TARGET(), ModifiedFollowing,
                                              false, Actual360());
    auto dp3m = ext::make_shared<DepositRateHelper>(0.000810, 3 * Months, 2,
                                              TARGET(), ModifiedFollowing,
                                              false, Actual360());
    auto dp6m = ext::make_shared<DepositRateHelper>(0.001840, 6 * Months, 2,
                                              TARGET(), ModifiedFollowing,
                                              false, Actual360());
    auto dp9m = ext::make_shared<DepositRateHelper>(0.002560, 9 * Months, 2,
                                              TARGET(), ModifiedFollowing,
                                              false, Actual360());
    auto dp12m = ext::make_shared<DepositRateHelper>(0.003370, 12 * Months, 2,
                                              TARGET(), ModifiedFollowing,
                                              false, Actual360());

    // intentionally we do not provide a fixing for the euribor index used for
    // bootstrapping in order to be compliant with the ISDA specification

    auto euribor6m = ext::make_shared<Euribor>(Euribor(6 * Months));

    DayCounter thirty360 = Thirty360(Thirty360::BondBasis);

    auto sw2y = ext::make_shared<SwapRateHelper>(
        0.002230, 2 * Years, TARGET(), Annual, ModifiedFollowing, thirty360,
        euribor6m);
    auto sw3y = ext::make_shared<SwapRateHelper>(
        0.002760, 3 * Years, TARGET(), Annual, ModifiedFollowing, thirty360,
        euribor6m);
    auto sw4y = ext::make_shared<SwapRateHelper>(
        0.003530, 4 * Years, TARGET(), Annual, ModifiedFollowing, thirty360,
        euribor6m);
    auto sw5y = ext::make_shared<SwapRateHelper>(
        0.004520, 5 * Years, TARGET(), Annual, ModifiedFollowing, thirty360,
        euribor6m);
    auto sw6y = ext::make_shared<SwapRateHelper>(
        0.005720, 6 * Years, TARGET(), Annual, ModifiedFollowing, thirty360,
        euribor6m);
    auto sw7y = ext::make_shared<SwapRateHelper>(
        0.007050, 7 * Years, TARGET(), Annual, ModifiedFollowing, thirty360,
        euribor6m);
    auto sw8y = ext::make_shared<SwapRateHelper>(
        0.008420, 8 * Years, TARGET(), Annual, ModifiedFollowing, thirty360,
        euribor6m);
    auto sw9y = ext::make_shared<SwapRateHelper>(
        0.009720, 9 * Years, TARGET(), Annual, ModifiedFollowing, thirty360,
        euribor6m);
    auto sw10y = ext::make_shared<SwapRateHelper>(
        0.010900, 10 * Years, TARGET(), Annual, ModifiedFollowing, thirty360,
        euribor6m);
    auto sw12y = ext::make_shared<SwapRateHelper>(
        0.012870, 12 * Years, TARGET(), Annual, ModifiedFollowing, thirty360,
        euribor6m);
    auto sw15y = ext::make_shared<SwapRateHelper>(
        0.014970, 15 * Years, TARGET(), Annual, ModifiedFollowing, thirty360,
        euribor6m);
    auto sw20y = ext::make_shared<SwapRateHelper>(
        0.017000, 20 * Years, TARGET(), Annual, ModifiedFollowing, thirty360,
        euribor6m);
    auto sw30y = ext::make_shared<SwapRateHelper>(
        0.018210, 30 * Years, TARGET(), Annual, ModifiedFollowing, thirty360,
        euribor6m);

    std::vector<ext::shared_ptr<RateHelper>> isdaRateHelper;

    isdaRateHelper.push_back(dp1m);
    isdaRateHelper.push_back(dp2m);
    isdaRateHelper.push_back(dp3m);
    isdaRateHelper.push_back(dp6m);
    isdaRateHelper.push_back(dp9m);
    isdaRateHelper.push_back(dp12m);
    isdaRateHelper.push_back(sw2y);
    isdaRateHelper.push_back(sw3y);
    isdaRateHelper.push_back(sw4y);
    isdaRateHelper.push_back(sw5y);
    isdaRateHelper.push_back(sw6y);
    isdaRateHelper.push_back(sw7y);
    isdaRateHelper.push_back(sw8y);
    isdaRateHelper.push_back(sw9y);
    isdaRateHelper.push_back(sw10y);
    isdaRateHelper.push_back(sw12y);
    isdaRateHelper.push_back(sw15y);
    isdaRateHelper.push_back(sw20y);
    isdaRateHelper.push_back(sw30y);

    Handle<YieldTermStructure> rateTs(
        ext::make_shared<PiecewiseYieldCurve<Discount, LogLinear>>(
            0, WeekendsOnly(), isdaRateHelper, Actual365Fixed()));
    rateTs->enableExtrapolation();

    // output rate curve
    std::cout << "ISDA rate curve: " << std::endl;
    for (auto& i : isdaRateHelper) {
        Date d = i->latestDate();
        std::cout << d << "\t" << setprecision(6) <<
            rateTs->zeroRate(d,Actual365Fixed(),Continuous).rate() << "\t" <<
            rateTs->discount(d) << std::endl;
    }

    // build reference credit curve (flat)
    auto defaultTs0 = ext::make_shared<FlatHazardRate>(0, WeekendsOnly(), 0.016739207493630, Actual365Fixed());

    // reference CDS
    Schedule sched( Date(22,September,2014), Date(20,December,2019), 3*Months,
            WeekendsOnly(), Following, Unadjusted, DateGeneration::CDS, false, Date(), Date() );
<<<<<<< HEAD
    ext::shared_ptr<CreditDefaultSwap> trade =
        ext::shared_ptr<CreditDefaultSwap>(
            new CreditDefaultSwap(Protection::Buyer, 100000000.0, 0.01, sched,
                                  Following, Actual360(), true, CreditDefaultSwap::ProtectionPaymentTime::atDefault,
=======
    auto trade = ext::make_shared<CreditDefaultSwap>(
            Protection::Buyer, 100000000.0, 0.01, sched,
                                  Following, Actual360(), true, true,
>>>>>>> 8e1f4ac3
                                  Date(22,October,2014), ext::shared_ptr<Claim>(),
                                  Actual360(true), true);

    auto cp = ext::dynamic_pointer_cast<FixedRateCoupon>(trade->coupons()[0]);
    std::cout << "first period = " << cp->accrualStartDate() << " to " << cp->accrualEndDate() <<
        " accrued amount = " << cp->accruedAmount(Date(24,October,2014)) << std::endl;

    // price with isda engine
    auto engine = ext::make_shared<IsdaCdsEngine>(
            Handle<DefaultProbabilityTermStructure>(defaultTs0), 0.4, rateTs,
            false, IsdaCdsEngine::Taylor, IsdaCdsEngine::NoBias, IsdaCdsEngine::Piecewise);

    trade->setPricingEngine(engine);

    std::cout << "reference trade NPV = " << trade->NPV() << std::endl;


    // build credit curve with one cds
    std::vector<ext::shared_ptr<DefaultProbabilityHelper>> isdaCdsHelper;

    auto cds5y = ext::make_shared<SpreadCdsHelper>(
        0.00672658551, 4 * Years + 6 * Months, 1, WeekendsOnly(), Quarterly,
<<<<<<< HEAD
        Following, DateGeneration::CDS, Actual360(), 0.4, rateTs, true, CreditDefaultSwap::ProtectionPaymentTime::atDefault,
        Date(), Actual360(true), true, CreditDefaultSwap::ISDA));
=======
        Following, DateGeneration::CDS, Actual360(), 0.4, rateTs, true, true,
        Date(), Actual360(true), true, CreditDefaultSwap::ISDA);
>>>>>>> 8e1f4ac3

    isdaCdsHelper.push_back(cds5y);

    Handle<DefaultProbabilityTermStructure> defaultTs(ext::make_shared<
        PiecewiseDefaultCurve<SurvivalProbability, LogLinear>>(
        0, WeekendsOnly(), isdaCdsHelper, Actual365Fixed()));

    std::cout << "ISDA credit curve: " << std::endl;
    for (auto& i : isdaCdsHelper) {
        Date d = i->latestDate();
        Real pd = defaultTs->defaultProbability(d);
        Real t = defaultTs->timeFromReference(d);
        std::cout << d << ";" << pd << ";" << 1.0 - pd << ";" <<
            -std::log(1.0-pd)/t << std::endl;
    }


    // // set up sample CDS trade

    // auto trade =
    //     MakeCreditDefaultSwap(5 * Years, 0.03);

    // // set up isda engine

    // // auto isdaPricer =
    // //     ext::make_shared<IsdaCdsEngine>(
    // //         isdaCdsHelper, 0.4, isdaRateHelper);
    // auto isdaPricer =
    //     ext::make_shared<IsdaCdsEngine>(defaultTs,0.40,rateTs);

    // check the curves built by the engine

    // Handle<YieldTermStructure> isdaYts = isdaPricer->isdaRateCurve();
    // Handle<DefaultProbabilityTermStructure> isdaCts = isdaPricer->isdaCreditCurve();

    // std::cout << "isda rate 1m " << dp1m->latestDate() << " "
    //           << isdaYts->zeroRate(dp1m->latestDate(), Actual365Fixed(),
    //                                   Continuous) << std::endl;
    // std::cout << "isda rate 3m " << dp3m->latestDate() << " "
    //           << isdaYts->zeroRate(dp3m->latestDate(), Actual365Fixed(),
    //                                   Continuous) << std::endl;
    // std::cout << "isda rate 6m " << dp6m->latestDate() << " "
    //           << isdaYts->zeroRate(dp6m->latestDate(), Actual365Fixed(),
    //                                   Continuous) << std::endl;

    // std::cout << "isda hazard 5y " << cds5y->latestDate() << " "
    //           << isdaCts->hazardRate(cds5y->latestDate()) << std::endl;

    // price the trade

    // trade->setPricingEngine(isdaPricer);

    // Real npv = trade->NPV();

    // std::cout << "Pricing of example trade with ISDA engine:" << std::endl;
    // std::cout << "NPV = " << npv << std::endl;

}

void example03() {

    // this is the example from Apdx E in pricing and risk management of CDS, OpenGamma

    Date tradeDate(13,June,2011);

    Settings::instance().evaluationDate() = tradeDate;

    IborCoupon::Settings::instance().createAtParCoupons();

    DayCounter actual360 = Actual360();
    DayCounter thirty360 = Thirty360(Thirty360::BondBasis);

    auto dp1m = ext::make_shared<DepositRateHelper>(0.00445, 1 * Months, 2,
                                              WeekendsOnly(), ModifiedFollowing,
                                              false, actual360);
    auto dp2m = ext::make_shared<DepositRateHelper>(0.00949, 2 * Months, 2,
                                              WeekendsOnly(), ModifiedFollowing,
                                              false, actual360);
    auto dp3m = ext::make_shared<DepositRateHelper>(0.01234, 3 * Months, 2,
                                              WeekendsOnly(), ModifiedFollowing,
                                              false, actual360);
    auto dp6m = ext::make_shared<DepositRateHelper>(0.01776, 6 * Months, 2,
                                              WeekendsOnly(), ModifiedFollowing,
                                              false, actual360);
    auto dp9m = ext::make_shared<DepositRateHelper>(0.01935, 9 * Months, 2,
                                              WeekendsOnly(), ModifiedFollowing,
                                              false, actual360);
    auto dp1y = ext::make_shared<DepositRateHelper>(0.02084, 12 * Months, 2,
                                              WeekendsOnly(), ModifiedFollowing,
                                              false, actual360);

    // this index is probably not important since we are not using
    // IborCoupon::Settings::instance().usingAtParCoupons() == false
    // - define it "isda compliant" anyway
    auto euribor6m = ext::make_shared<IborIndex>(
        "IsdaIbor", 6 * Months, 2, EURCurrency(), WeekendsOnly(),
        ModifiedFollowing, false, actual360);

    auto sw2y = ext::make_shared<SwapRateHelper>(
        0.01652, 2 * Years, WeekendsOnly(), Annual, ModifiedFollowing, thirty360,
        euribor6m);
    auto sw3y = ext::make_shared<SwapRateHelper>(
        0.02018, 3 * Years, WeekendsOnly(), Annual, ModifiedFollowing, thirty360,
        euribor6m);
    auto sw4y = ext::make_shared<SwapRateHelper>(
        0.02303, 4 * Years, WeekendsOnly(), Annual, ModifiedFollowing, thirty360,
        euribor6m);
    auto sw5y = ext::make_shared<SwapRateHelper>(
        0.02525, 5 * Years, WeekendsOnly(), Annual, ModifiedFollowing, thirty360,
        euribor6m);
    auto sw6y = ext::make_shared<SwapRateHelper>(
        0.02696, 6 * Years, WeekendsOnly(), Annual, ModifiedFollowing, thirty360,
        euribor6m);
    auto sw7y = ext::make_shared<SwapRateHelper>(
        0.02825, 7 * Years, WeekendsOnly(), Annual, ModifiedFollowing, thirty360,
        euribor6m);
    auto sw8y = ext::make_shared<SwapRateHelper>(
        0.02931, 8 * Years, WeekendsOnly(), Annual, ModifiedFollowing, thirty360,
        euribor6m);
    auto sw9y = ext::make_shared<SwapRateHelper>(
        0.03017, 9 * Years, WeekendsOnly(), Annual, ModifiedFollowing, thirty360,
        euribor6m);
    auto sw10y = ext::make_shared<SwapRateHelper>(
        0.03092, 10 * Years, WeekendsOnly(), Annual, ModifiedFollowing, thirty360,
        euribor6m);
    auto sw11y = ext::make_shared<SwapRateHelper>(
        0.03160, 11 * Years, WeekendsOnly(), Annual, ModifiedFollowing, thirty360,
        euribor6m);
    auto sw12y = ext::make_shared<SwapRateHelper>(
        0.03231, 12 * Years, WeekendsOnly(), Annual, ModifiedFollowing, thirty360,
        euribor6m);
    auto sw15y = ext::make_shared<SwapRateHelper>(
        0.03367, 15 * Years, WeekendsOnly(), Annual, ModifiedFollowing, thirty360,
        euribor6m);
    auto sw20y = ext::make_shared<SwapRateHelper>(
        0.03419, 20 * Years, WeekendsOnly(), Annual, ModifiedFollowing, thirty360,
        euribor6m);
    auto sw25y = ext::make_shared<SwapRateHelper>(
        0.03411, 25 * Years, WeekendsOnly(), Annual, ModifiedFollowing, thirty360,
        euribor6m);
    auto sw30y = ext::make_shared<SwapRateHelper>(
        0.03412, 30 * Years, WeekendsOnly(), Annual, ModifiedFollowing, thirty360,
        euribor6m);

    std::vector<ext::shared_ptr<RateHelper>> isdaYieldHelpers;

    isdaYieldHelpers.push_back(dp1m);
    isdaYieldHelpers.push_back(dp2m);
    isdaYieldHelpers.push_back(dp3m);
    isdaYieldHelpers.push_back(dp6m);
    isdaYieldHelpers.push_back(dp9m);
    isdaYieldHelpers.push_back(dp1y);
    isdaYieldHelpers.push_back(sw2y);
    isdaYieldHelpers.push_back(sw3y);
    isdaYieldHelpers.push_back(sw4y);
    isdaYieldHelpers.push_back(sw5y);
    isdaYieldHelpers.push_back(sw6y);
    isdaYieldHelpers.push_back(sw7y);
    isdaYieldHelpers.push_back(sw8y);
    isdaYieldHelpers.push_back(sw9y);
    isdaYieldHelpers.push_back(sw10y);
    isdaYieldHelpers.push_back(sw11y);
    isdaYieldHelpers.push_back(sw12y);
    isdaYieldHelpers.push_back(sw15y);
    isdaYieldHelpers.push_back(sw20y);
    isdaYieldHelpers.push_back(sw25y);
    isdaYieldHelpers.push_back(sw30y);

    // build yield curve
    Handle<YieldTermStructure> isdaYts = Handle<YieldTermStructure>(
            ext::make_shared<PiecewiseYieldCurve<Discount, LogLinear>>(
                0, WeekendsOnly(), isdaYieldHelpers, Actual365Fixed()));
    isdaYts->enableExtrapolation();


    CreditDefaultSwap::PricingModel model = CreditDefaultSwap::ISDA;
    auto cds6m = ext::make_shared<SpreadCdsHelper>(
        0.007927, 6 * Months, 1, WeekendsOnly(), Quarterly, Following,
<<<<<<< HEAD
        DateGeneration::CDS, Actual360(), 0.4, isdaYts, true, CreditDefaultSwap::ProtectionPaymentTime::atDefault, Date(),
        Actual360(true), true, model));
    ext::shared_ptr<CdsHelper> cds1y(new SpreadCdsHelper(
        0.007927, 1 * Years, 1, WeekendsOnly(), Quarterly, Following,
        DateGeneration::CDS, Actual360(), 0.4, isdaYts, true, CreditDefaultSwap::ProtectionPaymentTime::atDefault, Date(),
        Actual360(true), true, model));
    ext::shared_ptr<CdsHelper> cds3y(new SpreadCdsHelper(
        0.012239, 3 * Years, 1, WeekendsOnly(), Quarterly, Following,
        DateGeneration::CDS, Actual360(), 0.4, isdaYts, true, CreditDefaultSwap::ProtectionPaymentTime::atDefault, Date(),
        Actual360(true), true, model));
    ext::shared_ptr<CdsHelper> cds5y(new SpreadCdsHelper(
        0.016979, 5 * Years, 1, WeekendsOnly(), Quarterly, Following,
        DateGeneration::CDS, Actual360(), 0.4, isdaYts, true, CreditDefaultSwap::ProtectionPaymentTime::atDefault, Date(),
        Actual360(true), true, model));
    ext::shared_ptr<CdsHelper> cds7y(new SpreadCdsHelper(
        0.019271, 7 * Years, 1, WeekendsOnly(), Quarterly, Following,
        DateGeneration::CDS, Actual360(), 0.4, isdaYts, true, CreditDefaultSwap::ProtectionPaymentTime::atDefault, Date(),
        Actual360(true), true, model));
    ext::shared_ptr<CdsHelper> cds10y(new SpreadCdsHelper(
        0.020860, 10 * Years, 1, WeekendsOnly(), Quarterly, Following,
        DateGeneration::CDS, Actual360(), 0.4, isdaYts, true, CreditDefaultSwap::ProtectionPaymentTime::atDefault, Date(),
        Actual360(true), true, model));
=======
        DateGeneration::CDS, Actual360(), 0.4, isdaYts, true, true, Date(),
        Actual360(true), true, model);
    auto cds1y = ext::make_shared<SpreadCdsHelper>(
        0.007927, 1 * Years, 1, WeekendsOnly(), Quarterly, Following,
        DateGeneration::CDS, Actual360(), 0.4, isdaYts, true, true, Date(),
        Actual360(true), true, model);
    auto cds3y = ext::make_shared<SpreadCdsHelper>(
        0.012239, 3 * Years, 1, WeekendsOnly(), Quarterly, Following,
        DateGeneration::CDS, Actual360(), 0.4, isdaYts, true, true, Date(),
        Actual360(true), true, model);
    auto cds5y = ext::make_shared<SpreadCdsHelper>(
        0.016979, 5 * Years, 1, WeekendsOnly(), Quarterly, Following,
        DateGeneration::CDS, Actual360(), 0.4, isdaYts, true, true, Date(),
        Actual360(true), true, model);
    auto cds7y = ext::make_shared<SpreadCdsHelper>(
        0.019271, 7 * Years, 1, WeekendsOnly(), Quarterly, Following,
        DateGeneration::CDS, Actual360(), 0.4, isdaYts, true, true, Date(),
        Actual360(true), true, model);
    auto cds10y = ext::make_shared<SpreadCdsHelper>(
        0.020860, 10 * Years, 1, WeekendsOnly(), Quarterly, Following,
        DateGeneration::CDS, Actual360(), 0.4, isdaYts, true, true, Date(),
        Actual360(true), true, model);
>>>>>>> 8e1f4ac3

    std::vector<ext::shared_ptr<DefaultProbabilityHelper>> isdaCdsHelpers;

    isdaCdsHelpers.push_back(cds6m);
    isdaCdsHelpers.push_back(cds1y);
    isdaCdsHelpers.push_back(cds3y);
    isdaCdsHelpers.push_back(cds5y);
    isdaCdsHelpers.push_back(cds7y);
    isdaCdsHelpers.push_back(cds10y);

    // build credit curve
    auto isdaCts =
    Handle<DefaultProbabilityTermStructure>(ext::make_shared<
        PiecewiseDefaultCurve<SurvivalProbability, LogLinear>>(
            0, WeekendsOnly(), isdaCdsHelpers, Actual365Fixed()));

    // set up isda engine
    auto isdaPricer = ext::make_shared<IsdaCdsEngine>(isdaCts, 0.4, isdaYts);

    // check the curves
    std::cout << "ISDA yield curve:" << std::endl;
    std::cout << "date;time;zeroyield" << std::endl;
    for (auto& isdaYieldHelper : isdaYieldHelpers) {
        Date d = isdaYieldHelper->latestDate();
        Real t = isdaYts->timeFromReference(d);
        std::cout << d << ";" << t << ";"
                  << isdaYts->zeroRate(d, Actual365Fixed(), Continuous).rate()
                  << std::endl;
    }

    std::cout << "ISDA credit curve:" << std::endl;
    std::cout << "date;time;survivalprob" << std::endl;
    for (auto& isdaCdsHelper : isdaCdsHelpers) {
        Date d = isdaCdsHelper->latestDate();
        Real t = isdaCts->timeFromReference(d);
        std::cout << d << ";" << t << ";" << isdaCts->survivalProbability(d)
                  << std::endl;
    }
}


int main(int argc, char *argv[]) {

    try {
        Size example = 0;
        if (argc == 2)
            example = std::atoi(argv[1]);

        if (example == 0 || example == 1) {
            std::cout << "***** Running example #1 *****" << std::endl;
            example01();
        }

        if (example == 0 || example == 2) {
            std::cout << "***** Running example #2 *****" << std::endl;
            example02();
        }

        if (example == 0 || example == 3) {
            std::cout << "***** Running example #3 *****" << std::endl;
            example03();
        }

        return 0;
    }
    catch (exception &e) {
        cerr << e.what() << endl;
        return 1;
    }
    catch (...) {
        cerr << "unknown error" << endl;
        return 1;
    }
}<|MERGE_RESOLUTION|>--- conflicted
+++ resolved
@@ -101,11 +101,7 @@
                                 makeQuoteHandle(quoted_spreads[i]),
                                 tenors[i], settlementDays, calendar, Quarterly, Following,
                                 DateGeneration::TwentiethIMM, Actual365Fixed(),
-<<<<<<< HEAD
                                 recovery_rate, tsCurve, true, CreditDefaultSwap::ProtectionPaymentTime::atDefault)));
-=======
-                                recovery_rate, tsCurve));
->>>>>>> 8e1f4ac3
     }
 
     // Bootstrap hazard rates
@@ -344,16 +340,10 @@
     // reference CDS
     Schedule sched( Date(22,September,2014), Date(20,December,2019), 3*Months,
             WeekendsOnly(), Following, Unadjusted, DateGeneration::CDS, false, Date(), Date() );
-<<<<<<< HEAD
     ext::shared_ptr<CreditDefaultSwap> trade =
         ext::shared_ptr<CreditDefaultSwap>(
             new CreditDefaultSwap(Protection::Buyer, 100000000.0, 0.01, sched,
                                   Following, Actual360(), true, CreditDefaultSwap::ProtectionPaymentTime::atDefault,
-=======
-    auto trade = ext::make_shared<CreditDefaultSwap>(
-            Protection::Buyer, 100000000.0, 0.01, sched,
-                                  Following, Actual360(), true, true,
->>>>>>> 8e1f4ac3
                                   Date(22,October,2014), ext::shared_ptr<Claim>(),
                                   Actual360(true), true);
 
@@ -376,13 +366,8 @@
 
     auto cds5y = ext::make_shared<SpreadCdsHelper>(
         0.00672658551, 4 * Years + 6 * Months, 1, WeekendsOnly(), Quarterly,
-<<<<<<< HEAD
         Following, DateGeneration::CDS, Actual360(), 0.4, rateTs, true, CreditDefaultSwap::ProtectionPaymentTime::atDefault,
         Date(), Actual360(true), true, CreditDefaultSwap::ISDA));
-=======
-        Following, DateGeneration::CDS, Actual360(), 0.4, rateTs, true, true,
-        Date(), Actual360(true), true, CreditDefaultSwap::ISDA);
->>>>>>> 8e1f4ac3
 
     isdaCdsHelper.push_back(cds5y);
 
@@ -561,7 +546,6 @@
     CreditDefaultSwap::PricingModel model = CreditDefaultSwap::ISDA;
     auto cds6m = ext::make_shared<SpreadCdsHelper>(
         0.007927, 6 * Months, 1, WeekendsOnly(), Quarterly, Following,
-<<<<<<< HEAD
         DateGeneration::CDS, Actual360(), 0.4, isdaYts, true, CreditDefaultSwap::ProtectionPaymentTime::atDefault, Date(),
         Actual360(true), true, model));
     ext::shared_ptr<CdsHelper> cds1y(new SpreadCdsHelper(
@@ -584,30 +568,6 @@
         0.020860, 10 * Years, 1, WeekendsOnly(), Quarterly, Following,
         DateGeneration::CDS, Actual360(), 0.4, isdaYts, true, CreditDefaultSwap::ProtectionPaymentTime::atDefault, Date(),
         Actual360(true), true, model));
-=======
-        DateGeneration::CDS, Actual360(), 0.4, isdaYts, true, true, Date(),
-        Actual360(true), true, model);
-    auto cds1y = ext::make_shared<SpreadCdsHelper>(
-        0.007927, 1 * Years, 1, WeekendsOnly(), Quarterly, Following,
-        DateGeneration::CDS, Actual360(), 0.4, isdaYts, true, true, Date(),
-        Actual360(true), true, model);
-    auto cds3y = ext::make_shared<SpreadCdsHelper>(
-        0.012239, 3 * Years, 1, WeekendsOnly(), Quarterly, Following,
-        DateGeneration::CDS, Actual360(), 0.4, isdaYts, true, true, Date(),
-        Actual360(true), true, model);
-    auto cds5y = ext::make_shared<SpreadCdsHelper>(
-        0.016979, 5 * Years, 1, WeekendsOnly(), Quarterly, Following,
-        DateGeneration::CDS, Actual360(), 0.4, isdaYts, true, true, Date(),
-        Actual360(true), true, model);
-    auto cds7y = ext::make_shared<SpreadCdsHelper>(
-        0.019271, 7 * Years, 1, WeekendsOnly(), Quarterly, Following,
-        DateGeneration::CDS, Actual360(), 0.4, isdaYts, true, true, Date(),
-        Actual360(true), true, model);
-    auto cds10y = ext::make_shared<SpreadCdsHelper>(
-        0.020860, 10 * Years, 1, WeekendsOnly(), Quarterly, Following,
-        DateGeneration::CDS, Actual360(), 0.4, isdaYts, true, true, Date(),
-        Actual360(true), true, model);
->>>>>>> 8e1f4ac3
 
     std::vector<ext::shared_ptr<DefaultProbabilityHelper>> isdaCdsHelpers;
 
