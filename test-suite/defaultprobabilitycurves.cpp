--- conflicted
+++ resolved
@@ -522,14 +522,9 @@
     instruments.reserve(cdsSpreads.size());
     for (auto & cdsSpread : cdsSpreads) {
         instruments.push_back(ext::make_shared<SpreadCdsHelper>(
-<<<<<<< HEAD
             it->second, it->first, settlementDays, calendar,
                                 frequency, paymentConvention, rule, dayCounter, recoveryRate, usdYts,
                                 true, CreditDefaultSwap::ProtectionPaymentTime::atDefault, Date(),
-=======
-            cdsSpread.second, cdsSpread.first, settlementDays, calendar,
-                                frequency, paymentConvention, rule, dayCounter, recoveryRate, usdYts, true, true, Date(),
->>>>>>> 75e2fb75
                                 lastPeriodDayCounter));
     }
 
