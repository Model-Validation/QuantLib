--- conflicted
+++ resolved
@@ -39,12 +39,9 @@
     static void testFourWeeksTenor();
     static void testScheduleAlwaysHasAStartDate();
     static void testShortEomSchedule();
-<<<<<<< HEAD
-    static void testTruncation();
-=======
     static void testFirstDateOnMaturity();
     static void testNextToLastDateOnStart();
->>>>>>> 8a6c34ee
+    static void testTruncation();
     static boost::unit_test_framework::test_suite* suite();
 };
 
