/* -*- mode: c++; tab-width: 4; indent-tabs-mode: nil; c-basic-offset: 4 -*- */

/*
 Copyright (C) 2007, 2009 Chris Kenyon
 Copyright (C) 2008 Piero Del Boca

 This file is part of QuantLib, a free-software/open-source library
 for financial quantitative analysts and developers - http://quantlib.org/

 QuantLib is free software: you can redistribute it and/or modify it
 under the terms of the QuantLib license.  You should have received a
 copy of the license along with this program; if not, please email
 <quantlib-dev@lists.sf.net>. The license is also available online at
 <http://quantlib.org/license.shtml>.

 This program is distributed in the hope that it will be useful, but WITHOUT
 ANY WARRANTY; without even the implied warranty of MERCHANTABILITY or FITNESS
 FOR A PARTICULAR PURPOSE.  See the license for more details.
 */

#include "toplevelfixture.hpp"
#include "utilities.hpp"
#include <ql/cashflows/indexedcashflow.hpp>
#include <ql/indexes/inflation/ukrpi.hpp>
#include <ql/indexes/inflation/euhicp.hpp>
#include <ql/indexes/inflation/ukhicp.hpp>
#include <ql/indexes/inflation/aucpi.hpp>
#include <ql/termstructures/inflation/piecewisezeroinflationcurve.hpp>
#include <ql/termstructures/inflation/piecewiseyoyinflationcurve.hpp>
#include <ql/termstructures/yield/flatforward.hpp>
#include <ql/time/date.hpp>
#include <ql/time/daycounters/actual360.hpp>
#include <ql/time/daycounters/thirty360.hpp>
#include <ql/time/calendars/unitedkingdom.hpp>
#include <ql/time/calendars/target.hpp>
#include <ql/time/schedule.hpp>
#include <ql/pricingengines/swap/discountingswapengine.hpp>
#include <ql/instruments/zerocouponinflationswap.hpp>
#include <ql/termstructures/inflation/inflationhelpers.hpp>
#include <ql/cashflows/yoyinflationcoupon.hpp>
#include <ql/cashflows/inflationcouponpricer.hpp>
#include <ql/cashflows/fixedratecoupon.hpp>
#include <ql/cashflows/zeroinflationcashflow.hpp>
#include <ql/instruments/yearonyearinflationswap.hpp>
#include <functional>

using boost::unit_test_framework::test_suite;
using namespace QuantLib;

using std::fabs;
using std::pow;
using std::vector;

BOOST_FIXTURE_TEST_SUITE(QuantLibTests, TopLevelFixture)

BOOST_AUTO_TEST_SUITE(InflationTests)

#undef REPORT_FAILURE
#define REPORT_FAILURE(d, res, periodName) \
    BOOST_ERROR("wrong " << periodName << " inflation period for Date (1 " \
        << d << "), Start Date ( " \
        << res.first << "), End Date (" \
        << res.second << ")"); \

struct Datum {
    Date date;
    Rate rate;
};

ext::shared_ptr<YieldTermStructure> nominalTermStructure() {
    Date evaluationDate(13, August, 2007);
    return ext::shared_ptr<YieldTermStructure>(
            new FlatForward(evaluationDate, 0.05, Actual360()));
}

template <class T>
std::vector<ext::shared_ptr<BootstrapHelper<T> > > makeHelpers(
        const std::vector<Datum>& iiData,
        std::function<ext::shared_ptr<BootstrapHelper<T> >(const Handle<Quote>&, const Date&)>
            makeHelper) {

    std::vector<ext::shared_ptr<BootstrapHelper<T> > > instruments;
    for (Datum datum : iiData) {
        Date maturity = datum.date;
        Handle<Quote> quote(ext::shared_ptr<Quote>(new SimpleQuote(datum.rate / 100.0)));
        auto anInstrument = makeHelper(quote, maturity);
        instruments.push_back(anInstrument);
    }

    return instruments;
}

void checkSeasonality(const Handle<ZeroInflationTermStructure>& hz,
                      const ext::shared_ptr<ZeroInflationIndex>& ii) {

    QL_REQUIRE(!hz->hasSeasonality(), "We require that the initially passed in term structure "
               << "does not have seasonality");

    // Tolerance that we will use below when comparing projected index fixings
    Rate tolerance = 1e-12;

    Date trueBaseDate = inflationPeriod(hz->baseDate(), ii->frequency()).second;
    Date seasonalityBaseDate(31, January, trueBaseDate.year());

    // Create two different seasonality objects

    // 1) Monthly seasonality with all elements equal to 1 <=> no seasonality
    vector<Rate> seasonalityFactors(12, 1.0);
    ext::shared_ptr<MultiplicativePriceSeasonality> unitSeasonality =
        ext::make_shared<MultiplicativePriceSeasonality>(seasonalityBaseDate, Monthly, seasonalityFactors);

    // 2) Seasonality with factors != 1.0
    seasonalityFactors[0] = 1.003245;
    seasonalityFactors[1] = 1.000000;
    seasonalityFactors[2] = 0.999715;
    seasonalityFactors[3] = 1.000495;
    seasonalityFactors[4] = 1.000929;
    seasonalityFactors[5] = 0.998687;
    seasonalityFactors[6] = 0.995949;
    seasonalityFactors[7] = 0.994682;
    seasonalityFactors[8] = 0.995949;
    seasonalityFactors[9] = 1.000519;
    seasonalityFactors[10] = 1.003705;
    seasonalityFactors[11] = 1.004186;

    ext::shared_ptr<MultiplicativePriceSeasonality> nonUnitSeasonality =
        ext::make_shared<MultiplicativePriceSeasonality>(seasonalityBaseDate, Monthly, seasonalityFactors);

    // Create dates on which we will check fixings
    vector<Date> fixingDates(12);
    Date anchorDate(14, January, 2013);
    for (Size i = 0; i < fixingDates.size(); ++i) {
        fixingDates[i] = anchorDate + i * Months;
    }

    // Projected inflation index fixings when there is no seasonality
    vector<Rate> noSeasonalityFixings(12, 1.0);
    for (Size i = 0; i < fixingDates.size(); ++i) {
        noSeasonalityFixings[i] = ii->fixing(fixingDates[i], true);
    }

    // Set seasonality of all 1's and get the projected index fixings
    hz->setSeasonality(unitSeasonality);
    vector<Rate> unitSeasonalityFixings(12, 1.0);
    for (Size i = 0; i < fixingDates.size(); ++i) {
        unitSeasonalityFixings[i] = ii->fixing(fixingDates[i], true);
    }

    // Check that the unit seasonality fixings agree with the no seasonality fixings
    for (Size i = 0; i < fixingDates.size(); i++) {
        if (fabs(noSeasonalityFixings[i] - unitSeasonalityFixings[i]) > tolerance) {
            BOOST_ERROR("Seasonality doesn't work correctly when seasonality factors are set = 1"
                        << "No seasonality fixing is: " << noSeasonalityFixings[i]
                        << " but unit seasonality fixing is: " << unitSeasonalityFixings[i]
                        << " for fixing date " << io::iso_date(fixingDates[i]));
        }
    }

    // Testing seasonality correction when seasonality factors are different from 1
    // We expect to see that I_{SA}(t) = I_{NSA}(t) * S(t) / S(t_b)
    Month baseCpiMonth = hz->baseDate().month();
    Size baseCpiIndex = static_cast<Size>(baseCpiMonth) - 1;
    Rate baseSeasonality = seasonalityFactors[baseCpiIndex];

    // These are the expected fixings
    vector<Rate> expectedSeasonalityFixings(12, 1.0);
    for (Size i = 0; i < expectedSeasonalityFixings.size(); ++i) {
        expectedSeasonalityFixings[i] =
            ii->fixing(fixingDates[i], true) * seasonalityFactors[i] / baseSeasonality;
    }

    // Set the seasonality and calculate the actual seasonally adjusted fixings
    hz->setSeasonality(nonUnitSeasonality);
    vector<Rate> nonUnitSeasonalityFixings(12, 1.0);
    for (Size i = 0; i < fixingDates.size(); ++i) {
        nonUnitSeasonalityFixings[i] = ii->fixing(fixingDates[i], true);
    }

    // Check that the calculated fixings agree with the expected fixings
    for (Size i = 0; i < fixingDates.size(); i++) {
        if (fabs(expectedSeasonalityFixings[i] - nonUnitSeasonalityFixings[i]) > tolerance) {
            BOOST_ERROR("Seasonality doesn't work correctly for non-unit seasonality factors."
                        << " Expected fixing is: " << expectedSeasonalityFixings[i]
                        << " but calculated fixing is: " << nonUnitSeasonalityFixings[i]
                        << " for fixing date " << io::iso_date(fixingDates[i]));
        }
    }

    // Testing that unsetting seasonality works also
    hz->setSeasonality({});
    vector<Rate> unsetSeasonalityFixings(12, 1.0);
    for (Size i = 0; i < fixingDates.size(); ++i) {
        unsetSeasonalityFixings[i] = ii->fixing(fixingDates[i], true);
    }

    // Check that seasonality has been unset by comparing with the no seasonality fixings
    for (Size i = 0; i < fixingDates.size(); i++) {
        if (fabs(noSeasonalityFixings[i] - unsetSeasonalityFixings[i]) > tolerance) {
            BOOST_ERROR("Unsetting seasonality doesn't work correctly."
                        << " No seasonality fixing is: " << noSeasonalityFixings[i]
                        << " but after unsetting seasonality fixing is: " << unitSeasonalityFixings[i]
                        << " for fixing date " << io::iso_date(fixingDates[i]));
        }
    }
}


//===========================================================================================
// zero inflation tests, index, termstructure, and swaps
//===========================================================================================

BOOST_AUTO_TEST_CASE(testZeroIndex) {
    BOOST_TEST_MESSAGE("Testing zero inflation indices...");

    EUHICP euhicp;
    if (euhicp.name() != "EU HICP"
        || euhicp.frequency() != Monthly
        || euhicp.revised()
        || euhicp.availabilityLag() != 1*Months) {
        BOOST_ERROR("wrong EU HICP data ("
                    << euhicp.name() << ", "
                    << euhicp.frequency() << ", "
                    << euhicp.revised() << ", "
                    << euhicp.availabilityLag() << ")");
    }

    UKRPI ukrpi;
    if (ukrpi.name() != "UK RPI"
        || ukrpi.frequency() != Monthly
        || ukrpi.revised()
        || ukrpi.availabilityLag() != 1*Months) {
        BOOST_ERROR("wrong UK RPI data ("
                    << ukrpi.name() << ", "
                    << ukrpi.frequency() << ", "
                    << ukrpi.revised() << ", "
                    << ukrpi.availabilityLag() << ")");
    }

    UKHICP ukhicp;
    if (ukhicp.name() != "UK HICP"
        || ukhicp.frequency() != Monthly
        || ukhicp.revised() 
        || ukhicp.availabilityLag() != 1 * Months) {
        BOOST_ERROR("wrong UK HICP data ("
                    << ukhicp.name() << ", "
                    << ukhicp.frequency() << ", "
                    << ukhicp.revised() << ", "
                    << ", " << ukhicp.availabilityLag() << ")");
    }

    // Retrieval test.
    //----------------
    // make sure of the evaluation date
    Date evaluationDate(13, August, 2007);
    evaluationDate = UnitedKingdom().adjust(evaluationDate);
    Settings::instance().evaluationDate() = evaluationDate;

    // fixing data
    Date from(1, January, 2005);
    Date to(1, August, 2007);
    Schedule rpiSchedule =
        MakeSchedule()
        .from(from)
        .to(to)
        .withFrequency(Monthly);

    Real fixData[] = {
        189.9, 189.9, 189.6, 190.5, 191.6, 192.0,
        192.2, 192.2, 192.6, 193.1, 193.3, 193.6,
        194.1, 193.4, 194.2, 195.0, 196.5, 197.7,
        198.5, 198.5, 199.2, 200.1, 200.4, 201.1,
        202.7, 201.6, 203.1, 204.4, 205.4, 206.2,
        207.3, 206.1
    };

    auto iir = ext::make_shared<UKRPI>();
    for (Size i=0; i<std::size(fixData); i++) {
        iir->addFixing(rpiSchedule[i], fixData[i]);
    }

    if (iir->lastFixingDate() != to)
        BOOST_ERROR("Wrong last fixing date for UK RPI"
                    << "\n    calculated: " << iir->lastFixingDate()
                    << "\n    expected:   " << to);

    Date todayMinusLag = evaluationDate - iir->availabilityLag();
    std::pair<Date,Date> lim = inflationPeriod(todayMinusLag, iir->frequency());
    todayMinusLag = lim.first;

    Real eps = 1.0e-8;

    // -1 because last value not yet available,
    // (no TS so can't forecast).
    for (Size i=0; i<rpiSchedule.size()-1;i++) {
        std::pair<Date,Date> lim = inflationPeriod(rpiSchedule[i],
                                                   iir->frequency());
        for (Date d=lim.first; d<=lim.second; d++) {
            if (d < inflationPeriod(todayMinusLag,iir->frequency()).first) {
                if (std::fabs(iir->fixing(d) - fixData[i]) > eps)
                    BOOST_ERROR("Fixings not constant within a period: "
                                << iir->fixing(d)
                                << ", should be " << fixData[i]);
            }
        }
    }

    AUCPI aucpi(Quarterly, false);
    aucpi.addFixing(Date(15, December, 2007), 100.0);

    Date expected(1, October, 2007);
    if (aucpi.lastFixingDate() != expected)
        BOOST_ERROR("Wrong last fixing date for quarterly AU CPI"
                    << "\n    calculated: " << aucpi.lastFixingDate()
                    << "\n    expected:   " << expected);
}

BOOST_AUTO_TEST_CASE(testZeroTermStructure) {
    BOOST_TEST_MESSAGE("Testing zero inflation term structure...");

    // try the Zero UK
    Calendar calendar = UnitedKingdom();
    BusinessDayConvention bdc = ModifiedFollowing;
    Date evaluationDate(13, August, 2007);
    evaluationDate = calendar.adjust(evaluationDate);
    Settings::instance().evaluationDate() = evaluationDate;

    // fixing data
    Date from(1, January, 2005);
    Date to(1, July, 2007);
    Schedule rpiSchedule =
        MakeSchedule().from(from).to(to)
        .withFrequency(Monthly);

    Real fixData[] = {
        189.9, 189.9, 189.6, 190.5, 191.6, 192.0,
        192.2, 192.2, 192.6, 193.1, 193.3, 193.6,
        194.1, 193.4, 194.2, 195.0, 196.5, 197.7,
        198.5, 198.5, 199.2, 200.1, 200.4, 201.1,
        202.7, 201.6, 203.1, 204.4, 205.4, 206.2,
        207.3};

    RelinkableHandle<ZeroInflationTermStructure> hz;
    auto ii = ext::make_shared<UKRPI>(hz);
    for (Size i=0; i<std::size(fixData); i++) {
        ii->addFixing(rpiSchedule[i], fixData[i]);
    }

    Handle<YieldTermStructure> nominalTS(nominalTermStructure());

    // now build the zero inflation curve
    std::vector<Datum> zcData = {
        { Date(13, August, 2008), 2.93 },
        { Date(13, August, 2009), 2.95 },
        { Date(13, August, 2010), 2.965 },
        { Date(15, August, 2011), 2.98 },
        { Date(13, August, 2012), 3.0 },
        { Date(13, August, 2014), 3.06 },
        { Date(13, August, 2017), 3.175 },
        { Date(13, August, 2019), 3.243 },
        { Date(15, August, 2022), 3.293 },
        { Date(14, August, 2027), 3.338 },
        { Date(13, August, 2032), 3.348 },
        { Date(15, August, 2037), 3.348 },
        { Date(13, August, 2047), 3.308 },
        { Date(13, August, 2057), 3.228 }
    };

    Period observationLag = Period(3, Months);
    DayCounter dc = Thirty360(Thirty360::BondBasis);
    Frequency frequency = Monthly;

    auto makeHelper = [&](const Handle<Quote>& quote, const Date& maturity) {
        return ext::make_shared<ZeroCouponInflationSwapHelper>(
            quote, observationLag, maturity, calendar, bdc, dc, ii, CPI::AsIndex, nominalTS);
    };
    auto helpers = makeHelpers<ZeroInflationTermStructure>(zcData, makeHelper);

    Date baseDate = ii->lastFixingDate();

    ext::shared_ptr<PiecewiseZeroInflationCurve<Linear> > pZITS =
        ext::make_shared<PiecewiseZeroInflationCurve<Linear>>(
            evaluationDate, baseDate, observationLag, frequency, dc, helpers);
    hz.linkTo(pZITS);

    //===========================================================================================
    // first check that the quoted swaps are repriced correctly

    const Real eps = 1.0e-7;
    auto engine = ext::make_shared<DiscountingSwapEngine>(nominalTS);

    for (const auto& datum: zcData) {
        ZeroCouponInflationSwap nzcis(Swap::Payer,
                                      1000000.0,
                                      evaluationDate,
                                      datum.date,
                                      calendar, bdc, dc,
                                      datum.rate/100.0,
                                      ii, observationLag,
                                      CPI::AsIndex);
        nzcis.setPricingEngine(engine);

        BOOST_CHECK_MESSAGE(std::fabs(nzcis.NPV()) < eps,
                            "zero-coupon inflation swap does not reprice to zero"
                            << "\n    NPV:      " << nzcis.NPV()
                            << "\n    maturity: " << nzcis.maturityDate()
                            << "\n    rate:     " << datum.rate/100.0);
    }

    //===========================================================================================
    // now test the forecasting capability of the index.

    from = hz->referenceDate();
    to = hz->maxDate()-1*Months; // a bit of margin for adjustments
    Schedule testIndex = MakeSchedule().from(from).to(to)
                            .withTenor(1*Months)
                            .withCalendar(UnitedKingdom())
                            .withConvention(ModifiedFollowing);

    // we are testing UKRPI which is not interpolated
    Date bd = hz->baseDate();
    Real bf = ii->fixing(bd);
    for (const auto& d : testIndex) {
        Real z = hz->zeroRate(d, Period(0, Days));
        Real t = hz->dayCounter().yearFraction(bd, inflationPeriod(d, ii->frequency()).first);
        Real calc = bf * std::pow(1+z, t);
        if (t<=0)
            calc = ii->fixing(d,false); // still historical
        if (std::fabs(calc - ii->fixing(d,true)) > eps)
            BOOST_ERROR("inflation index does not forecast correctly"
                        << "\n    date:        " << d
                        << "\n    base date:   " << bd
                        << "\n    base fixing: " << bf
                        << "\n    expected:    " << calc
                        << "\n    forecast:    " << ii->fixing(d,true));
    }

    //===========================================================================================
    // Add a seasonality correction.  The curve should recalculate and still reprice the swaps.

    Date nextBaseDate = inflationPeriod(hz->baseDate(), ii->frequency()).second;
    Date seasonalityBaseDate(31, January, nextBaseDate.year());
    vector<Rate> seasonalityFactors = {
        1.003245,
        1.000000,
        0.999715,
        1.000495,
        1.000929,
        0.998687,
        0.995949,
        0.994682,
        0.995949,
        1.000519,
        1.003705,
        1.004186
    };

    ext::shared_ptr<MultiplicativePriceSeasonality> nonUnitSeasonality =
        ext::make_shared<MultiplicativePriceSeasonality>(seasonalityBaseDate, Monthly, seasonalityFactors);

    pZITS->setSeasonality(nonUnitSeasonality);

    for (const auto& datum: zcData) {
        ZeroCouponInflationSwap nzcis(Swap::Payer,
                                      1000000.0,
                                      evaluationDate,
                                      datum.date,
                                      calendar, bdc, dc,
                                      datum.rate/100.0,
                                      ii, observationLag,
                                      CPI::AsIndex);
        nzcis.setPricingEngine(engine);

        BOOST_CHECK_MESSAGE(std::fabs(nzcis.NPV()) < eps,
                            "zero-coupon inflation swap does not reprice to zero"
                            << "\n    NPV:      " << nzcis.NPV()
                            << "\n    maturity: " << nzcis.maturityDate()
                            << "\n    rate:     " << datum.rate);
    }

    // remove circular refernce
    hz.reset();
}

BOOST_AUTO_TEST_CASE(testZeroTermStructureWithLag) {
    BOOST_TEST_MESSAGE("Testing old-style zero inflation term structure with observation lag...");

    // try the Zero UK
    Calendar calendar = UnitedKingdom();
    BusinessDayConvention bdc = ModifiedFollowing;
    Date evaluationDate(13, August, 2007);
    evaluationDate = calendar.adjust(evaluationDate);
    Settings::instance().evaluationDate() = evaluationDate;

    // fixing data
    Date from(1, January, 2005);
    Date to(13, August, 2007);
    Schedule rpiSchedule = MakeSchedule().from(from).to(to)
    .withTenor(1*Months)
    .withCalendar(UnitedKingdom())
    .withConvention(ModifiedFollowing);

    Real fixData[] = {
        189.9, 189.9, 189.6, 190.5, 191.6, 192.0,
        192.2, 192.2, 192.6, 193.1, 193.3, 193.6,
        194.1, 193.4, 194.2, 195.0, 196.5, 197.7,
        198.5, 198.5, 199.2, 200.1, 200.4, 201.1,
        202.7, 201.6, 203.1, 204.4, 205.4, 206.2,
        207.3};

    RelinkableHandle<ZeroInflationTermStructure> hz;
    auto ii = ext::make_shared<UKRPI>(hz);
    for (Size i=0; i<std::size(fixData); i++) {
        ii->addFixing(rpiSchedule[i], fixData[i]);
    }

    Handle<YieldTermStructure> nominalTS(nominalTermStructure());

    // now build the zero inflation curve
    std::vector<Datum> zcData = {
        { Date(13, August, 2008), 2.93 },
        { Date(13, August, 2009), 2.95 },
        { Date(13, August, 2010), 2.965 },
        { Date(15, August, 2011), 2.98 },
        { Date(13, August, 2012), 3.0 },
        { Date(13, August, 2014), 3.06 },
        { Date(13, August, 2017), 3.175 },
        { Date(13, August, 2019), 3.243 },
        { Date(15, August, 2022), 3.293 },
        { Date(14, August, 2027), 3.338 },
        { Date(13, August, 2032), 3.348 },
        { Date(15, August, 2037), 3.348 },
        { Date(13, August, 2047), 3.308 },
        { Date(13, August, 2057), 3.228 }
    };

    Period observationLag = Period(3, Months);
    DayCounter dc = Thirty360(Thirty360::BondBasis);
    Frequency frequency = Monthly;

    auto makeHelper = [&](const Handle<Quote>& quote, const Date& maturity) {
        return ext::make_shared<ZeroCouponInflationSwapHelper>(
            quote, observationLag, maturity, calendar, bdc, dc, ii, CPI::AsIndex, nominalTS);
    };
    auto helpers = makeHelpers<ZeroInflationTermStructure>(zcData, makeHelper);

    Rate baseZeroRate = zcData[0].rate/100.0;
    QL_DEPRECATED_DISABLE_WARNING
    // NOLINTNEXTLINE(modernize-make-shared)
    ext::shared_ptr<PiecewiseZeroInflationCurve<Linear> > pZITS(
                        new PiecewiseZeroInflationCurve<Linear>(
                        evaluationDate, calendar, dc, observationLag,
                        frequency, baseZeroRate, helpers));
    QL_DEPRECATED_ENABLE_WARNING
    hz.linkTo(pZITS);

    //===========================================================================================
    // first check that the quoted swaps are repriced correctly

    const Real eps = 1.0e-6;
    auto engine = ext::make_shared<DiscountingSwapEngine>(nominalTS);
    
    for (const auto& datum: zcData) {
        ZeroCouponInflationSwap nzcis(Swap::Payer,
                                      1000000.0,
                                      evaluationDate,
                                      datum.date,
                                      calendar, bdc, dc,
                                      datum.rate/100.0,
                                      ii, observationLag,
                                      CPI::AsIndex);
        nzcis.setPricingEngine(engine);

        BOOST_CHECK_MESSAGE(std::fabs(nzcis.NPV()) < eps,
                            "zero-coupon inflation swap does not reprice to zero"
                            << "\n    NPV:      " << nzcis.NPV()
                            << "\n    maturity: " << nzcis.maturityDate()
                            << "\n    rate:     " << datum.rate);
    }

    //===========================================================================================
    // now test the forecasting capability of the index.

    from = hz->referenceDate();
    to = hz->maxDate()-1*Months; // a bit of margin for adjustments
    Schedule testIndex = MakeSchedule().from(from).to(to)
                            .withTenor(1*Months)
                            .withCalendar(UnitedKingdom())
                            .withConvention(ModifiedFollowing);

    // we are testing UKRPI which is not interpolated
    Date bd = hz->baseDate();
    Real bf = ii->fixing(bd);
    for (const auto& d : testIndex) {
        Real z = hz->zeroRate(d, Period(0, Days));
        Real t = hz->dayCounter().yearFraction(bd, inflationPeriod(d, ii->frequency()).first);
        Real calc = bf * std::pow(1+z, t);
        if (t<=0)
            calc = ii->fixing(d,false); // still historical
        if (std::fabs(calc - ii->fixing(d,true)) > eps)
            BOOST_ERROR("inflation index does not forecast correctly"
                        << "\n    date:        " << d
                        << "\n    base date:   " << bd
                        << "\n    base fixing: " << bf
                        << "\n    expected:    " << calc
                        << "\n    forecast:    " << ii->fixing(d,true));
    }

    //===========================================================================================
    // Add a seasonality correction.  The curve should recalculate and still reprice the swaps.

    Date nextBaseDate = inflationPeriod(hz->baseDate(), ii->frequency()).second;
    Date seasonalityBaseDate(31, January, nextBaseDate.year());
    vector<Rate> seasonalityFactors = {
        1.003245,
        1.000000,
        0.999715,
        1.000495,
        1.000929,
        0.998687,
        0.995949,
        0.994682,
        0.995949,
        1.000519,
        1.003705,
        1.004186
    };

    ext::shared_ptr<MultiplicativePriceSeasonality> nonUnitSeasonality =
        ext::make_shared<MultiplicativePriceSeasonality>(seasonalityBaseDate, Monthly, seasonalityFactors);

    pZITS->setSeasonality(nonUnitSeasonality);
    
    for (const auto& datum: zcData) {
        ZeroCouponInflationSwap nzcis(Swap::Payer,
                                      1000000.0,
                                      evaluationDate,
                                      datum.date,
                                      calendar, bdc, dc,
                                      datum.rate/100.0,
                                      ii, observationLag,
                                      CPI::AsIndex);
        nzcis.setPricingEngine(engine);

        BOOST_CHECK_MESSAGE(std::fabs(nzcis.NPV()) < eps,
                            "zero-coupon inflation swap does not reprice to zero"
                            << "\n    NPV:      " << nzcis.NPV()
                            << "\n    maturity: " << nzcis.maturityDate()
                            << "\n    rate:     " << datum.rate);
    }

    // remove circular refernce
    hz.reset();
}

BOOST_AUTO_TEST_CASE(testSeasonalityCorrection) {
    BOOST_TEST_MESSAGE("Testing seasonality correction on zero inflation term structure...");

    // try the Zero UK
    Calendar calendar = UnitedKingdom();
    Date evaluationDate(13, August, 2007);
    evaluationDate = calendar.adjust(evaluationDate);
    Settings::instance().evaluationDate() = evaluationDate;

    // fixing data
    Date from(1, January, 2005);
    Date to(13, August, 2007);
    Schedule rpiSchedule = MakeSchedule().from(from).to(to)
    .withTenor(1*Months)
    .withCalendar(UnitedKingdom())
    .withConvention(ModifiedFollowing);

    Real fixData[] = { 189.9, 189.9, 189.6, 190.5, 191.6, 192.0,
        192.2, 192.2, 192.6, 193.1, 193.3, 193.6,
        194.1, 193.4, 194.2, 195.0, 196.5, 197.7,
        198.5, 198.5, 199.2, 200.1, 200.4, 201.1,
        202.7, 201.6, 203.1, 204.4, 205.4, 206.2,
        207.3};

    RelinkableHandle<ZeroInflationTermStructure> hz;
    auto ii = ext::make_shared<UKRPI>(hz);
    for (Size i=0; i<std::size(fixData); i++) {
        ii->addFixing(rpiSchedule[i], fixData[i]);
    }

    ext::shared_ptr<YieldTermStructure> nominalTS = nominalTermStructure();

    std::vector<Date> nodes = {
        Date(1, June, 2007),
        Date(1, June, 2008),
        Date(1, June, 2009),
        Date(1, June, 2010),
        Date(1, June, 2011),
        Date(1, June, 2012),
        Date(1, June, 2014),
        Date(1, June, 2017),
        Date(1, June, 2019),
        Date(1, June, 2022),
        Date(1, June, 2027),
        Date(1, June, 2032),
        Date(1, June, 2037),
        Date(1, June, 2047),
        Date(1, June, 2057)
    };

    std::vector<Rate> rates = {
        0.0293,
        0.0293,
        0.0295,
        0.02965,
        0.0298,
        0.03,
        0.0306,
        0.03175,
        0.03243,
        0.03293,
        0.03338,
        0.03348,
        0.03348,
        0.03308,
        0.03228
    };

    DayCounter dc = Thirty360(Thirty360::BondBasis);
    Frequency frequency = Monthly;

    auto zeroCurve = ext::make_shared<InterpolatedZeroInflationCurve<Linear>>(
                                 evaluationDate, nodes, rates, 2 * Months, frequency, dc);
    hz.linkTo(zeroCurve);

    // Perform checks on the seasonality for this non-interpolated index
    checkSeasonality(hz, ii);
}

BOOST_AUTO_TEST_CASE(testZeroIndexFutureFixing) {
    BOOST_TEST_MESSAGE("Testing that zero inflation indices forecast future fixings...");

    // we create an index without a term structure, so
    // it won't be able to forecast fixings
    EUHICP euhicp;

    // let's say we're at some point in April 2024...
    Settings::instance().evaluationDate() = {10, April, 2024};

    // ..and the last available fixing is February 2024, we don't have March yet
    euhicp.addFixing({1,December,2023}, 100.0);
    euhicp.addFixing({1,January,2024}, 100.1);
    euhicp.addFixing({1,February,2024}, 100.2);

    // Asking for the February fixing works, it's stored
    Real fixing = euhicp.fixing({1,February,2024});
    Real expected = 100.2;
    if (std::fabs(fixing - expected) > 1e-12)
        BOOST_ERROR("Failed to retrieve correct fixing: "
                    << "\n    returned: " << fixing
                    << "\n    expected: " << expected);

    // Asking for the March fixing doesn't (because we can't forecast)
    BOOST_CHECK_EXCEPTION(euhicp.fixing({1,March,2024}), Error,
                          ExpectedErrorMessage("empty Handle"));

    // but it works once it gets published:
    euhicp.addFixing({1,March,2024}, 100.3);
    fixing = euhicp.fixing({1,March,2024});
    expected = 100.3;
    if (std::fabs(fixing - expected) > 1e-12)
        BOOST_ERROR("Failed to retrieve correct fixing: "
                    << "\n    returned: " << fixing
                    << "\n    expected: " << expected);

    // On the other hand, April would be forecast...
    BOOST_CHECK_EXCEPTION(euhicp.fixing({1,April,2024}), Error,
                          ExpectedErrorMessage("empty Handle"));

    // ...even if it's stored:
    euhicp.addFixing({1,April,2024}, 100.4);
    BOOST_CHECK_EXCEPTION(euhicp.fixing({1,April,2024}), Error,
                          ExpectedErrorMessage("empty Handle"));
}

BOOST_AUTO_TEST_CASE(testInterpolatedZeroTermStructure) {
    BOOST_TEST_MESSAGE("Testing interpolated zero-rate inflation curve...");

    Date today = Date(27, January, 2022);
    Settings::instance().evaluationDate() = today;

    Date baseDate = Date(1, December, 2021);

    std::vector<Date> dates = {
        baseDate,
        today + 7 * Days,
        today + 14 * Days,
        today + 1 * Months,
        today + 2 * Months,
        today + 3 * Months,
        today + 6 * Months,
        today + 1 * Years,
        today + 2 * Years,
        today + 5 * Years,
        today + 10 * Years
    };
    std::vector<Rate> rates = { 0.01, 0.01, 0.011, 0.012, 0.013, 0.015, 0.018, 0.02, 0.025, 0.03, 0.03 };

    auto curve = ext::make_shared<InterpolatedZeroInflationCurve<Linear>>(
        today, dates, rates, 2*Months, Monthly, Actual360());

    auto nodes = curve->nodes();

    BOOST_CHECK_MESSAGE(nodes.size() == dates.size(), "different number of nodes and input dates");

    for (Size i=0; i<dates.size(); ++i) {
        BOOST_CHECK_MESSAGE(dates[i] == nodes[i].first,
                            "node " << i << " at " << nodes[i].first << "; " << dates[i] << " expected");
    }
}

//===========================================================================================
// year on year tests, index, termstructure, and swaps
//===========================================================================================

BOOST_AUTO_TEST_CASE(testQuotedYYIndex) {
    BOOST_TEST_MESSAGE("Testing quoted year-on-year inflation indices...");

    QL_DEPRECATED_DISABLE_WARNING

    YYEUHICP yyeuhicp(true);
    if (yyeuhicp.name() != "EU YY_HICP"
        || yyeuhicp.frequency() != Monthly
        || yyeuhicp.revised()
        || !yyeuhicp.interpolated()
        || yyeuhicp.ratio()
        || yyeuhicp.availabilityLag() != 1*Months) {
        BOOST_ERROR("wrong year-on-year EU HICP data ("
                    << yyeuhicp.name() << ", "
                    << yyeuhicp.frequency() << ", "
                    << yyeuhicp.revised() << ", "
                    << yyeuhicp.interpolated() << ", "
                    << yyeuhicp.ratio() << ", "
                    << yyeuhicp.availabilityLag() << ")");
    }

    QL_DEPRECATED_ENABLE_WARNING

    YYUKRPI yyukrpi;
    if (yyukrpi.name() != "UK YY_RPI"
        || yyukrpi.frequency() != Monthly
        || yyukrpi.revised()
        || yyukrpi.interpolated()
        || yyukrpi.ratio()
        || yyukrpi.availabilityLag() != 1*Months) {
        BOOST_ERROR("wrong year-on-year UK RPI data ("
                    << yyukrpi.name() << ", "
                    << yyukrpi.frequency() << ", "
                    << yyukrpi.revised() << ", "
                    << yyukrpi.interpolated() << ", "
                    << yyukrpi.ratio() << ", "
                    << yyukrpi.availabilityLag() << ")");
    }
}

BOOST_AUTO_TEST_CASE(testQuotedYYIndexFutureFixing) {
    BOOST_TEST_MESSAGE("Testing that quoted year-on-year inflation indices forecast future fixings...");

    // we create indexes without a term structure, so
    // they won't be able to forecast fixings
    YYEUHICP quoted_flat;

    QL_DEPRECATED_DISABLE_WARNING
    YYEUHICP quoted_linear(true);
    QL_DEPRECATED_ENABLE_WARNING

    // let's say we're at some point in April 2024...
    Settings::instance().evaluationDate() = {10, April, 2024};

    // ..and the last available fixing is February 2024, we don't have March yet
    quoted_flat.addFixing({1,December,2023}, 100.0);
    quoted_flat.addFixing({1,January,2024}, 100.1);
    quoted_flat.addFixing({1,February,2024}, 100.2);

    BOOST_CHECK_EQUAL(quoted_flat.lastFixingDate(), Date(1,February,2024));
    BOOST_CHECK_EQUAL(quoted_linear.lastFixingDate(), Date(1,February,2024));

    // mid-January fixing: ok for both flat and interpolated
    BOOST_CHECK_NO_THROW(quoted_flat.fixing({15,January,2024}));
    BOOST_CHECK_NO_THROW(quoted_linear.fixing({15,January,2024}));

    // mid-February fixing: ok for flat, interpolated needs March
    BOOST_CHECK_NO_THROW(quoted_flat.fixing({15,February,2024}));
    BOOST_CHECK_EXCEPTION(quoted_linear.fixing({15,February,2024}), Error,
                          ExpectedErrorMessage("empty Handle"));

    // but February 1st works (special case, March would have null
    // weight in the interpolation)
    BOOST_CHECK_NO_THROW(quoted_linear.fixing({1,February,2024}));

    // both ok after March is published:
    quoted_flat.addFixing({1,March,2024}, 100.3);

    BOOST_CHECK_EQUAL(quoted_flat.lastFixingDate(), Date(1,March,2024));
    BOOST_CHECK_EQUAL(quoted_linear.lastFixingDate(), Date(1,March,2024));

    BOOST_CHECK_NO_THROW(quoted_flat.fixing({15,February,2024}));
    BOOST_CHECK_NO_THROW(quoted_linear.fixing({15,February,2024}));

    // April can't be available now, both fail even if it's stored:
    quoted_flat.addFixing({1,April,2024}, 100.4);
    BOOST_CHECK_EXCEPTION(quoted_flat.fixing({1,April,2024}), Error,
                          ExpectedErrorMessage("empty Handle"));
    BOOST_CHECK_EXCEPTION(quoted_linear.fixing({1,April,2024}), Error,
                          ExpectedErrorMessage("empty Handle"));
}

BOOST_AUTO_TEST_CASE(testRatioYYIndex) {
    BOOST_TEST_MESSAGE("Testing ratio year-on-year inflation indices...");

    auto euhicp = ext::make_shared<EUHICP>();
    auto ukrpi = ext::make_shared<UKRPI>();

    QL_DEPRECATED_DISABLE_WARNING
    YoYInflationIndex yyeuhicpr(euhicp, true);
<<<<<<< HEAD
    if (yyeuhicpr.name() != "EU HICP"
=======
    QL_DEPRECATED_ENABLE_WARNING
    if (yyeuhicpr.name() != "EU YYR_HICP"
>>>>>>> 5ccf7ffa
        || yyeuhicpr.frequency() != Monthly
        || yyeuhicpr.revised()
        || !yyeuhicpr.interpolated()
        || !yyeuhicpr.ratio()
        || yyeuhicpr.availabilityLag() != 1*Months) {
        BOOST_ERROR("wrong year-on-year EU HICPr data ("
                    << yyeuhicpr.name() << ", "
                    << yyeuhicpr.frequency() << ", "
                    << yyeuhicpr.revised() << ", "
                    << yyeuhicpr.interpolated() << ", "
                    << yyeuhicpr.ratio() << ", "
                    << yyeuhicpr.availabilityLag() << ")");
    }

<<<<<<< HEAD
    YoYInflationIndex yyukrpir(ukrpi, false);
    if (yyukrpir.name() != "UK RPI"
=======
    YoYInflationIndex yyukrpir(ukrpi);
    if (yyukrpir.name() != "UK YYR_RPI"
>>>>>>> 5ccf7ffa
        || yyukrpir.frequency() != Monthly
        || yyukrpir.revised()
        || yyukrpir.interpolated()
        || !yyukrpir.ratio()
        || yyukrpir.availabilityLag() != 1*Months) {
        BOOST_ERROR("wrong year-on-year UK RPIr data ("
                    << yyukrpir.name() << ", "
                    << yyukrpir.frequency() << ", "
                    << yyukrpir.revised() << ", "
                    << yyukrpir.interpolated() << ", "
                    << yyukrpir.ratio() << ", "
                    << yyukrpir.availabilityLag() << ")");
    }


    // Retrieval test.
    //----------------
    // make sure of the evaluation date
    Date evaluationDate(13, August, 2007);
    evaluationDate = UnitedKingdom().adjust(evaluationDate);
    Settings::instance().evaluationDate() = evaluationDate;

    // fixing data
    Date from(1, January, 2005);
    Date to(13, August, 2007);
    Schedule rpiSchedule = MakeSchedule().from(from).to(to)
    .withTenor(1*Months)
    .withCalendar(UnitedKingdom())
    .withConvention(ModifiedFollowing);

    Real fixData[] = { 189.9, 189.9, 189.6, 190.5, 191.6, 192.0,
        192.2, 192.2, 192.6, 193.1, 193.3, 193.6,
        194.1, 193.4, 194.2, 195.0, 196.5, 197.7,
        198.5, 198.5, 199.2, 200.1, 200.4, 201.1,
        202.7, 201.6, 203.1, 204.4, 205.4, 206.2,
        207.3 };

    for (Size i=0; i<std::size(fixData);i++) {
        ukrpi->addFixing(rpiSchedule[i], fixData[i]);
    }

    auto iir = ext::make_shared<YoYInflationIndex>(ukrpi);
    QL_DEPRECATED_DISABLE_WARNING
    // NOLINTNEXTLINE(modernize-make-shared)
    auto iirYES = ext::shared_ptr<YoYInflationIndex>(
                                          new YoYInflationIndex(ukrpi, true));
    QL_DEPRECATED_ENABLE_WARNING

    Date todayMinusLag = evaluationDate - iir->availabilityLag();
    std::pair<Date,Date> lim = inflationPeriod(todayMinusLag, iir->frequency());
    todayMinusLag = lim.second + 1 - 2*Period(iir->frequency());

    Real eps = 1.0e-8;

    // Interpolation tests
    //--------------------
    // (no TS so can't forecast).
    for (Size i=13; i<rpiSchedule.size();i++) {
        std::pair<Date,Date> lim = inflationPeriod(rpiSchedule[i],
                                                   iir->frequency());
        std::pair<Date,Date> limBef = inflationPeriod(rpiSchedule[i-12],
                                                      iir->frequency());
        for (Date d=lim.first; d<=lim.second; d++) {
            if (d < todayMinusLag) {
                Rate expected = fixData[i]/fixData[i-12] - 1.0;
                Rate calculated = iir->fixing(d);
                BOOST_CHECK_MESSAGE(std::fabs(calculated - expected) < eps,
                                    "Non-interpolated fixings not constant within a period: "
                                    << calculated
                                    << ", should be "
                                    << expected);

                Real dp= lim.second + 1- lim.first;
                Real dpBef=limBef.second + 1 - limBef.first;
                Real dl = d-lim.first;
                // potentially does not work on 29th Feb
                Real dlBef = NullCalendar().advance(d, -1*Years, ModifiedFollowing)
                -limBef.first;

                Real linearNow = fixData[i] + (fixData[i+1]-fixData[i])*dl/dp;
                Real linearBef = fixData[i-12] + (fixData[i+1-12]-fixData[i-12])*dlBef/dpBef;
                Rate expectedYES = linearNow / linearBef - 1.0;
                Rate calculatedYES = iirYES->fixing(d);
                BOOST_CHECK_MESSAGE(fabs(expectedYES-calculatedYES)<eps,
                                    "Error in interpolated fixings: expect "<<expectedYES
                                    <<" see " << calculatedYES
                                    <<" flat " << calculated
                                    <<", data: "<< fixData[i-12] <<", "<< fixData[i+1-12]
                                    <<", "<<    fixData[i] <<", "<< fixData[i+1]
                                    <<", fac: "<< dp <<", "<< dl
                                    <<", "<< dpBef <<", "<< dlBef
                                    <<", to: "<<linearNow<<", "<<linearBef
                                    );
            }
        }
    }
}

BOOST_AUTO_TEST_CASE(testRatioYYIndexFutureFixing) {
    BOOST_TEST_MESSAGE("Testing that ratio year-on-year inflation indices forecast future fixings...");

    // we create indexes without a term structure, so
    // they won't be able to forecast fixings
    auto euhicp = ext::make_shared<EUHICP>();
    YoYInflationIndex ratio_flat(euhicp);
    QL_DEPRECATED_DISABLE_WARNING
    YoYInflationIndex ratio_linear(euhicp, true);
    QL_DEPRECATED_ENABLE_WARNING

    // let's say we're at some point in April 2024...
    Settings::instance().evaluationDate() = {10, April, 2024};

    // ..and the last available fixing is February 2024, we don't have March yet
    euhicp->addFixing({1,December,2022}, 98.0);
    euhicp->addFixing({1,January,2023}, 98.1);
    euhicp->addFixing({1,February,2023}, 98.2);
    euhicp->addFixing({1,March,2023}, 98.3);
    // ...
    euhicp->addFixing({1,December,2023}, 100.0);
    euhicp->addFixing({1,January,2024}, 100.1);
    euhicp->addFixing({1,February,2024}, 100.2);

    BOOST_CHECK_EQUAL(ratio_flat.lastFixingDate(), Date(1,February,2024));
    BOOST_CHECK_EQUAL(ratio_linear.lastFixingDate(), Date(1,February,2024));

    // mid-January fixing: ok for both flat and interpolated
    BOOST_CHECK_NO_THROW(ratio_flat.fixing({15,January,2024}));
    BOOST_CHECK_NO_THROW(ratio_linear.fixing({15,January,2024}));

    // mid-February fixing: ok for flat, interpolated needs March
    BOOST_CHECK_NO_THROW(ratio_flat.fixing({15,February,2024}));
    BOOST_CHECK_EXCEPTION(ratio_linear.fixing({15,February,2024}), Error,
                          ExpectedErrorMessage("empty Handle"));

    // but February 1st works (special case, March would have null
    // weight in the interpolation)
    BOOST_CHECK_NO_THROW(ratio_linear.fixing({1,February,2024}));

    // both ok after March is published:
    euhicp->addFixing({1,March,2024}, 100.3);

    BOOST_CHECK_EQUAL(ratio_flat.lastFixingDate(), Date(1,March,2024));
    BOOST_CHECK_EQUAL(ratio_linear.lastFixingDate(), Date(1,March,2024));

    BOOST_CHECK_NO_THROW(ratio_flat.fixing({15,February,2024}));
    BOOST_CHECK_NO_THROW(ratio_linear.fixing({15,February,2024}));

    // April can't be available now, both fail even if it's stored:
    euhicp->addFixing({1,April,2024}, 100.4);
    BOOST_CHECK_EXCEPTION(ratio_flat.fixing({1,April,2024}), Error,
                          ExpectedErrorMessage("empty Handle"));
    BOOST_CHECK_EXCEPTION(ratio_linear.fixing({1,April,2024}), Error,
                          ExpectedErrorMessage("empty Handle"));
}

BOOST_AUTO_TEST_CASE(testYYTermStructure) {
    BOOST_TEST_MESSAGE("Testing year-on-year inflation term structure...");

    // try the YY UK
    Calendar calendar = UnitedKingdom();
    BusinessDayConvention bdc = ModifiedFollowing;
    Date evaluationDate(13, August, 2007);
    evaluationDate = calendar.adjust(evaluationDate);
    Settings::instance().evaluationDate() = evaluationDate;

    // fixing data
    Date from(1, January, 2005);
    Date to(1, July, 2007);
    Schedule rpiSchedule = MakeSchedule().from(from).to(to)
    .withTenor(1*Months)
    .withCalendar(UnitedKingdom())
    .withConvention(ModifiedFollowing);
    Real fixData[] = {
        189.9, 189.9, 189.6, 190.5, 191.6, 192.0,
        192.2, 192.2, 192.6, 193.1, 193.3, 193.6,
        194.1, 193.4, 194.2, 195.0, 196.5, 197.7,
        198.5, 198.5, 199.2, 200.1, 200.4, 201.1,
        202.7, 201.6, 203.1, 204.4, 205.4, 206.2,
        207.3
    };

    RelinkableHandle<YoYInflationTermStructure> hy;
    auto rpi = ext::make_shared<UKRPI>();
    auto iir = ext::make_shared<YoYInflationIndex>(rpi, hy);
    for (Size i=0; i<std::size(fixData); i++) {
        rpi->addFixing(rpiSchedule[i], fixData[i]);
    }

    ext::shared_ptr<YieldTermStructure> nominalTS = nominalTermStructure();

    // now build the YoY inflation curve
    std::vector<Datum> yyData = {
        { Date(13, August, 2008), 2.95 },
        { Date(13, August, 2009), 2.95 },
        { Date(13, August, 2010), 2.93 },
        { Date(15, August, 2011), 2.955 },
        { Date(13, August, 2012), 2.945 },
        { Date(13, August, 2013), 2.985 },
        { Date(13, August, 2014), 3.01 },
        { Date(13, August, 2015), 3.035 },
        { Date(13, August, 2016), 3.055 },  // note that
        { Date(13, August, 2017), 3.075 },  // some dates will be on
        { Date(13, August, 2019), 3.105 },  // holidays but the payment
        { Date(15, August, 2022), 3.135 },  // calendar will roll them
        { Date(13, August, 2027), 3.155 },
        { Date(13, August, 2032), 3.145 },
        { Date(13, August, 2037), 3.145 }
    };

    Period observationLag = Period(2,Months);
    DayCounter dc = Thirty360(Thirty360::BondBasis);

    // now build the helpers ...
    auto makeHelper = [&](const Handle<Quote>& quote, const Date& maturity) {
        return ext::make_shared<YearOnYearInflationSwapHelper>(
            quote, observationLag, maturity, calendar, bdc, dc, iir, CPI::AsIndex,
            Handle<YieldTermStructure>(nominalTS));
    };
    auto helpers = makeHelpers<YoYInflationTermStructure>(yyData, makeHelper);

    Date baseDate = rpi->lastFixingDate();
    Rate baseYYRate = yyData[0].rate/100.0;
    auto pYYTS =
        ext::make_shared<PiecewiseYoYInflationCurve<Linear>>(
                evaluationDate, baseDate, baseYYRate, observationLag,
                iir->frequency(), dc, helpers);

    // validation
    // yoy swaps should reprice to zero
    // yy rates should not equal yySwap rates
    Real eps = 0.000001;
    // usual swap engine
    Handle<YieldTermStructure> hTS(nominalTS);
    ext::shared_ptr<PricingEngine> sppe(new DiscountingSwapEngine(hTS));

    // make sure that the index has the latest yoy term structure
    hy.linkTo(pYYTS);

    for (Size j = 1; j < yyData.size(); j++) {

        from = nominalTS->referenceDate();
        to = yyData[j].date;
        Schedule yoySchedule = MakeSchedule().from(from).to(to)
        .withConvention(Unadjusted) // fixed leg gets calendar from
        .withCalendar(calendar)     // schedule
        .withTenor(1*Years)
        .backwards()
        ;

        YearOnYearInflationSwap yyS2(Swap::Payer,
                                     1000000.0,
                                     yoySchedule,//fixed schedule, but same as yoy
                                     yyData[j].rate/100.0,
                                     dc,
                                     yoySchedule,
                                     iir,
                                     observationLag,
                                     CPI::Flat,
                                     0.0,        //spread on index
                                     dc,
                                     UnitedKingdom());

        yyS2.setPricingEngine(sppe);

        BOOST_CHECK_MESSAGE(fabs(yyS2.NPV())<eps,"fresh yoy swap NPV!=0 from TS "
                <<"swap quote for pt " << j
                << ", is " << yyData[j].rate/100.0
                <<" vs YoY rate "<< pYYTS->yoyRate(yyData[j].date-observationLag)
                <<" at quote date "<<(yyData[j].date-observationLag)
                <<", NPV of a fresh yoy swap is " << yyS2.NPV()
                <<"\n      fair rate " << yyS2.fairRate()
                <<" payment "<<yyS2.paymentConvention());
    }

    Size jj=3;
    for (Size k = 0; k < 14; k++) {

        from = nominalTS->referenceDate() - k*Months;
        to = yyData[jj].date - k*Months;
        Schedule yoySchedule = MakeSchedule().from(from).to(to)
        .withConvention(Unadjusted) // fixed leg gets calendar from
        .withCalendar(calendar)     // schedule
        .withTenor(1*Years)
        .backwards()
        ;

        YearOnYearInflationSwap yyS3(Swap::Payer,
                                     1000000.0,
                                     yoySchedule,//fixed schedule, but same as yoy
                                     yyData[jj].rate/100.0,
                                     dc,
                                     yoySchedule,
                                     iir,
                                     observationLag,
                                     CPI::Flat,
                                     0.0,        //spread on index
                                     dc,
                                     UnitedKingdom());

        yyS3.setPricingEngine(sppe);

        BOOST_CHECK_MESSAGE(fabs(yyS3.NPV())< 20000.0,
                            "unexpected size of aged YoY swap, aged "
                            <<k<<" months: YY aged NPV = " << yyS3.NPV()
                            <<", legs "<< yyS3.legNPV(0) << " and " << yyS3.legNPV(1)
                            );
    }
    // remove circular refernce
    hy.reset();
}

BOOST_AUTO_TEST_CASE(testYYTermStructureWithLag) {
    BOOST_TEST_MESSAGE("Testing old-style year-on-year inflation term structure with lag...");

    // try the YY UK
    Calendar calendar = UnitedKingdom();
    BusinessDayConvention bdc = ModifiedFollowing;
    Date evaluationDate(13, August, 2007);
    evaluationDate = calendar.adjust(evaluationDate);
    Settings::instance().evaluationDate() = evaluationDate;


    // fixing data
    Date from(1, January, 2005);
    Date to(13, August, 2007);
    Schedule rpiSchedule = MakeSchedule().from(from).to(to)
    .withTenor(1*Months)
    .withCalendar(UnitedKingdom())
    .withConvention(ModifiedFollowing);
    Real fixData[] = { 189.9, 189.9, 189.6, 190.5, 191.6, 192.0,
        192.2, 192.2, 192.6, 193.1, 193.3, 193.6,
        194.1, 193.4, 194.2, 195.0, 196.5, 197.7,
        198.5, 198.5, 199.2, 200.1, 200.4, 201.1,
        202.7, 201.6, 203.1, 204.4, 205.4, 206.2,
        207.3 };

    RelinkableHandle<YoYInflationTermStructure> hy;
    auto rpi = ext::make_shared<UKRPI>();
    auto iir = ext::make_shared<YoYInflationIndex>(rpi, hy);
    for (Size i=0; i<std::size(fixData); i++) {
        rpi->addFixing(rpiSchedule[i], fixData[i]);
    }

    ext::shared_ptr<YieldTermStructure> nominalTS = nominalTermStructure();

    // now build the YoY inflation curve
    std::vector<Datum> yyData = {
        { Date(13, August, 2008), 2.95 },
        { Date(13, August, 2009), 2.95 },
        { Date(13, August, 2010), 2.93 },
        { Date(15, August, 2011), 2.955 },
        { Date(13, August, 2012), 2.945 },
        { Date(13, August, 2013), 2.985 },
        { Date(13, August, 2014), 3.01 },
        { Date(13, August, 2015), 3.035 },
        { Date(13, August, 2016), 3.055 },  // note that
        { Date(13, August, 2017), 3.075 },  // some dates will be on
        { Date(13, August, 2019), 3.105 },  // holidays but the payment
        { Date(15, August, 2022), 3.135 },  // calendar will roll them
        { Date(13, August, 2027), 3.155 },
        { Date(13, August, 2032), 3.145 },
        { Date(13, August, 2037), 3.145 }
    };

    Period observationLag = Period(2,Months);
    DayCounter dc = Thirty360(Thirty360::BondBasis);

    // now build the helpers ...
    auto makeHelper = [&](const Handle<Quote>& quote, const Date& maturity) {
        return ext::make_shared<YearOnYearInflationSwapHelper>(
            quote, observationLag, maturity, calendar, bdc, dc, iir, CPI::AsIndex,
            Handle<YieldTermStructure>(nominalTS));
    };
    auto helpers = makeHelpers<YoYInflationTermStructure>(yyData, makeHelper);

    Rate baseYYRate = yyData[0].rate/100.0;
    QL_DEPRECATED_DISABLE_WARNING
    // NOLINTNEXTLINE(modernize-make-shared)
    ext::shared_ptr<PiecewiseYoYInflationCurve<Linear> > pYYTS(
        new PiecewiseYoYInflationCurve<Linear>(
                evaluationDate, calendar, dc, observationLag,
                iir->frequency(),iir->interpolated(), baseYYRate,
                helpers));
    QL_DEPRECATED_ENABLE_WARNING

    // validation
    // yoy swaps should reprice to zero
    // yy rates should not equal yySwap rates
    Real eps = 0.000001;
    // usual swap engine
    Handle<YieldTermStructure> hTS(nominalTS);
    ext::shared_ptr<PricingEngine> sppe(new DiscountingSwapEngine(hTS));

    // make sure that the index has the latest yoy term structure
    hy.linkTo(pYYTS);

    for (Size j = 1; j < yyData.size(); j++) {

        from = nominalTS->referenceDate();
        to = yyData[j].date;
        Schedule yoySchedule = MakeSchedule().from(from).to(to)
        .withConvention(Unadjusted) // fixed leg gets calendar from
        .withCalendar(calendar)     // schedule
        .withTenor(1*Years)
        .backwards()
        ;

        YearOnYearInflationSwap yyS2(Swap::Payer,
                                     1000000.0,
                                     yoySchedule,//fixed schedule, but same as yoy
                                     yyData[j].rate/100.0,
                                     dc,
                                     yoySchedule,
                                     iir,
                                     observationLag,
                                     CPI::Flat,
                                     0.0,        //spread on index
                                     dc,
                                     UnitedKingdom());

        yyS2.setPricingEngine(sppe);

        BOOST_CHECK_MESSAGE(fabs(yyS2.NPV())<eps,"fresh yoy swap NPV!=0 from TS "
                <<"swap quote for pt " << j
                << ", is " << yyData[j].rate/100.0
                <<" vs YoY rate "<< pYYTS->yoyRate(yyData[j].date-observationLag)
                <<" at quote date "<<(yyData[j].date-observationLag)
                <<", NPV of a fresh yoy swap is " << yyS2.NPV()
                <<"\n      fair rate " << yyS2.fairRate()
                <<" payment "<<yyS2.paymentConvention());
    }

    Size jj=3;
    for (Size k = 0; k < 14; k++) {

        from = nominalTS->referenceDate() - k*Months;
        to = yyData[jj].date - k*Months;
        Schedule yoySchedule = MakeSchedule().from(from).to(to)
        .withConvention(Unadjusted) // fixed leg gets calendar from
        .withCalendar(calendar)     // schedule
        .withTenor(1*Years)
        .backwards()
        ;

        YearOnYearInflationSwap yyS3(Swap::Payer,
                                     1000000.0,
                                     yoySchedule,//fixed schedule, but same as yoy
                                     yyData[jj].rate/100.0,
                                     dc,
                                     yoySchedule,
                                     iir,
                                     observationLag,
                                     CPI::Flat,
                                     0.0,        //spread on index
                                     dc,
                                     UnitedKingdom());

        yyS3.setPricingEngine(sppe);

        BOOST_CHECK_MESSAGE(fabs(yyS3.NPV())< 20000.0,
                            "unexpected size of aged YoY swap, aged "
                            <<k<<" months: YY aged NPV = " << yyS3.NPV()
                            <<", legs "<< yyS3.legNPV(0) << " and " << yyS3.legNPV(1)
                            );
    }
    // remove circular refernce
    hy.reset();
}

BOOST_AUTO_TEST_CASE(testPeriod) {
    BOOST_TEST_MESSAGE("Testing inflation period...");

    Date d;
    Frequency f;
    std::pair<Date,Date> res;
    int days[13] = {0,31,28,31,30,31,30,31,31,30,31,30,31};

    for (int year = 1950; year < 2051; ++year) {

        if (Date::isLeap(year))
            days[2] = 29;
        else
            days[2] = 28;

        for (Size i=1; i<=12; ++i){

            d = Date(1,Month(i),year);

            f = Monthly;
            res = inflationPeriod (d,f);
            if (res.first != Date(1,Month(i),year)
                || res.second != Date(days[i],Month(i),year)) {
                REPORT_FAILURE(d, res, "Monthly");
            }

            f = Quarterly;
            res = inflationPeriod (d,f);

            if ( (i==1 || i==2 || i==3) &&
                (res.first != Date(1,Month(1),year)
                 || res.second != Date(31,Month(3),year))) {
                REPORT_FAILURE(d, res, "Quarterly");
            }
            else if ( (i==4 || i==5 || i==6) &&
                (res.first != Date(1,Month(4),year)
                 || res.second != Date(30,Month(6),year))) {
                REPORT_FAILURE(d, res, "Quarterly");
            }
            else if ( (i==7 || i==8 || i==9) &&
                (res.first != Date(1,Month(7),year)
                 || res.second != Date(30,Month(9),year))) {
                REPORT_FAILURE(d, res, "Quarterly");
            }
            else if ( (i==10 || i==11 || i==12) &&
                (res.first != Date(1,Month(10),year)
                 || res.second != Date(31,Month(12),year))) {
                REPORT_FAILURE(d, res, "Quarterly");
            }

            f = Semiannual;
            res = inflationPeriod (d,f);

            if ( (i>0 && i<7) && (
                res.first != Date(1,Month(1),year)
                || res.second != Date(30,Month(6),year))) {
                REPORT_FAILURE(d, res, "Semiannual");
            }
            else if ( (i>6 && i<13) && (
                res.first != Date(1,Month(7),year)
                || res.second != Date(31,Month(12),year))) {
                REPORT_FAILURE(d, res, "Semiannual");
            }

            f = Annual;
            res = inflationPeriod (d,f);

            if (res.first != Date(1,Month(1),year)
                || res.second != Date(31,Month(12),year)) {
                REPORT_FAILURE(d, res, "Annual");
            }
        }
    }
}

BOOST_AUTO_TEST_CASE(testCpiFlatInterpolation) {
    BOOST_TEST_MESSAGE("Testing CPI flat interpolation for inflation fixings...");

    Settings::instance().evaluationDate() = Date(10, February, 2022);

    auto testIndex = ext::make_shared<UKRPI>();

    testIndex->addFixing(Date(1, November, 2020), 293.5);
    testIndex->addFixing(Date(1, December, 2020), 295.4);
    testIndex->addFixing(Date(1, January,  2021), 294.6);
    testIndex->addFixing(Date(1, February, 2021), 296.0);
    testIndex->addFixing(Date(1, March,    2021), 296.9);

    Real calculated = CPI::laggedFixing(testIndex, Date(10, February, 2021), 3 * Months, CPI::Flat);
    Real expected = 293.5;

    QL_CHECK_CLOSE(calculated, expected, 1e-8);

    calculated = CPI::laggedFixing(testIndex, Date(12, May, 2021), 3 * Months, CPI::Flat);
    expected = 296.0;

    QL_CHECK_CLOSE(calculated, expected, 1e-8);

    calculated = CPI::laggedFixing(testIndex, Date(25, June, 2021), 3 * Months, CPI::Flat);
    expected = 296.9;

    QL_CHECK_CLOSE(calculated, expected, 1e-8);
}

BOOST_AUTO_TEST_CASE(testCpiLinearInterpolation) {
    BOOST_TEST_MESSAGE("Testing CPI linear interpolation for inflation fixings...");

    Settings::instance().evaluationDate() = Date(10, February, 2022);

    auto testIndex = ext::make_shared<UKRPI>();

    testIndex->addFixing(Date(1, November, 2020), 293.5);
    testIndex->addFixing(Date(1, December, 2020), 295.4);
    testIndex->addFixing(Date(1, January,  2021), 294.6);
    testIndex->addFixing(Date(1, February, 2021), 296.0);
    testIndex->addFixing(Date(1, March,    2021), 296.9);

    Real calculated = CPI::laggedFixing(testIndex, Date(10, February, 2021), 3 * Months, CPI::Linear);
    Real expected = 293.5 * (19/28.0) + 295.4 * (9/28.0);

    QL_CHECK_CLOSE(calculated, expected, 1e-8);

    calculated = CPI::laggedFixing(testIndex, Date(12, May, 2021), 3 * Months, CPI::Linear);
    expected = 296.0 * (20/31.0) + 296.9 * (11/31.0);

    QL_CHECK_CLOSE(calculated, expected, 1e-8);

    // this would require April's fixing
    BOOST_CHECK_THROW(
        calculated = CPI::laggedFixing(testIndex, Date(25, June, 2021), 3 * Months, CPI::Linear),
        Error);

    // however, this is a special case
    calculated = CPI::laggedFixing(testIndex, Date(1, June, 2021), 3 * Months, CPI::Linear);
    expected = 296.9;

    QL_CHECK_CLOSE(calculated, expected, 1e-8);
}

BOOST_AUTO_TEST_CASE(testCpiAsIndexInterpolation) {
    BOOST_TEST_MESSAGE("Testing CPI as-index interpolation for inflation fixings...");

    Date today = Date(10, February, 2022);
    Settings::instance().evaluationDate() = today;

    // AsIndex requires a term structure, even for fixings in the past
    std::vector<Date> dates = { today - 3*Months, today + 5*Years };
    std::vector<Rate> rates = { 0.02, 0.02 };
    Handle<ZeroInflationTermStructure> mock_curve(
            ext::make_shared<ZeroInflationCurve>(today, dates, rates, 3 * Months, Monthly, Actual360()));
    auto testIndex = ext::make_shared<UKRPI>(mock_curve);

    testIndex->addFixing(Date(1, November, 2020), 293.5);
    testIndex->addFixing(Date(1, December, 2020), 295.4);
    testIndex->addFixing(Date(1, January,  2021), 294.6);
    testIndex->addFixing(Date(1, February, 2021), 296.0);
    testIndex->addFixing(Date(1, March,    2021), 296.9);

    Real calculated = CPI::laggedFixing(testIndex, Date(10, February, 2021), 3 * Months, CPI::AsIndex);
    Real expected = 293.5;

    QL_CHECK_CLOSE(calculated, expected, 1e-8);

    calculated = CPI::laggedFixing(testIndex, Date(12, May, 2021), 3 * Months, CPI::AsIndex);
    expected = 296.0;

    QL_CHECK_CLOSE(calculated, expected, 1e-8);

    calculated = CPI::laggedFixing(testIndex, Date(25, June, 2021), 3 * Months, CPI::AsIndex);
    expected = 296.9;

    QL_CHECK_CLOSE(calculated, expected, 1e-8);
}

BOOST_AUTO_TEST_CASE(testCpiYoYQuotedFlatInterpolation) {
    BOOST_TEST_MESSAGE("Testing CPI flat interpolation for year-on-year quoted rates...");

    Settings::instance().evaluationDate() = Date(10, February, 2022);

    auto testIndex1 = ext::make_shared<YYUKRPI>();
    QL_DEPRECATED_DISABLE_WARNING
    // NOLINTNEXTLINE(modernize-make-shared)
    auto testIndex2 = ext::shared_ptr<YYUKRPI>(new YYUKRPI(true));
    QL_DEPRECATED_ENABLE_WARNING

    testIndex1->addFixing(Date(1, November, 2020), 0.02935);
    testIndex1->addFixing(Date(1, December, 2020), 0.02954);
    testIndex1->addFixing(Date(1, January,  2021), 0.02946);
    testIndex1->addFixing(Date(1, February, 2021), 0.02960);
    testIndex1->addFixing(Date(1, March,    2021), 0.02969);

    Real calculated = CPI::laggedYoYRate(testIndex1, Date(10, February, 2021), 3 * Months, CPI::Flat);
    Real expected = 0.02935;

    QL_CHECK_CLOSE(calculated, expected, 1e-8);

    // same expected flat fixing for interpolated and not interpolated
    calculated = CPI::laggedYoYRate(testIndex2, Date(10, February, 2021), 3 * Months, CPI::Flat);

    QL_CHECK_CLOSE(calculated, expected, 1e-8);

    calculated = CPI::laggedYoYRate(testIndex1, Date(25, June, 2021), 3 * Months, CPI::Flat);
    expected = 0.02969;

    QL_CHECK_CLOSE(calculated, expected, 1e-8);

    calculated = CPI::laggedYoYRate(testIndex2, Date(25, June, 2021), 3 * Months, CPI::Flat);

    QL_CHECK_CLOSE(calculated, expected, 1e-8);
}

BOOST_AUTO_TEST_CASE(testCpiYoYQuotedLinearInterpolation) {
    BOOST_TEST_MESSAGE("Testing CPI linear interpolation for year-on-year quoted rates...");

    Settings::instance().evaluationDate() = Date(10, February, 2022);

    auto testIndex1 = ext::make_shared<YYUKRPI>();
    QL_DEPRECATED_DISABLE_WARNING
    // NOLINTNEXTLINE(modernize-make-shared)
    auto testIndex2 = ext::shared_ptr<YYUKRPI>(new YYUKRPI(true));
    QL_DEPRECATED_ENABLE_WARNING

    testIndex1->addFixing(Date(1, November, 2020), 0.02935);
    testIndex1->addFixing(Date(1, December, 2020), 0.02954);
    testIndex1->addFixing(Date(1, January,  2021), 0.02946);
    testIndex1->addFixing(Date(1, February, 2021), 0.02960);
    testIndex1->addFixing(Date(1, March,    2021), 0.02969);

    Real calculated = CPI::laggedYoYRate(testIndex1, Date(10, February, 2021), 3 * Months, CPI::Linear);
    Real expected = 0.02935 * (19/28.0) + 0.02954 * (9/28.0);

    QL_CHECK_CLOSE(calculated, expected, 1e-8);

    calculated = CPI::laggedYoYRate(testIndex2, Date(10, February, 2021), 3 * Months, CPI::Linear);

    QL_CHECK_CLOSE(calculated, expected, 1e-8);

    calculated = CPI::laggedYoYRate(testIndex1, Date(12, May, 2021), 3 * Months, CPI::Linear);
    expected = 0.02960 * (20/31.0) + 0.02969 * (11/31.0);

    QL_CHECK_CLOSE(calculated, expected, 1e-8);

    calculated = CPI::laggedYoYRate(testIndex2, Date(12, May, 2021), 3 * Months, CPI::Linear);

    QL_CHECK_CLOSE(calculated, expected, 1e-8);

    // this would require April's fixing
    BOOST_CHECK_EXCEPTION(
        CPI::laggedYoYRate(testIndex1, Date(25, June, 2021), 3 * Months, CPI::Linear),
        Error, ExpectedErrorMessage("Missing UK YY_RPI fixing"));

    BOOST_CHECK_EXCEPTION(
        CPI::laggedYoYRate(testIndex2, Date(25, June, 2021), 3 * Months, CPI::Linear),
        Error, ExpectedErrorMessage("Missing UK YY_RPI fixing"));

    // however, this is a special case
    calculated = CPI::laggedYoYRate(testIndex1, Date(1, June, 2021), 3 * Months, CPI::Linear);
    expected = 0.02969;

    QL_CHECK_CLOSE(calculated, expected, 1e-8);

    calculated = CPI::laggedYoYRate(testIndex2, Date(1, June, 2021), 3 * Months, CPI::Linear);

    QL_CHECK_CLOSE(calculated, expected, 1e-8);
}


BOOST_AUTO_TEST_CASE(testCpiYoYRatioFlatInterpolation) {
    BOOST_TEST_MESSAGE("Testing CPI flat interpolation for year-on-year ratios...");

    Settings::instance().evaluationDate() = Date(10, February, 2022);

    auto underlying = ext::make_shared<UKRPI>();

    auto testIndex1 = ext::make_shared<YoYInflationIndex>(underlying);
    QL_DEPRECATED_DISABLE_WARNING
    // NOLINTNEXTLINE(modernize-make-shared)
    auto testIndex2 = ext::shared_ptr<YoYInflationIndex>(
                                     new YoYInflationIndex(underlying, true));
    QL_DEPRECATED_ENABLE_WARNING

    underlying->addFixing(Date(1, November, 2019), 291.0);
    underlying->addFixing(Date(1, December, 2019), 291.9);
    underlying->addFixing(Date(1, January,  2020), 290.6);
    underlying->addFixing(Date(1, February, 2020), 292.0);
    underlying->addFixing(Date(1, March,    2020), 292.6);

    underlying->addFixing(Date(1, November, 2020), 293.5);
    underlying->addFixing(Date(1, December, 2020), 295.4);
    underlying->addFixing(Date(1, January,  2021), 294.6);
    underlying->addFixing(Date(1, February, 2021), 296.0);
    underlying->addFixing(Date(1, March,    2021), 296.9);

    Real calculated = CPI::laggedYoYRate(testIndex1, Date(10, February, 2021), 3 * Months, CPI::Flat);
    Real expected = 293.5/291.0 - 1;

    QL_CHECK_CLOSE(calculated, expected, 1e-8);

    // same expected flat fixing for interpolated and not interpolated
    calculated = CPI::laggedYoYRate(testIndex2, Date(10, February, 2021), 3 * Months, CPI::Flat);

    QL_CHECK_CLOSE(calculated, expected, 1e-8);

    calculated = CPI::laggedYoYRate(testIndex1, Date(25, June, 2021), 3 * Months, CPI::Flat);
    expected = 296.9/292.6 - 1;

    QL_CHECK_CLOSE(calculated, expected, 1e-8);

    calculated = CPI::laggedYoYRate(testIndex2, Date(25, June, 2021), 3 * Months, CPI::Flat);

    QL_CHECK_CLOSE(calculated, expected, 1e-8);
}

BOOST_AUTO_TEST_CASE(testCpiYoYRatioLinearInterpolation) {
    BOOST_TEST_MESSAGE("Testing CPI linear interpolation for year-on-year ratios...");

    Settings::instance().evaluationDate() = Date(10, February, 2022);

    auto underlying = ext::make_shared<UKRPI>();

    auto testIndex1 = ext::make_shared<YoYInflationIndex>(underlying);
    QL_DEPRECATED_DISABLE_WARNING
    // NOLINTNEXTLINE(modernize-make-shared)
    auto testIndex2 = ext::shared_ptr<YoYInflationIndex>(
                                     new YoYInflationIndex(underlying, true));
    QL_DEPRECATED_ENABLE_WARNING

    underlying->addFixing(Date(1, November, 2019), 291.0);
    underlying->addFixing(Date(1, December, 2019), 291.9);
    underlying->addFixing(Date(1, January,  2020), 290.6);
    underlying->addFixing(Date(1, February, 2020), 292.0);
    underlying->addFixing(Date(1, March,    2020), 292.6);

    underlying->addFixing(Date(1, November, 2020), 293.5);
    underlying->addFixing(Date(1, December, 2020), 295.4);
    underlying->addFixing(Date(1, January,  2021), 294.6);
    underlying->addFixing(Date(1, February, 2021), 296.0);
    underlying->addFixing(Date(1, March,    2021), 296.9);

    Real calculated = CPI::laggedYoYRate(testIndex1, Date(10, February, 2021), 3 * Months, CPI::Linear);
    // interpolate, then take ratio
    Real expected = (293.5 * (19/28.0) + 295.4 * (9/28.0)) / (291.0 * (20/29.0) + 291.9 * (9/29.0)) - 1;

    QL_CHECK_CLOSE(calculated, expected, 1e-8);

    calculated = CPI::laggedYoYRate(testIndex2, Date(10, February, 2021), 3 * Months, CPI::Linear);

    QL_CHECK_CLOSE(calculated, expected, 1e-8);

    calculated = CPI::laggedYoYRate(testIndex1, Date(12, May, 2021), 3 * Months, CPI::Linear);
    expected = (296.0 * (20/31.0) + 296.9 * (11/31.0)) / (292.0 * (20/31.0) + 292.6 * (11/31.0)) - 1;

    QL_CHECK_CLOSE(calculated, expected, 1e-8);

    calculated = CPI::laggedYoYRate(testIndex2, Date(12, May, 2021), 3 * Months, CPI::Linear);

    QL_CHECK_CLOSE(calculated, expected, 1e-8);

    // this would require April's fixing
    BOOST_CHECK_EXCEPTION(
        CPI::laggedYoYRate(testIndex1, Date(25, June, 2021), 3 * Months, CPI::Linear),
        Error, ExpectedErrorMessage("Missing UK RPI fixing"));

    BOOST_CHECK_EXCEPTION(
        CPI::laggedYoYRate(testIndex2, Date(25, June, 2021), 3 * Months, CPI::Linear),
        Error, ExpectedErrorMessage("Missing UK RPI fixing"));

    // however, this is a special case
    calculated = CPI::laggedYoYRate(testIndex1, Date(1, June, 2021), 3 * Months, CPI::Linear);
    expected = 296.9/292.6 - 1;

    QL_CHECK_CLOSE(calculated, expected, 1e-8);

    calculated = CPI::laggedYoYRate(testIndex2, Date(1, June, 2021), 3 * Months, CPI::Linear);

    QL_CHECK_CLOSE(calculated, expected, 1e-8);
}


BOOST_AUTO_TEST_CASE(testNotifications) {
    BOOST_TEST_MESSAGE("Testing notifications from zero-inflation cash flow...");

    Date today = Settings::instance().evaluationDate();
    Real nominal = 10000.0;

    std::vector<Date> dates = { today - 3*Months, today + 5*Years };
    std::vector<Rate> rates = { 0.02, 0.02 };

    RelinkableHandle<ZeroInflationTermStructure> inflation_handle;
    inflation_handle.linkTo(
            ext::make_shared<ZeroInflationCurve>(today, dates, rates, 3 * Months, Monthly, Actual360()));

    auto index = ext::make_shared<UKRPI>(inflation_handle);
    index->addFixing(inflationPeriod(today - 3 * Months, index->frequency()).first, 100.0);
    auto cashflow =
        ext::make_shared<ZeroInflationCashFlow>(nominal,
                                                index,
                                                CPI::Flat,
                                                today,
                                                today + 1 * Years,
                                                3 * Months,
                                                today + 1 * Years);
    cashflow->amount();

    Flag flag;
    flag.registerWith(cashflow);
    flag.lower();

    inflation_handle.linkTo(
            ext::make_shared<ZeroInflationCurve>(today, dates, rates, 3 * Months, Monthly, Actual360()));

    if (!flag.isUp())
        BOOST_FAIL("cash flow did not notify observer of curve change");
}

BOOST_AUTO_TEST_CASE(testExtrapolationRegression) {
    BOOST_TEST_MESSAGE("Testing inflation term structure regression when extrapolating...");

    Calendar calendar = UnitedKingdom();
    BusinessDayConvention bdc = ModifiedFollowing;
    Date evaluationDate(13, August, 2007);
    evaluationDate = calendar.adjust(evaluationDate);
    Settings::instance().evaluationDate() = evaluationDate;

    Date from(1, January, 2005);
    Date to(1, July, 2007);
    Schedule rpiSchedule =
        MakeSchedule().from(from).to(to)
        .withFrequency(Monthly);

    Real fixData[] = {
        189.9, 189.9, 189.6, 190.5, 191.6, 192.0,
        192.2, 192.2, 192.6, 193.1, 193.3, 193.6,
        194.1, 193.4, 194.2, 195.0, 196.5, 197.7,
        198.5, 198.5, 199.2, 200.1, 200.4, 201.1,
        202.7, 201.6, 203.1, 204.4, 205.4, 206.2,
        207.3};

    auto rpi = ext::make_shared<UKRPI>();
    for (Size i=0; i<std::size(fixData); i++) {
        rpi->addFixing(rpiSchedule[i], fixData[i]);
    }

    Handle<YieldTermStructure> nominalTS(nominalTermStructure());

    // now build the zero inflation curve
    std::vector<Datum> zcData = {
        { Date(13, August, 2008), 2.93 },
        { Date(13, August, 2009), 2.95 },
        { Date(13, August, 2010), 2.965 },
        { Date(15, August, 2011), 2.98 },
        { Date(13, August, 2012), 3.0 },
        { Date(13, August, 2014), 3.06 },
        { Date(13, August, 2017), 3.175 },
        { Date(13, August, 2019), 3.243 },
        { Date(15, August, 2022), 3.293 },
        { Date(14, August, 2027), 3.338 },
        { Date(13, August, 2032), 3.348 },
        { Date(15, August, 2037), 3.348 },
        { Date(13, August, 2047), 3.308 },
        { Date(13, August, 2057), 3.228 }
    };

    Period observationLag = Period(3, Months);
    DayCounter dc = Thirty360(Thirty360::BondBasis);
    Frequency frequency = Monthly;

    auto makeHelper = [&](const Handle<Quote>& quote, const Date& maturity) {
        return ext::make_shared<ZeroCouponInflationSwapHelper>(
            quote, observationLag, maturity, calendar, bdc, dc, rpi, CPI::AsIndex, nominalTS);
    };
    auto helpers = makeHelpers<ZeroInflationTermStructure>(zcData, makeHelper);

    Date baseDate = rpi->lastFixingDate();

    ext::shared_ptr<PiecewiseZeroInflationCurve<Linear> > pZITS =
        ext::make_shared<PiecewiseZeroInflationCurve<Linear>>(
            evaluationDate, baseDate, frequency, dc, helpers);
    pZITS->enableExtrapolation();

    BOOST_CHECK_NO_THROW(pZITS->zeroRate(10.0));

    auto yoy = ext::make_shared<YoYInflationIndex>(rpi);

    std::vector<Datum> yyData = {
        { Date(13, August, 2008), 2.95 },
        { Date(13, August, 2009), 2.95 },
        { Date(13, August, 2010), 2.93 },
        { Date(15, August, 2011), 2.955 },
        { Date(13, August, 2012), 2.945 },
        { Date(13, August, 2013), 2.985 },
        { Date(13, August, 2014), 3.01 },
        { Date(13, August, 2015), 3.035 },
        { Date(13, August, 2016), 3.055 },  // note that
        { Date(13, August, 2017), 3.075 },  // some dates will be on
        { Date(13, August, 2019), 3.105 },  // holidays but the payment
        { Date(15, August, 2022), 3.135 },  // calendar will roll them
        { Date(13, August, 2027), 3.155 },
        { Date(13, August, 2032), 3.145 },
        { Date(13, August, 2037), 3.145 }
    };

    observationLag = Period(2,Months);

    // now build the helpers ...
    auto makeYoYHelper = [&](const Handle<Quote>& quote, const Date& maturity) {
        return ext::make_shared<YearOnYearInflationSwapHelper>(
            quote, observationLag, maturity, calendar, bdc, dc, yoy, CPI::AsIndex,
            Handle<YieldTermStructure>(nominalTS));
    };
    auto yoyHelpers = makeHelpers<YoYInflationTermStructure>(yyData, makeYoYHelper);

    Rate baseYYRate = yyData[0].rate/100.0;
    auto pYYTS =
        ext::make_shared<PiecewiseYoYInflationCurve<Linear>>(
                evaluationDate, baseDate, baseYYRate,
                yoy->frequency(), dc, yoyHelpers);
    pYYTS->enableExtrapolation();

    BOOST_CHECK_NO_THROW(pYYTS->yoyRate(10.0));
}

BOOST_AUTO_TEST_SUITE_END()

BOOST_AUTO_TEST_SUITE_END()<|MERGE_RESOLUTION|>--- conflicted
+++ resolved
@@ -917,12 +917,8 @@
 
     QL_DEPRECATED_DISABLE_WARNING
     YoYInflationIndex yyeuhicpr(euhicp, true);
-<<<<<<< HEAD
+    QL_DEPRECATED_ENABLE_WARNING
     if (yyeuhicpr.name() != "EU HICP"
-=======
-    QL_DEPRECATED_ENABLE_WARNING
-    if (yyeuhicpr.name() != "EU YYR_HICP"
->>>>>>> 5ccf7ffa
         || yyeuhicpr.frequency() != Monthly
         || yyeuhicpr.revised()
         || !yyeuhicpr.interpolated()
@@ -937,13 +933,8 @@
                     << yyeuhicpr.availabilityLag() << ")");
     }
 
-<<<<<<< HEAD
-    YoYInflationIndex yyukrpir(ukrpi, false);
+    YoYInflationIndex yyukrpir(ukrpi);
     if (yyukrpir.name() != "UK RPI"
-=======
-    YoYInflationIndex yyukrpir(ukrpi);
-    if (yyukrpir.name() != "UK YYR_RPI"
->>>>>>> 5ccf7ffa
         || yyukrpir.frequency() != Monthly
         || yyukrpir.revised()
         || yyukrpir.interpolated()
