--- conflicted
+++ resolved
@@ -1350,7 +1350,7 @@
 
     suite->add(QUANTLIB_TEST_CASE(&InflationTest::testZeroIndex));
     suite->add(QUANTLIB_TEST_CASE(&InflationTest::testZeroTermStructure));
-<<<<<<< HEAD
+    suite->add(QUANTLIB_TEST_CASE(&InflationTest::testSeasonalityCorrection));
     //Remove this test case temporarily, it fails because we changed the needForecast method in the index.
     // Previously it was possible to use all "past" (before evaluation date) fixings in the timeseries.
     // But this could cause problems in the ORE with backdated pricings, the fixing history could include fixing
@@ -1360,10 +1360,6 @@
     // At the moment we use a simplified rule that the earliest publishing date
     // is the 10th of a month, we ignore the last fixing until dayOfMonth of the eval date >= 10.
     // suite->add(QUANTLIB_TEST_CASE(&InflationTest::testZeroIndexFutureFixing));
-=======
-    suite->add(QUANTLIB_TEST_CASE(&InflationTest::testSeasonalityCorrection));
-    suite->add(QUANTLIB_TEST_CASE(&InflationTest::testZeroIndexFutureFixing));
->>>>>>> 83e58541
     suite->add(QUANTLIB_TEST_CASE(&InflationTest::testInterpolatedZeroTermStructure));
 
     suite->add(QUANTLIB_TEST_CASE(&InflationTest::testYYIndex));
