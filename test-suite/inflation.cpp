/* -*- mode: c++; tab-width: 4; indent-tabs-mode: nil; c-basic-offset: 4 -*- */

/*
 Copyright (C) 2007, 2009 Chris Kenyon
 Copyright (C) 2008 Piero Del Boca

 This file is part of QuantLib, a free-software/open-source library
 for financial quantitative analysts and developers - http://quantlib.org/

 QuantLib is free software: you can redistribute it and/or modify it
 under the terms of the QuantLib license.  You should have received a
 copy of the license along with this program; if not, please email
 <quantlib-dev@lists.sf.net>. The license is also available online at
 <http://quantlib.org/license.shtml>.

 This program is distributed in the hope that it will be useful, but WITHOUT
 ANY WARRANTY; without even the implied warranty of MERCHANTABILITY or FITNESS
 FOR A PARTICULAR PURPOSE.  See the license for more details.
 */

#include "inflation.hpp"
#include "utilities.hpp"
#include <ql/cashflows/indexedcashflow.hpp>
#include <ql/indexes/inflation/ukrpi.hpp>
#include <ql/indexes/inflation/euhicp.hpp>
#include <ql/indexes/inflation/ukhicp.hpp>
#include <ql/termstructures/inflation/piecewisezeroinflationcurve.hpp>
#include <ql/termstructures/inflation/piecewiseyoyinflationcurve.hpp>
#include <ql/termstructures/yield/flatforward.hpp>
#include <ql/time/date.hpp>
#include <ql/time/daycounters/actual360.hpp>
#include <ql/time/daycounters/thirty360.hpp>
#include <ql/time/calendars/unitedkingdom.hpp>
#include <ql/time/calendars/target.hpp>
#include <ql/time/schedule.hpp>
#include <ql/pricingengines/swap/discountingswapengine.hpp>
#include <ql/instruments/zerocouponinflationswap.hpp>
#include <ql/termstructures/inflation/inflationhelpers.hpp>
#include <ql/cashflows/yoyinflationcoupon.hpp>
#include <ql/cashflows/inflationcouponpricer.hpp>
#include <ql/cashflows/fixedratecoupon.hpp>
#include <ql/instruments/yearonyearinflationswap.hpp>

#include <functional>


using boost::unit_test_framework::test_suite;

using namespace QuantLib;

using std::fabs;
using std::pow;
using std::vector;

#undef REPORT_FAILURE
#define REPORT_FAILURE(d, res, periodName) \
    BOOST_ERROR("wrong " << periodName << " inflation period for Date (1 " \
        << d << "), Start Date ( " \
        << res.first << "), End Date (" \
        << res.second << ")"); \

namespace inflation_test {

    struct Datum {
        Date date;
        Rate rate;
    };

    ext::shared_ptr<YieldTermStructure> nominalTermStructure() {
        Date evaluationDate(13, August, 2007);
        return ext::shared_ptr<YieldTermStructure>(
            new FlatForward(evaluationDate, 0.05, Actual360()));
    }

    template <class T>
    std::vector<ext::shared_ptr<BootstrapHelper<T> > > makeHelpers(
        const std::vector<Datum>& iiData,
        std::function<ext::shared_ptr<BootstrapHelper<T> >(const Handle<Quote>&, const Date&)>
            makeHelper) {

        std::vector<ext::shared_ptr<BootstrapHelper<T> > > instruments;
        for (Datum datum : iiData) {
            Date maturity = datum.date;
            Handle<Quote> quote(ext::shared_ptr<Quote>(new SimpleQuote(datum.rate / 100.0)));
            auto anInstrument = makeHelper(quote, maturity);
            instruments.push_back(anInstrument);
        }

        return instruments;
    }
}

//===========================================================================================
// zero inflation tests, index, termstructure, and swaps
//===========================================================================================

void InflationTest::testZeroIndex() {
    BOOST_TEST_MESSAGE("Testing zero inflation indices...");

    QL_DEPRECATED_DISABLE_WARNING

    EUHICP euhicp(true);
    if (euhicp.name() != "EU HICP"
        || euhicp.frequency() != Monthly
        || euhicp.revised()
        || !euhicp.interpolated()
        || euhicp.availabilityLag() != 1*Months) {
        BOOST_ERROR("wrong EU HICP data ("
                    << euhicp.name() << ", "
                    << euhicp.frequency() << ", "
                    << euhicp.revised() << ", "
                    << euhicp.interpolated() << ", "
                    << euhicp.availabilityLag() << ")");
    }

    UKRPI ukrpi;
    if (ukrpi.name() != "UK RPI"
        || ukrpi.frequency() != Monthly
        || ukrpi.revised()
        || ukrpi.interpolated()
        || ukrpi.availabilityLag() != 1*Months) {
        BOOST_ERROR("wrong UK RPI data ("
                    << ukrpi.name() << ", "
                    << ukrpi.frequency() << ", "
                    << ukrpi.revised() << ", "
                    << ukrpi.interpolated() << ", "
                    << ukrpi.availabilityLag() << ")");
    }

    UKHICP ukhicp;
    if (ukhicp.name() != "UK HICP"
        || ukhicp.frequency() != Monthly
        || ukhicp.revised() 
        || ukhicp.availabilityLag() != 1 * Months) {
        BOOST_ERROR("wrong UK HICP data ("
                    << ukhicp.name() << ", "
                    << ukhicp.frequency() << ", "
                    << ukhicp.revised() << ", "
                    << ", " << ukhicp.availabilityLag() << ")");
    }

    QL_DEPRECATED_ENABLE_WARNING

    // Retrieval test.
    //----------------
    // make sure of the evaluation date
    Date evaluationDate(13, August, 2007);
    evaluationDate = UnitedKingdom().adjust(evaluationDate);
    Settings::instance().evaluationDate() = evaluationDate;

    // fixing data
    Date from(1, January, 2005);
    Date to(13, August, 2007);
    Schedule rpiSchedule = MakeSchedule().from(from).to(to)
    .withTenor(1*Months)
    .withCalendar(UnitedKingdom())
    .withConvention(ModifiedFollowing);

    Real fixData[] = { 189.9, 189.9, 189.6, 190.5, 191.6, 192.0,
        192.2, 192.2, 192.6, 193.1, 193.3, 193.6,
        194.1, 193.4, 194.2, 195.0, 196.5, 197.7,
        198.5, 198.5, 199.2, 200.1, 200.4, 201.1,
        202.7, 201.6, 203.1, 204.4, 205.4, 206.2,
        207.3, 206.1 };

    auto iir = ext::make_shared<UKRPI>();
    for (Size i=0; i<LENGTH(fixData); i++) {
        iir->addFixing(rpiSchedule[i], fixData[i]);
    }

    Date todayMinusLag = evaluationDate - iir->availabilityLag();
    std::pair<Date,Date> lim = inflationPeriod(todayMinusLag, iir->frequency());
    todayMinusLag = lim.first;

    Real eps = 1.0e-8;

    // -1 because last value not yet available,
    // (no TS so can't forecast).
    for (Size i=0; i<rpiSchedule.size()-1;i++) {
        std::pair<Date,Date> lim = inflationPeriod(rpiSchedule[i],
                                                   iir->frequency());
        for (Date d=lim.first; d<=lim.second; d++) {
            if (d < inflationPeriod(todayMinusLag,iir->frequency()).first) {
                if (std::fabs(iir->fixing(d) - fixData[i]) > eps)
                    BOOST_ERROR("Fixings not constant within a period: "
                                << iir->fixing(d)
                                << ", should be " << fixData[i]);
            }
        }
    }
}



void InflationTest::testZeroTermStructure() {
    BOOST_TEST_MESSAGE("Testing zero inflation term structure...");

    using namespace inflation_test;

    // try the Zero UK
    Calendar calendar = UnitedKingdom();
    BusinessDayConvention bdc = ModifiedFollowing;
    Date evaluationDate(13, August, 2007);
    evaluationDate = calendar.adjust(evaluationDate);
    Settings::instance().evaluationDate() = evaluationDate;

    // fixing data
    Date from(1, January, 2005);
    Date to(13, August, 2007);
    Schedule rpiSchedule = MakeSchedule().from(from).to(to)
    .withTenor(1*Months)
    .withCalendar(UnitedKingdom())
    .withConvention(ModifiedFollowing);

    Real fixData[] = {
        189.9, 189.9, 189.6, 190.5, 191.6, 192.0,
        192.2, 192.2, 192.6, 193.1, 193.3, 193.6,
        194.1, 193.4, 194.2, 195.0, 196.5, 197.7,
        198.5, 198.5, 199.2, 200.1, 200.4, 201.1,
        202.7, 201.6, 203.1, 204.4, 205.4, 206.2,
        207.3};

    RelinkableHandle<ZeroInflationTermStructure> hz;
    auto ii = ext::make_shared<UKRPI>(hz);
    for (Size i=0; i<LENGTH(fixData); i++) {
        ii->addFixing(rpiSchedule[i], fixData[i]);
    }

    Handle<YieldTermStructure> nominalTS(nominalTermStructure());

    // now build the zero inflation curve
    std::vector<Datum> zcData = {
        { Date(13, August, 2008), 2.93 },
        { Date(13, August, 2009), 2.95 },
        { Date(13, August, 2010), 2.965 },
        { Date(15, August, 2011), 2.98 },
        { Date(13, August, 2012), 3.0 },
        { Date(13, August, 2014), 3.06 },
        { Date(13, August, 2017), 3.175 },
        { Date(13, August, 2019), 3.243 },
        { Date(15, August, 2022), 3.293 },
        { Date(14, August, 2027), 3.338 },
        { Date(13, August, 2032), 3.348 },
        { Date(15, August, 2037), 3.348 },
        { Date(13, August, 2047), 3.308 },
        { Date(13, August, 2057), 3.228 }
    };

    Period observationLag = Period(3, Months);
    DayCounter dc = Thirty360(Thirty360::BondBasis);
    Frequency frequency = Monthly;

    auto makeHelper = [&](const Handle<Quote>& quote, const Date& maturity) {
        return ext::make_shared<ZeroCouponInflationSwapHelper>(
            quote, observationLag, maturity, calendar, bdc, dc, ii, CPI::AsIndex, nominalTS);
    };
    auto helpers = makeHelpers<ZeroInflationTermStructure>(zcData, makeHelper);

    Rate baseZeroRate = zcData[0].rate/100.0;
    ext::shared_ptr<PiecewiseZeroInflationCurve<Linear> > pZITS(
                        new PiecewiseZeroInflationCurve<Linear>(
                        evaluationDate, calendar, dc, observationLag,
                        frequency, baseZeroRate, helpers));
    hz.linkTo(pZITS);

    //===========================================================================================
    // first check that the quoted swaps are repriced correctly

    const Real eps = 1.0e-6;
    auto engine = ext::make_shared<DiscountingSwapEngine>(nominalTS);
    
    for (const auto& datum: zcData) {
        ZeroCouponInflationSwap nzcis(Swap::Payer,
                                      1000000.0,
                                      evaluationDate,
                                      datum.date,
                                      calendar, bdc, dc,
                                      datum.rate/100.0,
                                      ii, observationLag,
                                      CPI::AsIndex);
        nzcis.setPricingEngine(engine);

        BOOST_CHECK_MESSAGE(std::fabs(nzcis.NPV()) < eps,
                            "zero-coupon inflation swap does not reprice to zero"
                            << "\n    NPV:      " << nzcis.NPV()
                            << "\n    maturity: " << nzcis.maturityDate()
                            << "\n    rate:     " << datum.rate);
    }

    //===========================================================================================
    // now test the forecasting capability of the index.

    from = hz->referenceDate();
    to = hz->maxDate()-1*Months; // a bit of margin for adjustments
    Schedule testIndex = MakeSchedule().from(from).to(to)
                            .withTenor(1*Months)
                            .withCalendar(UnitedKingdom())
                            .withConvention(ModifiedFollowing);

    // we are testing UKRPI which is not interpolated
    Date bd = hz->baseDate();
    Real bf = ii->fixing(bd);
    for (const auto& d : testIndex) {
        Real z = hz->zeroRate(d, Period(0, Days));
        Real t = hz->dayCounter().yearFraction(bd, inflationPeriod(d, ii->frequency()).first);
        Real calc = bf * std::pow(1+z, t);
        if (t<=0)
            calc = ii->fixing(d,false); // still historical
        if (std::fabs(calc - ii->fixing(d,true)) > eps)
            BOOST_ERROR("inflation index does not forecast correctly"
                        << "\n    date:        " << d
                        << "\n    base date:   " << bd
                        << "\n    base fixing: " << bf
                        << "\n    expected:    " << calc
                        << "\n    forecast:    " << ii->fixing(d,true));
    }

    //===========================================================================================
    // Add a seasonality correction.  The curve should recalculate and still reprice the swaps.

    Date nextBaseDate = inflationPeriod(hz->baseDate(), ii->frequency()).second;
    Date seasonalityBaseDate(31, January, nextBaseDate.year());
    vector<Rate> seasonalityFactors = {
        1.003245,
        1.000000,
        0.999715,
        1.000495,
        1.000929,
        0.998687,
        0.995949,
        0.994682,
        0.995949,
        1.000519,
        1.003705,
        1.004186
    };

    ext::shared_ptr<MultiplicativePriceSeasonality> nonUnitSeasonality =
        ext::make_shared<MultiplicativePriceSeasonality>(seasonalityBaseDate, Monthly, seasonalityFactors);

    pZITS->setSeasonality(nonUnitSeasonality);
    
    for (const auto& datum: zcData) {
        ZeroCouponInflationSwap nzcis(Swap::Payer,
                                      1000000.0,
                                      evaluationDate,
                                      datum.date,
                                      calendar, bdc, dc,
                                      datum.rate/100.0,
                                      ii, observationLag,
                                      CPI::AsIndex);
        nzcis.setPricingEngine(engine);

        BOOST_CHECK_MESSAGE(std::fabs(nzcis.NPV()) < eps,
                            "zero-coupon inflation swap does not reprice to zero"
                            << "\n    NPV:      " << nzcis.NPV()
                            << "\n    maturity: " << nzcis.maturityDate()
                            << "\n    rate:     " << datum.rate);
    }

    //==============================================================================
    // now do an INTERPOLATED index, i.e. repeat everything on a fake version of
    // UKRPI (to save making another term structure)

    bool interpYES = true;
    QL_DEPRECATED_DISABLE_WARNING
    ext::shared_ptr<UKRPI> iiyes(new UKRPI(interpYES, hz));
    QL_DEPRECATED_ENABLE_WARNING
    for (Size i=0; i<LENGTH(fixData);i++) {
        iiyes->addFixing(rpiSchedule[i], fixData[i]);
    }

    auto makeHelperYes = [&](const Handle<Quote>& quote, const Date& maturity) {
        return ext::make_shared<ZeroCouponInflationSwapHelper>(
            quote, observationLag, maturity, calendar, bdc, dc, iiyes, CPI::AsIndex,
            Handle<YieldTermStructure>(nominalTS));
    };
    auto helpersyes = makeHelpers<ZeroInflationTermStructure>(zcData, makeHelperYes);

    ext::shared_ptr<PiecewiseZeroInflationCurve<Linear> > pZITSyes(
            new PiecewiseZeroInflationCurve<Linear>(
            evaluationDate, calendar, dc, observationLag,
            frequency, baseZeroRate, helpersyes));

    hz.linkTo(pZITSyes);

    //===========================================================================================
    // Test zero coupon swaps
    
    for (const auto& datum: zcData) {
        ZeroCouponInflationSwap nzcis(Swap::Payer,
                                      1000000.0,
                                      evaluationDate,
                                      datum.date,
                                      calendar, bdc, dc,
                                      datum.rate/100.0,
                                      iiyes, observationLag,
                                      CPI::AsIndex);
        nzcis.setPricingEngine(engine);

        BOOST_CHECK_MESSAGE(std::fabs(nzcis.NPV()) < eps,
                            "zero-coupon inflation swap does not reprice to zero"
                            << "\n    NPV:      " << nzcis.NPV()
                            << "\n    maturity: " << nzcis.maturityDate()
                            << "\n    rate:     " << datum.rate);
    }

    //===========================================================================================
    // Perform checks on the seasonality for this interpolated index

    pZITSyes->setSeasonality(nonUnitSeasonality);

    for (const auto& datum: zcData) {
        ZeroCouponInflationSwap nzcis(Swap::Payer,
                                      1000000.0,
                                      evaluationDate,
                                      datum.date,
                                      calendar, bdc, dc,
                                      datum.rate/100.0,
                                      iiyes, observationLag,
                                      CPI::AsIndex);
        nzcis.setPricingEngine(engine);

        BOOST_CHECK_MESSAGE(std::fabs(nzcis.NPV()) < eps,
                            "zero-coupon inflation swap does not reprice to zero"
                            << "\n    NPV:      " << nzcis.NPV()
                            << "\n    maturity: " << nzcis.maturityDate()
                            << "\n    rate:     " << datum.rate);
    }

    // remove circular refernce
    hz.linkTo(ext::shared_ptr<ZeroInflationTermStructure>());
}

namespace inflation_test {

void checkSeasonality(const Handle<ZeroInflationTermStructure>& hz,
    const ext::shared_ptr<ZeroInflationIndex>& ii) {

    QL_REQUIRE(!hz->hasSeasonality(), "We require that the initially passed in term structure "
        << "does not have seasonality");

    // Tolerance that we will use below when comparing projected index fixings
    Rate tolerance = 1e-12;

    Date trueBaseDate = inflationPeriod(hz->baseDate(), ii->frequency()).second;
    Date seasonalityBaseDate(31, January, trueBaseDate.year());

    // Create two different seasonality objects

    // 1) Monthly seasonality with all elements equal to 1 <=> no seasonality
    vector<Rate> seasonalityFactors(12, 1.0);
    ext::shared_ptr<MultiplicativePriceSeasonality> unitSeasonality =
        ext::make_shared<MultiplicativePriceSeasonality>(seasonalityBaseDate, Monthly, seasonalityFactors);

    // 2) Seasonality with factors != 1.0
    seasonalityFactors[0] = 1.003245;
    seasonalityFactors[1] = 1.000000;
    seasonalityFactors[2] = 0.999715;
    seasonalityFactors[3] = 1.000495;
    seasonalityFactors[4] = 1.000929;
    seasonalityFactors[5] = 0.998687;
    seasonalityFactors[6] = 0.995949;
    seasonalityFactors[7] = 0.994682;
    seasonalityFactors[8] = 0.995949;
    seasonalityFactors[9] = 1.000519;
    seasonalityFactors[10] = 1.003705;
    seasonalityFactors[11] = 1.004186;

    ext::shared_ptr<MultiplicativePriceSeasonality> nonUnitSeasonality =
        ext::make_shared<MultiplicativePriceSeasonality>(seasonalityBaseDate, Monthly, seasonalityFactors);

    // Create dates on which we will check fixings
    vector<Date> fixingDates(12);
    Date anchorDate(14, January, 2013);
    for (Size i = 0; i < fixingDates.size(); ++i) {
        fixingDates[i] = anchorDate + i * Months;
    }

    // Projected inflation index fixings when there is no seasonality
    vector<Rate> noSeasonalityFixings(12, 1.0);
    for (Size i = 0; i < fixingDates.size(); ++i) {
        noSeasonalityFixings[i] = ii->fixing(fixingDates[i], true);
    }

    // Set seasonality of all 1's and get the projected index fixings
    hz->setSeasonality(unitSeasonality);
    vector<Rate> unitSeasonalityFixings(12, 1.0);
    for (Size i = 0; i < fixingDates.size(); ++i) {
        unitSeasonalityFixings[i] = ii->fixing(fixingDates[i], true);
    }

    // Check that the unit seasonality fixings agree with the no seasonality fixings
    for (Size i = 0; i < fixingDates.size(); i++) {
        if (fabs(noSeasonalityFixings[i] - unitSeasonalityFixings[i]) > tolerance) {
            BOOST_ERROR("Seasonality doesn't work correctly when seasonality factors are set = 1"
                << "No seasonality fixing is: " << noSeasonalityFixings[i]
                << " but unit seasonality fixing is: " << unitSeasonalityFixings[i]
                << " for fixing date " << io::iso_date(fixingDates[i]));
        }
    }

    // Testing seasonality correction when seasonality factors are different from 1
    // We expect to see that I_{SA}(t) = I_{NSA}(t) * S(t) / S(t_b)
    Month baseCpiMonth = hz->baseDate().month();
    Size baseCpiIndex = static_cast<Size>(baseCpiMonth) - 1;
    Rate baseSeasonality = seasonalityFactors[baseCpiIndex];

    // These are the expected fixings
    vector<Rate> expectedSeasonalityFixings(12, 1.0);
    for (Size i = 0; i < expectedSeasonalityFixings.size(); ++i) {
        QL_DEPRECATED_DISABLE_WARNING
        if (!ii->interpolated()) {
        QL_DEPRECATED_ENABLE_WARNING
            expectedSeasonalityFixings[i] =
                ii->fixing(fixingDates[i], true) * seasonalityFactors[i] / baseSeasonality;
        } else {
            std::pair<Date, Date> p1 = inflationPeriod(fixingDates[i], ii->frequency());
            Date firstDayCurrentPeriod = p1.first;
            Date firstDayNextPeriod = p1.second + 1;
            Month firstMonth = firstDayCurrentPeriod.month();
            Month secondMonth = firstDayNextPeriod.month();
            Size firstMonthIndex = static_cast<Size>(firstMonth) - 1;
            Size secondMonthIndex = static_cast<Size>(secondMonth) - 1;

            Period observationLag = ii->zeroInflationTermStructure()->observationLag();
            Date observationDate = fixingDates[i] + observationLag;
            std::pair<Date, Date> p2 = inflationPeriod(observationDate, ii->frequency());
            Real daysInPeriod = (p2.second + 1) - p2.first;
            Real interpolationCoefficient = (observationDate - p2.first) / daysInPeriod;

            Rate i1adj = ii->fixing(firstDayCurrentPeriod, true) *
                         seasonalityFactors[firstMonthIndex] / baseSeasonality;

            Rate i2adj = ii->fixing(firstDayNextPeriod, true) *
                         seasonalityFactors[secondMonthIndex] / baseSeasonality;
            expectedSeasonalityFixings[i] =
                i1adj + (i2adj - i1adj) * interpolationCoefficient;
        }
    }

    // Set the seasonality and calculate the actual seasonally adjusted fixings
    hz->setSeasonality(nonUnitSeasonality);
    vector<Rate> nonUnitSeasonalityFixings(12, 1.0);
    for (Size i = 0; i < fixingDates.size(); ++i) {
        nonUnitSeasonalityFixings[i] = ii->fixing(fixingDates[i], true);
    }

    // Check that the calculated fixings agree with the expected fixings
    for (Size i = 0; i < fixingDates.size(); i++) {
        if (fabs(expectedSeasonalityFixings[i] - nonUnitSeasonalityFixings[i]) > tolerance) {
            BOOST_ERROR("Seasonality doesn't work correctly for non-unit seasonality factors."
                << " Expected fixing is: " << expectedSeasonalityFixings[i]
                << " but calculated fixing is: " << nonUnitSeasonalityFixings[i]
                << " for fixing date " << io::iso_date(fixingDates[i]));
        }
    }

    // Testing that unsetting seasonality works also
    hz->setSeasonality();
    vector<Rate> unsetSeasonalityFixings(12, 1.0);
    for (Size i = 0; i < fixingDates.size(); ++i) {
        unsetSeasonalityFixings[i] = ii->fixing(fixingDates[i], true);
    }

    // Check that seasonality has been unset by comparing with the no seasonality fixings
    for (Size i = 0; i < fixingDates.size(); i++) {
        if (fabs(noSeasonalityFixings[i] - unsetSeasonalityFixings[i]) > tolerance) {
            BOOST_ERROR("Unsetting seasonality doesn't work correctly."
                << " No seasonality fixing is: " << noSeasonalityFixings[i]
                << " but after unsetting seasonality fixing is: " << unitSeasonalityFixings[i]
                << " for fixing date " << io::iso_date(fixingDates[i]));
        }
    }
}

}

void InflationTest::testSeasonalityCorrection() {
    BOOST_TEST_MESSAGE("Testing seasonality correction on zero inflation term structure...");

    using namespace inflation_test;

    // try the Zero UK
    Calendar calendar = UnitedKingdom();
    Date evaluationDate(13, August, 2007);
    evaluationDate = calendar.adjust(evaluationDate);
    Settings::instance().evaluationDate() = evaluationDate;

    // fixing data
    Date from(1, January, 2005);
    Date to(13, August, 2007);
    Schedule rpiSchedule = MakeSchedule().from(from).to(to)
    .withTenor(1*Months)
    .withCalendar(UnitedKingdom())
    .withConvention(ModifiedFollowing);

    Real fixData[] = { 189.9, 189.9, 189.6, 190.5, 191.6, 192.0,
        192.2, 192.2, 192.6, 193.1, 193.3, 193.6,
        194.1, 193.4, 194.2, 195.0, 196.5, 197.7,
        198.5, 198.5, 199.2, 200.1, 200.4, 201.1,
        202.7, 201.6, 203.1, 204.4, 205.4, 206.2,
        207.3};

    RelinkableHandle<ZeroInflationTermStructure> hz;
    auto ii = ext::make_shared<UKRPI>(hz);
    for (Size i=0; i<LENGTH(fixData); i++) {
        ii->addFixing(rpiSchedule[i], fixData[i]);
    }

    ext::shared_ptr<YieldTermStructure> nominalTS = nominalTermStructure();

    std::vector<Date> nodes = {
        Date(1, June, 2007),
        Date(1, June, 2008),
        Date(1, June, 2009),
        Date(1, June, 2010),
        Date(1, June, 2011),
        Date(1, June, 2012),
        Date(1, June, 2014),
        Date(1, June, 2017),
        Date(1, June, 2019),
        Date(1, June, 2022),
        Date(1, June, 2027),
        Date(1, June, 2032),
        Date(1, June, 2037),
        Date(1, June, 2047),
        Date(1, June, 2057)
    };

    std::vector<Rate> rates = {
        0.0293,
        0.0293,
        0.0295,
        0.02965,
        0.0298,
        0.03,
        0.0306,
        0.03175,
        0.03243,
        0.03293,
        0.03338,
        0.03348,
        0.03348,
        0.03308,
        0.03228
    };

    Period observationLag = Period(2,Months);
    DayCounter dc = Thirty360(Thirty360::BondBasis);
    Frequency frequency = Monthly;

    auto zeroCurve = ext::make_shared<InterpolatedZeroInflationCurve<Linear>>(
                                 evaluationDate, calendar, dc, observationLag,
                                 frequency, nodes, rates);
    hz.linkTo(zeroCurve);

    // Perform checks on the seasonality for this non-interpolated index
    checkSeasonality(hz, ii);

    //==============================================================================
    // now do an INTERPOLATED index, i.e. repeat everything on a fake version of
    // UKRPI (to save making another term structure)

    bool interpYES = true;
    QL_DEPRECATED_DISABLE_WARNING
    ext::shared_ptr<UKRPI> iiyes(new UKRPI(interpYES, hz));
    QL_DEPRECATED_ENABLE_WARNING
    for (Size i=0; i<LENGTH(fixData);i++) {
        iiyes->addFixing(rpiSchedule[i], fixData[i]);
    }

    // Perform checks on the seasonality for this interpolated index
    checkSeasonality(hz, iiyes);
}

void InflationTest::testZeroIndexFutureFixing() {
    BOOST_TEST_MESSAGE("Testing that zero inflation indices forecast future fixings...");

    EUHICP euhicp;

    Date sample_date = Date(1,December,2013);
    Real sample_fixing = 117.48;
    euhicp.addFixing(sample_date, sample_fixing);

    // fixing date in the past
    Date evaluationDate = euhicp.fixingCalendar().adjust(sample_date + 2*Weeks);
    Settings::instance().evaluationDate() = evaluationDate;
    Real fixing = euhicp.fixing(sample_date);
    if (std::fabs(fixing - sample_fixing) > 1e-12)
        BOOST_ERROR("Failed to retrieve correct fixing: "
                    << "\n    returned: " << fixing
                    << "\n    expected: " << sample_fixing);

    // fixing date in the future
    evaluationDate = euhicp.fixingCalendar().adjust(sample_date - 2*Weeks);
    Settings::instance().evaluationDate() = evaluationDate;
    bool retrieved = false;
    try {
        fixing = euhicp.fixing(sample_date);
        // the above should throw for lack of a forecast curve, so
        // this shouldn't be executed and retrieved should stay false
        retrieved = true;
    } catch (Error&) {}

    if (retrieved)
        BOOST_ERROR("Retrieved future fixing: "
                    << "\n    returned: " << fixing);
}

void InflationTest::testInterpolatedZeroTermStructure() {
    BOOST_TEST_MESSAGE("Testing interpolated zero-rate inflation curve...");

    Date today = Date(27, January, 2022);
    Settings::instance().evaluationDate() = today;

    Period lag = 3 * Months;

    std::vector<Date> dates = {
        today - lag,
        today + 7 * Days,
        today + 14 * Days,
        today + 1 * Months,
        today + 2 * Months,
        today + 3 * Months,
        today + 6 * Months,
        today + 1 * Years,
        today + 2 * Years,
        today + 5 * Years,
        today + 10 * Years
    };
    std::vector<Rate> rates = { 0.01, 0.01, 0.011, 0.012, 0.013, 0.015, 0.018, 0.02, 0.025, 0.03, 0.03 };

    auto curve = ext::make_shared<InterpolatedZeroInflationCurve<Linear>>(
        today, TARGET(), Actual360(), lag, Monthly, dates, rates);

    auto nodes = curve->nodes();

    BOOST_CHECK_MESSAGE(nodes.size() == dates.size(), "different number of nodes and input dates");

    for (Size i=0; i<dates.size(); ++i) {
        BOOST_CHECK_MESSAGE(dates[i] == nodes[i].first,
                            "node " << i << " at " << nodes[i].first << "; " << dates[i] << " expected");
    }
}

//===========================================================================================
// year on year tests, index, termstructure, and swaps
//===========================================================================================

void InflationTest::testQuotedYYIndex() {
    BOOST_TEST_MESSAGE("Testing quoted year-on-year inflation indices...");

    YYEUHICP yyeuhicp(true);
    if (yyeuhicp.name() != "EU YY_HICP"
        || yyeuhicp.frequency() != Monthly
        || yyeuhicp.revised()
        || !yyeuhicp.interpolated()
        || yyeuhicp.ratio()
        || yyeuhicp.availabilityLag() != 1*Months) {
        BOOST_ERROR("wrong year-on-year EU HICP data ("
                    << yyeuhicp.name() << ", "
                    << yyeuhicp.frequency() << ", "
                    << yyeuhicp.revised() << ", "
                    << yyeuhicp.interpolated() << ", "
                    << yyeuhicp.ratio() << ", "
                    << yyeuhicp.availabilityLag() << ")");
    }

    YYUKRPI yyukrpi(false);
    if (yyukrpi.name() != "UK YY_RPI"
        || yyukrpi.frequency() != Monthly
        || yyukrpi.revised()
        || yyukrpi.interpolated()
        || yyukrpi.ratio()
        || yyukrpi.availabilityLag() != 1*Months) {
        BOOST_ERROR("wrong year-on-year UK RPI data ("
                    << yyukrpi.name() << ", "
                    << yyukrpi.frequency() << ", "
                    << yyukrpi.revised() << ", "
                    << yyukrpi.interpolated() << ", "
                    << yyukrpi.ratio() << ", "
                    << yyukrpi.availabilityLag() << ")");
    }
}


void InflationTest::testRatioYYIndex() {
    BOOST_TEST_MESSAGE("Testing ratio year-on-year inflation indices...");

    auto euhicp = ext::make_shared<EUHICP>();
    auto ukrpi = ext::make_shared<UKRPI>();

    YoYInflationIndex yyeuhicpr(euhicp, true);
    if (yyeuhicpr.name() != "EU YYR_HICP"
        || yyeuhicpr.frequency() != Monthly
        || yyeuhicpr.revised()
        || !yyeuhicpr.interpolated()
        || !yyeuhicpr.ratio()
        || yyeuhicpr.availabilityLag() != 1*Months) {
        BOOST_ERROR("wrong year-on-year EU HICPr data ("
                    << yyeuhicpr.name() << ", "
                    << yyeuhicpr.frequency() << ", "
                    << yyeuhicpr.revised() << ", "
                    << yyeuhicpr.interpolated() << ", "
                    << yyeuhicpr.ratio() << ", "
                    << yyeuhicpr.availabilityLag() << ")");
    }

    YoYInflationIndex yyukrpir(ukrpi, false);
    if (yyukrpir.name() != "UK YYR_RPI"
        || yyukrpir.frequency() != Monthly
        || yyukrpir.revised()
        || yyukrpir.interpolated()
        || !yyukrpir.ratio()
        || yyukrpir.availabilityLag() != 1*Months) {
        BOOST_ERROR("wrong year-on-year UK RPIr data ("
                    << yyukrpir.name() << ", "
                    << yyukrpir.frequency() << ", "
                    << yyukrpir.revised() << ", "
                    << yyukrpir.interpolated() << ", "
                    << yyukrpir.ratio() << ", "
                    << yyukrpir.availabilityLag() << ")");
    }


    // Retrieval test.
    //----------------
    // make sure of the evaluation date
    Date evaluationDate(13, August, 2007);
    evaluationDate = UnitedKingdom().adjust(evaluationDate);
    Settings::instance().evaluationDate() = evaluationDate;

    // fixing data
    Date from(1, January, 2005);
    Date to(13, August, 2007);
    Schedule rpiSchedule = MakeSchedule().from(from).to(to)
    .withTenor(1*Months)
    .withCalendar(UnitedKingdom())
    .withConvention(ModifiedFollowing);

    Real fixData[] = { 189.9, 189.9, 189.6, 190.5, 191.6, 192.0,
        192.2, 192.2, 192.6, 193.1, 193.3, 193.6,
        194.1, 193.4, 194.2, 195.0, 196.5, 197.7,
        198.5, 198.5, 199.2, 200.1, 200.4, 201.1,
        202.7, 201.6, 203.1, 204.4, 205.4, 206.2,
        207.3 };

    for (Size i=0; i<LENGTH(fixData);i++) {
        ukrpi->addFixing(rpiSchedule[i], fixData[i]);
    }

    auto iir = ext::make_shared<YoYInflationIndex>(ukrpi, false);
    auto iirYES = ext::make_shared<YoYInflationIndex>(ukrpi, true);

    Date todayMinusLag = evaluationDate - iir->availabilityLag();
    std::pair<Date,Date> lim = inflationPeriod(todayMinusLag, iir->frequency());
    todayMinusLag = lim.second + 1 - 2*Period(iir->frequency());

    Real eps = 1.0e-8;

    // Interpolation tests
    //--------------------
    // (no TS so can't forecast).
    for (Size i=13; i<rpiSchedule.size();i++) {
        std::pair<Date,Date> lim = inflationPeriod(rpiSchedule[i],
                                                   iir->frequency());
        std::pair<Date,Date> limBef = inflationPeriod(rpiSchedule[i-12],
                                                      iir->frequency());
        for (Date d=lim.first; d<=lim.second; d++) {
            if (d < todayMinusLag) {
                Rate expected = fixData[i]/fixData[i-12] - 1.0;
                Rate calculated = iir->fixing(d);
                BOOST_CHECK_MESSAGE(std::fabs(calculated - expected) < eps,
                                    "Non-interpolated fixings not constant within a period: "
                                    << calculated
                                    << ", should be "
                                    << expected);

                Real dp= lim.second + 1- lim.first;
                Real dpBef=limBef.second + 1 - limBef.first;
                Real dl = d-lim.first;
                // potentially does not work on 29th Feb
                Real dlBef = NullCalendar().advance(d, -1*Years, ModifiedFollowing)
                -limBef.first;

                Real linearNow = fixData[i] + (fixData[i+1]-fixData[i])*dl/dp;
                Real linearBef = fixData[i-12] + (fixData[i+1-12]-fixData[i-12])*dlBef/dpBef;
                Rate expectedYES = linearNow / linearBef - 1.0;
                Rate calculatedYES = iirYES->fixing(d);
                BOOST_CHECK_MESSAGE(fabs(expectedYES-calculatedYES)<eps,
                                    "Error in interpolated fixings: expect "<<expectedYES
                                    <<" see " << calculatedYES
                                    <<" flat " << calculated
                                    <<", data: "<< fixData[i-12] <<", "<< fixData[i+1-12]
                                    <<", "<<    fixData[i] <<", "<< fixData[i+1]
                                    <<", fac: "<< dp <<", "<< dl
                                    <<", "<< dpBef <<", "<< dlBef
                                    <<", to: "<<linearNow<<", "<<linearBef
                                    );
            }
        }
    }
}


void InflationTest::testOldRatioYYIndex() {
    BOOST_TEST_MESSAGE("Testing old-style ratio year-on-year inflation indices...");

    QL_DEPRECATED_DISABLE_WARNING

    YYEUHICPr yyeuhicpr(true);

    QL_DEPRECATED_ENABLE_WARNING

    if (yyeuhicpr.name() != "EU YYR_HICP"
        || yyeuhicpr.frequency() != Monthly
        || yyeuhicpr.revised()
        || !yyeuhicpr.interpolated()
        || !yyeuhicpr.ratio()
        || yyeuhicpr.availabilityLag() != 1*Months) {
        BOOST_ERROR("wrong year-on-year EU HICPr data ("
                    << yyeuhicpr.name() << ", "
                    << yyeuhicpr.frequency() << ", "
                    << yyeuhicpr.revised() << ", "
                    << yyeuhicpr.interpolated() << ", "
                    << yyeuhicpr.ratio() << ", "
                    << yyeuhicpr.availabilityLag() << ")");
    }

    QL_DEPRECATED_DISABLE_WARNING

    YYUKRPIr yyukrpir(false);

    QL_DEPRECATED_ENABLE_WARNING

    if (yyukrpir.name() != "UK YYR_RPI"
        || yyukrpir.frequency() != Monthly
        || yyukrpir.revised()
        || yyukrpir.interpolated()
        || !yyukrpir.ratio()
        || yyukrpir.availabilityLag() != 1*Months) {
        BOOST_ERROR("wrong year-on-year UK RPIr data ("
                    << yyukrpir.name() << ", "
                    << yyukrpir.frequency() << ", "
                    << yyukrpir.revised() << ", "
                    << yyukrpir.interpolated() << ", "
                    << yyukrpir.ratio() << ", "
                    << yyukrpir.availabilityLag() << ")");
    }


    // Retrieval test.
    //----------------
    // make sure of the evaluation date
    Date evaluationDate(13, August, 2007);
    evaluationDate = UnitedKingdom().adjust(evaluationDate);
    Settings::instance().evaluationDate() = evaluationDate;

    // fixing data
    Date from(1, January, 2005);
    Date to(13, August, 2007);
    Schedule rpiSchedule = MakeSchedule().from(from).to(to)
    .withTenor(1*Months)
    .withCalendar(UnitedKingdom())
    .withConvention(ModifiedFollowing);

    Real fixData[] = { 189.9, 189.9, 189.6, 190.5, 191.6, 192.0,
        192.2, 192.2, 192.6, 193.1, 193.3, 193.6,
        194.1, 193.4, 194.2, 195.0, 196.5, 197.7,
        198.5, 198.5, 199.2, 200.1, 200.4, 201.1,
        202.7, 201.6, 203.1, 204.4, 205.4, 206.2,
        207.3 };

    bool interp = false;

    QL_DEPRECATED_DISABLE_WARNING

    ext::shared_ptr<YYUKRPIr> iir(new YYUKRPIr(interp));
    ext::shared_ptr<YYUKRPIr> iirYES(new YYUKRPIr(true));

    QL_DEPRECATED_ENABLE_WARNING

    for (Size i=0; i<LENGTH(fixData);i++) {
        iir->addFixing(rpiSchedule[i], fixData[i]);
        iirYES->addFixing(rpiSchedule[i], fixData[i]);
    }

    Date todayMinusLag = evaluationDate - iir->availabilityLag();
    std::pair<Date,Date> lim = inflationPeriod(todayMinusLag, iir->frequency());
    todayMinusLag = lim.second + 1 - 2*Period(iir->frequency());

    Real eps = 1.0e-8;

    // Interpolation tests
    //--------------------
    // (no TS so can't forecast).
    for (Size i=13; i<rpiSchedule.size();i++) {
        std::pair<Date,Date> lim = inflationPeriod(rpiSchedule[i],
                                                   iir->frequency());
        std::pair<Date,Date> limBef = inflationPeriod(rpiSchedule[i-12],
                                                      iir->frequency());
        for (Date d=lim.first; d<=lim.second; d++) {
            if (d < todayMinusLag) {
                Rate expected = fixData[i]/fixData[i-12] - 1.0;
                Rate calculated = iir->fixing(d);
                BOOST_CHECK_MESSAGE(std::fabs(calculated - expected) < eps,
                                    "Non-interpolated fixings not constant within a period: "
                                    << calculated
                                    << ", should be "
                                    << expected);

                Real dp= lim.second + 1- lim.first;
                Real dpBef=limBef.second + 1 - limBef.first;
                Real dl = d-lim.first;
                // potentially does not work on 29th Feb
                Real dlBef = NullCalendar().advance(d, -1*Years, ModifiedFollowing)
                -limBef.first;

                Real linearNow = fixData[i] + (fixData[i+1]-fixData[i])*dl/dp;
                Real linearBef = fixData[i-12] + (fixData[i+1-12]-fixData[i-12])*dlBef/dpBef;
                Rate expectedYES = linearNow / linearBef - 1.0;
                Rate calculatedYES = iirYES->fixing(d);
                BOOST_CHECK_MESSAGE(fabs(expectedYES-calculatedYES)<eps,
                                    "Error in interpolated fixings: expect "<<expectedYES
                                    <<" see " << calculatedYES
                                    <<" flat " << calculated
                                    <<", data: "<< fixData[i-12] <<", "<< fixData[i+1-12]
                                    <<", "<<    fixData[i] <<", "<< fixData[i+1]
                                    <<", fac: "<< dp <<", "<< dl
                                    <<", "<< dpBef <<", "<< dlBef
                                    <<", to: "<<linearNow<<", "<<linearBef
                                    );
            }
        }
    }
}


void InflationTest::testYYTermStructure() {
    BOOST_TEST_MESSAGE("Testing year-on-year inflation term structure...");

    using namespace inflation_test;

<<<<<<< HEAD
    SavedSettings backup;
    IndexHistoryCleaner cleaner;

    IndexManager::instance().clearHistories();

=======
>>>>>>> c5e65ea9
    // try the YY UK
    Calendar calendar = UnitedKingdom();
    BusinessDayConvention bdc = ModifiedFollowing;
    Date evaluationDate(13, August, 2007);
    evaluationDate = calendar.adjust(evaluationDate);
    Settings::instance().evaluationDate() = evaluationDate;


    // fixing data
    Date from(1, January, 2005);
    Date to(13, August, 2007);
    Schedule rpiSchedule = MakeSchedule().from(from).to(to)
    .withTenor(1*Months)
    .withCalendar(UnitedKingdom())
    .withConvention(ModifiedFollowing);
    Real fixData[] = { 189.9, 189.9, 189.6, 190.5, 191.6, 192.0,
        192.2, 192.2, 192.6, 193.1, 193.3, 193.6,
        194.1, 193.4, 194.2, 195.0, 196.5, 197.7,
        198.5, 198.5, 199.2, 200.1, 200.4, 201.1,
        202.7, 201.6, 203.1, 204.4, 205.4, 206.2,
        207.3 };

    RelinkableHandle<YoYInflationTermStructure> hy;
    bool interp = false;
    auto rpi = ext::make_shared<UKRPI>();
    auto iir = ext::make_shared<YoYInflationIndex>(rpi, interp, hy);
    for (Size i=0; i<LENGTH(fixData); i++) {
        rpi->addFixing(rpiSchedule[i], fixData[i]);
    }



    ext::shared_ptr<YieldTermStructure> nominalTS = nominalTermStructure();

    // now build the YoY inflation curve
    std::vector<Datum> yyData = {
        { Date(13, August, 2008), 2.95 },
        { Date(13, August, 2009), 2.95 },
        { Date(13, August, 2010), 2.93 },
        { Date(15, August, 2011), 2.955 },
        { Date(13, August, 2012), 2.945 },
        { Date(13, August, 2013), 2.985 },
        { Date(13, August, 2014), 3.01 },
        { Date(13, August, 2015), 3.035 },
        { Date(13, August, 2016), 3.055 },  // note that
        { Date(13, August, 2017), 3.075 },  // some dates will be on
        { Date(13, August, 2019), 3.105 },  // holidays but the payment
        { Date(15, August, 2022), 3.135 },  // calendar will roll them
        { Date(13, August, 2027), 3.155 },
        { Date(13, August, 2032), 3.145 },
        { Date(13, August, 2037), 3.145 }
    };

    Period observationLag = Period(2,Months);
    DayCounter dc = Thirty360(Thirty360::BondBasis);

    // now build the helpers ...
    auto makeHelper = [&](const Handle<Quote>& quote, const Date& maturity) {
        return ext::make_shared<YearOnYearInflationSwapHelper>(
            quote, observationLag, maturity, calendar, bdc, dc, iir,
            Handle<YieldTermStructure>(nominalTS));
    };
    auto helpers = makeHelpers<YoYInflationTermStructure>(yyData, makeHelper);

    Rate baseYYRate = yyData[0].rate/100.0;
    ext::shared_ptr<PiecewiseYoYInflationCurve<Linear> > pYYTS(
        new PiecewiseYoYInflationCurve<Linear>(
                evaluationDate, calendar, dc, observationLag,
                iir->frequency(),iir->interpolated(), baseYYRate,
                helpers));
    pYYTS->recalculate();

    // validation
    // yoy swaps should reprice to zero
    // yy rates should not equal yySwap rates
    Real eps = 0.000001;
    // usual swap engine
    Handle<YieldTermStructure> hTS(nominalTS);
    ext::shared_ptr<PricingEngine> sppe(new DiscountingSwapEngine(hTS));

    // make sure that the index has the latest yoy term structure
    hy.linkTo(pYYTS);

    for (Size j = 1; j < yyData.size(); j++) {

        from = nominalTS->referenceDate();
        to = yyData[j].date;
        Schedule yoySchedule = MakeSchedule().from(from).to(to)
        .withConvention(Unadjusted) // fixed leg gets calendar from
        .withCalendar(calendar)     // schedule
        .withTenor(1*Years)
        .backwards()
        ;

        YearOnYearInflationSwap yyS2(Swap::Payer,
                                     1000000.0,
                                     yoySchedule,//fixed schedule, but same as yoy
                                     yyData[j].rate/100.0,
                                     dc,
                                     yoySchedule,
                                     iir,
                                     observationLag,
                                     0.0,        //spread on index
                                     dc,
                                     UnitedKingdom());

        yyS2.setPricingEngine(sppe);

        BOOST_CHECK_MESSAGE(fabs(yyS2.NPV())<eps,"fresh yoy swap NPV!=0 from TS "
                <<"swap quote for pt " << j
                << ", is " << yyData[j].rate/100.0
                <<" vs YoY rate "<< pYYTS->yoyRate(yyData[j].date-observationLag)
                <<" at quote date "<<(yyData[j].date-observationLag)
                <<", NPV of a fresh yoy swap is " << yyS2.NPV()
                <<"\n      fair rate " << yyS2.fairRate()
                <<" payment "<<yyS2.paymentConvention());
    }

    Size jj=3;
    for (Size k = 0; k < 14; k++) {

        from = nominalTS->referenceDate() - k*Months;
        to = yyData[jj].date - k*Months;
        Schedule yoySchedule = MakeSchedule().from(from).to(to)
        .withConvention(Unadjusted) // fixed leg gets calendar from
        .withCalendar(calendar)     // schedule
        .withTenor(1*Years)
        .backwards()
        ;

        YearOnYearInflationSwap yyS3(Swap::Payer,
                                     1000000.0,
                                     yoySchedule,//fixed schedule, but same as yoy
                                     yyData[jj].rate/100.0,
                                     dc,
                                     yoySchedule,
                                     iir,
                                     observationLag,
                                     0.0,        //spread on index
                                     dc,
                                     UnitedKingdom());

        yyS3.setPricingEngine(sppe);

        BOOST_CHECK_MESSAGE(fabs(yyS3.NPV())< 20000.0,
                            "unexpected size of aged YoY swap, aged "
                            <<k<<" months: YY aged NPV = " << yyS3.NPV()
                            <<", legs "<< yyS3.legNPV(0) << " and " << yyS3.legNPV(1)
                            );
    }
    // remove circular refernce
    hy.linkTo(ext::shared_ptr<YoYInflationTermStructure>());
}

void InflationTest::testPeriod() {
    BOOST_TEST_MESSAGE("Testing inflation period...");

    Date d;
    Frequency f;
    std::pair<Date,Date> res;
    int days[13] = {0,31,28,31,30,31,30,31,31,30,31,30,31};

    for (int year = 1950; year < 2051; ++year) {

        if (Date::isLeap(year))
            days[2] = 29;
        else
            days[2] = 28;

        for (Size i=1; i<=12; ++i){

            d = Date(1,Month(i),year);

            f = Monthly;
            res = inflationPeriod (d,f);
            if (res.first != Date(1,Month(i),year)
                || res.second != Date(days[i],Month(i),year)) {
                REPORT_FAILURE(d, res, "Monthly");
            }

            f = Quarterly;
            res = inflationPeriod (d,f);

            if ( (i==1 || i==2 || i==3) &&
                (res.first != Date(1,Month(1),year)
                 || res.second != Date(31,Month(3),year))) {
                REPORT_FAILURE(d, res, "Quarterly");
            }
            else if ( (i==4 || i==5 || i==6) &&
                (res.first != Date(1,Month(4),year)
                 || res.second != Date(30,Month(6),year))) {
                REPORT_FAILURE(d, res, "Quarterly");
            }
            else if ( (i==7 || i==8 || i==9) &&
                (res.first != Date(1,Month(7),year)
                 || res.second != Date(30,Month(9),year))) {
                REPORT_FAILURE(d, res, "Quarterly");
            }
            else if ( (i==10 || i==11 || i==12) &&
                (res.first != Date(1,Month(10),year)
                 || res.second != Date(31,Month(12),year))) {
                REPORT_FAILURE(d, res, "Quarterly");
            }

            f = Semiannual;
            res = inflationPeriod (d,f);

            if ( (i>0 && i<7) && (
                res.first != Date(1,Month(1),year)
                || res.second != Date(30,Month(6),year))) {
                REPORT_FAILURE(d, res, "Semiannual");
            }
            else if ( (i>6 && i<13) && (
                res.first != Date(1,Month(7),year)
                || res.second != Date(31,Month(12),year))) {
                REPORT_FAILURE(d, res, "Semiannual");
            }

            f = Annual;
            res = inflationPeriod (d,f);

            if (res.first != Date(1,Month(1),year)
                || res.second != Date(31,Month(12),year)) {
                REPORT_FAILURE(d, res, "Annual");
            }
        }
    }
}

void InflationTest::testCpiFlatInterpolation() {
    BOOST_TEST_MESSAGE("Testing CPI flat interpolation...");

    Settings::instance().evaluationDate() = Date(10, February, 2022);

    QL_DEPRECATED_DISABLE_WARNING

    auto testIndex1 = ext::shared_ptr<UKRPI>(new UKRPI(false));
    auto testIndex2 = ext::shared_ptr<UKRPI>(new UKRPI(true));

    QL_DEPRECATED_ENABLE_WARNING

    testIndex1->addFixing(Date(1, November, 2020), 293.5);
    testIndex1->addFixing(Date(1, December, 2020), 295.4);
    testIndex1->addFixing(Date(1, January,  2021), 294.6);
    testIndex1->addFixing(Date(1, February, 2021), 296.0);
    testIndex1->addFixing(Date(1, March,    2021), 296.9);

    for (const auto& testIndex : {testIndex1, testIndex2}) {

        Real calculated = CPI::laggedFixing(testIndex, Date(10, February, 2021), 3 * Months, CPI::Flat);
        Real expected = 293.5;

        BOOST_CHECK_MESSAGE(std::fabs(calculated-expected) < 1e-8,
                            "failed to retrieve inflation fixing" <<
                            "\n    expected:   " << expected <<
                            "\n    calculated: " << calculated);

        calculated = CPI::laggedFixing(testIndex, Date(12, May, 2021), 3 * Months, CPI::Flat);
        expected = 296.0;

        BOOST_CHECK_MESSAGE(std::fabs(calculated-expected) < 1e-8,
                            "failed to retrieve inflation fixing" <<
                            "\n    expected:   " << expected <<
                            "\n    calculated: " << calculated);

        calculated = CPI::laggedFixing(testIndex, Date(25, June, 2021), 3 * Months, CPI::Flat);
        expected = 296.9;

        BOOST_CHECK_MESSAGE(std::fabs(calculated-expected) < 1e-8,
                            "failed to retrieve inflation fixing" <<
                            "\n    expected:   " << expected <<
                            "\n    calculated: " << calculated);
    }
}

void InflationTest::testCpiLinearInterpolation() {
    BOOST_TEST_MESSAGE("Testing CPI linear interpolation...");

    Settings::instance().evaluationDate() = Date(10, February, 2022);

    QL_DEPRECATED_DISABLE_WARNING

    auto testIndex1 = ext::shared_ptr<UKRPI>(new UKRPI(false));
    auto testIndex2 = ext::shared_ptr<UKRPI>(new UKRPI(true));

    QL_DEPRECATED_ENABLE_WARNING

    testIndex1->addFixing(Date(1, November, 2020), 293.5);
    testIndex1->addFixing(Date(1, December, 2020), 295.4);
    testIndex1->addFixing(Date(1, January,  2021), 294.6);
    testIndex1->addFixing(Date(1, February, 2021), 296.0);
    testIndex1->addFixing(Date(1, March,    2021), 296.9);

    auto check = [&](const ext::shared_ptr<ZeroInflationIndex>& testIndex) {
        Real calculated = CPI::laggedFixing(testIndex, Date(10, February, 2021), 3 * Months, CPI::Linear);
        Real expected = 293.5 * (19/28.0) + 295.4 * (9/28.0);

        BOOST_CHECK_MESSAGE(std::fabs(calculated-expected) < 1e-8,
                            "failed to retrieve inflation fixing" <<
                            "\n    expected:   " << expected <<
                            "\n    calculated: " << calculated);

        calculated = CPI::laggedFixing(testIndex, Date(12, May, 2021), 3 * Months, CPI::Linear);
        expected = 296.0 * (20/31.0) + 296.9 * (11/31.0);

        BOOST_CHECK_MESSAGE(std::fabs(calculated-expected) < 1e-8,
                            "failed to retrieve inflation fixing" <<
                            "\n    expected:   " << expected <<
                            "\n    calculated: " << calculated);

        // this would require April's fixing
        BOOST_CHECK_THROW(
                          calculated = CPI::laggedFixing(testIndex, Date(25, June, 2021), 3 * Months, CPI::Linear),
                          Error);

        // however, this is a special case
        calculated = CPI::laggedFixing(testIndex, Date(1, June, 2021), 3 * Months, CPI::Linear);
        expected = 296.9;

        BOOST_CHECK_MESSAGE(std::fabs(calculated-expected) < 1e-8,
                            "failed to retrieve inflation fixing" <<
                            "\n    expected:   " << expected <<
                            "\n    calculated: " << calculated);
    };

    check(testIndex1);
    check(testIndex2);
}

void InflationTest::testCpiAsIndexInterpolation() {
    BOOST_TEST_MESSAGE("Testing CPI as-index interpolation...");

    Date today = Date(10, February, 2022);
    Settings::instance().evaluationDate() = today;

    // AsIndex requires a term structure, even for fixings in the past
    std::vector<Date> dates = { today - 3*Months, today + 5*Years };
    std::vector<Rate> rates = { 0.02, 0.02 };
    Handle<ZeroInflationTermStructure> mock_curve(
            ext::make_shared<ZeroInflationCurve>(today, TARGET(), Actual360(),
                                                 3 * Months, Monthly, dates, rates));

    QL_DEPRECATED_DISABLE_WARNING

    auto testIndex1 = ext::shared_ptr<UKRPI>(new UKRPI(false, mock_curve));
    auto testIndex2 = ext::shared_ptr<UKRPI>(new UKRPI(true, mock_curve));

    QL_DEPRECATED_ENABLE_WARNING

    testIndex1->addFixing(Date(1, November, 2020), 293.5);
    testIndex1->addFixing(Date(1, December, 2020), 295.4);
    testIndex1->addFixing(Date(1, January,  2021), 294.6);
    testIndex1->addFixing(Date(1, February, 2021), 296.0);
    testIndex1->addFixing(Date(1, March,    2021), 296.9);

    Real calculated = CPI::laggedFixing(testIndex1, Date(10, February, 2021), 3 * Months, CPI::AsIndex);
    Real expected = 293.5;

    BOOST_CHECK_MESSAGE(std::fabs(calculated-expected) < 1e-8,
                        "failed to retrieve inflation fixing" <<
                        "\n    expected:   " << expected <<
                        "\n    calculated: " << calculated);

    calculated = CPI::laggedFixing(testIndex2, Date(10, February, 2021), 3 * Months, CPI::AsIndex);
    expected = 293.5 * (19/28.0) + 295.4 * (9/28.0);

    BOOST_CHECK_MESSAGE(std::fabs(calculated-expected) < 1e-8,
                        "failed to retrieve inflation fixing" <<
                        "\n    expected:   " << expected <<
                        "\n    calculated: " << calculated);

    calculated = CPI::laggedFixing(testIndex1, Date(12, May, 2021), 3 * Months, CPI::AsIndex);
    expected = 296.0;

    BOOST_CHECK_MESSAGE(std::fabs(calculated-expected) < 1e-8,
                        "failed to retrieve inflation fixing" <<
                        "\n    expected:   " << expected <<
                        "\n    calculated: " << calculated);

    calculated = CPI::laggedFixing(testIndex2, Date(12, May, 2021), 3 * Months, CPI::AsIndex);
    expected = 296.0 * (20/31.0) + 296.9 * (11/31.0);

    BOOST_CHECK_MESSAGE(std::fabs(calculated-expected) < 1e-8,
                        "failed to retrieve inflation fixing" <<
                        "\n    expected:   " << expected <<
                        "\n    calculated: " << calculated);

    calculated = CPI::laggedFixing(testIndex1, Date(25, June, 2021), 3 * Months, CPI::AsIndex);
    expected = 296.9;

    BOOST_CHECK_MESSAGE(std::fabs(calculated-expected) < 1e-8,
                        "failed to retrieve inflation fixing" <<
                        "\n    expected:   " << expected <<
                        "\n    calculated: " << calculated);

    // this would require April's fixing
    BOOST_CHECK_THROW(calculated = CPI::laggedFixing(testIndex2, Date(25, June, 2021), 3 * Months, CPI::AsIndex),
                      Error);

    // however, this is a special case
    calculated = CPI::laggedFixing(testIndex2, Date(1, June, 2021), 3 * Months, CPI::AsIndex);
    expected = 296.9;

    BOOST_CHECK_MESSAGE(std::fabs(calculated-expected) < 1e-8,
                        "failed to retrieve inflation fixing" <<
                        "\n    expected:   " << expected <<
                        "\n    calculated: " << calculated);
}

test_suite* InflationTest::suite() {

    auto* suite = BOOST_TEST_SUITE("Inflation tests");

    suite->add(QUANTLIB_TEST_CASE(&InflationTest::testPeriod));

    suite->add(QUANTLIB_TEST_CASE(&InflationTest::testZeroIndex));
    suite->add(QUANTLIB_TEST_CASE(&InflationTest::testZeroTermStructure));
    suite->add(QUANTLIB_TEST_CASE(&InflationTest::testSeasonalityCorrection));
    //Remove this test case temporarily, it fails because we changed the needForecast method in the index.
    // Previously it was possible to use all "past" (before evaluation date) fixings in the timeseries.
    // But this could cause problems in the ORE with backdated pricings, the fixing history could include fixing
    // which havent been published at the pricing date yet, we dont have a fixing history as of a past date.
    // Either we implement as-of fixing histories, or add the publishing date into the fixing history or we implement
    // some publishing schedule rules like 3rd Wed of the month for UKRPI or 10th of month for USCPI. 
    // At the moment we use a simplified rule that the earliest publishing date
    // is the 10th of a month, we ignore the last fixing until dayOfMonth of the eval date >= 10.
    // suite->add(QUANTLIB_TEST_CASE(&InflationTest::testZeroIndexFutureFixing));
    suite->add(QUANTLIB_TEST_CASE(&InflationTest::testInterpolatedZeroTermStructure));

    suite->add(QUANTLIB_TEST_CASE(&InflationTest::testQuotedYYIndex));
    suite->add(QUANTLIB_TEST_CASE(&InflationTest::testRatioYYIndex));
    suite->add(QUANTLIB_TEST_CASE(&InflationTest::testOldRatioYYIndex));
    suite->add(QUANTLIB_TEST_CASE(&InflationTest::testYYTermStructure));

    suite->add(QUANTLIB_TEST_CASE(&InflationTest::testCpiFlatInterpolation));
    suite->add(QUANTLIB_TEST_CASE(&InflationTest::testCpiLinearInterpolation));
    suite->add(QUANTLIB_TEST_CASE(&InflationTest::testCpiAsIndexInterpolation));

    return suite;
}<|MERGE_RESOLUTION|>--- conflicted
+++ resolved
@@ -1042,14 +1042,6 @@
 
     using namespace inflation_test;
 
-<<<<<<< HEAD
-    SavedSettings backup;
-    IndexHistoryCleaner cleaner;
-
-    IndexManager::instance().clearHistories();
-
-=======
->>>>>>> c5e65ea9
     // try the YY UK
     Calendar calendar = UnitedKingdom();
     BusinessDayConvention bdc = ModifiedFollowing;
