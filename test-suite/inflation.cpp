--- conflicted
+++ resolved
@@ -1146,7 +1146,6 @@
 
     suite->add(QUANTLIB_TEST_CASE(&InflationTest::testZeroIndex));
     suite->add(QUANTLIB_TEST_CASE(&InflationTest::testZeroTermStructure));
-<<<<<<< HEAD
     //Remove this test case temporarily, it fails because we changed the needForecast method in the index.
     // Previously it was possible to use all "past" (before evaluation date) fixings in the timeseries.
     // But this could cause problems in the ORE with backdated pricings, the fixing history could include fixing
@@ -1156,10 +1155,7 @@
     // At the moment we use a simplified rule that the earliest publishing date
     // is the 10th of a month, we ignore the last fixing until dayOfMonth of the eval date >= 10.
     // suite->add(QUANTLIB_TEST_CASE(&InflationTest::testZeroIndexFutureFixing));
-=======
-    suite->add(QUANTLIB_TEST_CASE(&InflationTest::testZeroIndexFutureFixing));
     suite->add(QUANTLIB_TEST_CASE(&InflationTest::testInterpolatedZeroTermStructure));
->>>>>>> 63bac2f9
 
     suite->add(QUANTLIB_TEST_CASE(&InflationTest::testYYIndex));
     suite->add(QUANTLIB_TEST_CASE(&InflationTest::testYYTermStructure));
