/* -*- mode: c++; tab-width: 4; indent-tabs-mode: nil; c-basic-offset: 4 -*- */

/*
 Copyright (C) 2007, 2009 Chris Kenyon
 Copyright (C) 2008 Piero Del Boca

 This file is part of QuantLib, a free-software/open-source library
 for financial quantitative analysts and developers - http://quantlib.org/

 QuantLib is free software: you can redistribute it and/or modify it
 under the terms of the QuantLib license.  You should have received a
 copy of the license along with this program; if not, please email
 <quantlib-dev@lists.sf.net>. The license is also available online at
 <http://quantlib.org/license.shtml>.

 This program is distributed in the hope that it will be useful, but WITHOUT
 ANY WARRANTY; without even the implied warranty of MERCHANTABILITY or FITNESS
 FOR A PARTICULAR PURPOSE.  See the license for more details.
 */

#include "toplevelfixture.hpp"
#include "utilities.hpp"
#include <ql/cashflows/indexedcashflow.hpp>
#include <ql/indexes/inflation/ukrpi.hpp>
#include <ql/indexes/inflation/euhicp.hpp>
#include <ql/indexes/inflation/ukhicp.hpp>
#include <ql/indexes/inflation/aucpi.hpp>
#include <ql/termstructures/inflation/piecewisezeroinflationcurve.hpp>
#include <ql/termstructures/inflation/piecewiseyoyinflationcurve.hpp>
#include <ql/termstructures/yield/flatforward.hpp>
#include <ql/time/date.hpp>
#include <ql/time/daycounters/actual360.hpp>
#include <ql/time/daycounters/thirty360.hpp>
#include <ql/time/calendars/unitedkingdom.hpp>
#include <ql/time/calendars/target.hpp>
#include <ql/time/schedule.hpp>
#include <ql/pricingengines/swap/discountingswapengine.hpp>
#include <ql/instruments/zerocouponinflationswap.hpp>
#include <ql/termstructures/inflation/inflationhelpers.hpp>
#include <ql/cashflows/yoyinflationcoupon.hpp>
#include <ql/cashflows/inflationcouponpricer.hpp>
#include <ql/cashflows/fixedratecoupon.hpp>
#include <ql/cashflows/zeroinflationcashflow.hpp>
#include <ql/instruments/yearonyearinflationswap.hpp>
#include <functional>

using boost::unit_test_framework::test_suite;
using namespace QuantLib;

using std::fabs;
using std::pow;
using std::vector;

BOOST_FIXTURE_TEST_SUITE(QuantLibTests, TopLevelFixture)

BOOST_AUTO_TEST_SUITE(InflationTests)

#undef REPORT_FAILURE
#define REPORT_FAILURE(d, res, periodName) \
    BOOST_ERROR("wrong " << periodName << " inflation period for Date (1 " \
        << d << "), Start Date ( " \
        << res.first << "), End Date (" \
        << res.second << ")"); \

struct Datum {
    Date date;
    Rate rate;
};

ext::shared_ptr<YieldTermStructure> nominalTermStructure() {
    Date evaluationDate(13, August, 2007);
    return ext::shared_ptr<YieldTermStructure>(
            new FlatForward(evaluationDate, 0.05, Actual360()));
}

template <class T>
std::vector<ext::shared_ptr<BootstrapHelper<T> > > makeHelpers(
        const std::vector<Datum>& iiData,
        std::function<ext::shared_ptr<BootstrapHelper<T> >(const Handle<Quote>&, const Date&)>
            makeHelper) {

    std::vector<ext::shared_ptr<BootstrapHelper<T> > > instruments;
    for (Datum datum : iiData) {
        Date maturity = datum.date;
        Handle<Quote> quote(ext::shared_ptr<Quote>(new SimpleQuote(datum.rate / 100.0)));
        auto anInstrument = makeHelper(quote, maturity);
        instruments.push_back(anInstrument);
    }

    return instruments;
}

void checkSeasonality(const Handle<ZeroInflationTermStructure>& hz,
                      const ext::shared_ptr<ZeroInflationIndex>& ii) {

    QL_REQUIRE(!hz->hasSeasonality(), "We require that the initially passed in term structure "
               << "does not have seasonality");

    // Tolerance that we will use below when comparing projected index fixings
    Rate tolerance = 1e-12;

    Date trueBaseDate = inflationPeriod(hz->baseDate(), ii->frequency()).second;
    Date seasonalityBaseDate(31, January, trueBaseDate.year());

    // Create two different seasonality objects

    // 1) Monthly seasonality with all elements equal to 1 <=> no seasonality
    vector<Rate> seasonalityFactors(12, 1.0);
    ext::shared_ptr<MultiplicativePriceSeasonality> unitSeasonality =
        ext::make_shared<MultiplicativePriceSeasonality>(seasonalityBaseDate, Monthly, seasonalityFactors);

    // 2) Seasonality with factors != 1.0
    seasonalityFactors[0] = 1.003245;
    seasonalityFactors[1] = 1.000000;
    seasonalityFactors[2] = 0.999715;
    seasonalityFactors[3] = 1.000495;
    seasonalityFactors[4] = 1.000929;
    seasonalityFactors[5] = 0.998687;
    seasonalityFactors[6] = 0.995949;
    seasonalityFactors[7] = 0.994682;
    seasonalityFactors[8] = 0.995949;
    seasonalityFactors[9] = 1.000519;
    seasonalityFactors[10] = 1.003705;
    seasonalityFactors[11] = 1.004186;

    ext::shared_ptr<MultiplicativePriceSeasonality> nonUnitSeasonality =
        ext::make_shared<MultiplicativePriceSeasonality>(seasonalityBaseDate, Monthly, seasonalityFactors);

    // Create dates on which we will check fixings
    vector<Date> fixingDates(12);
    Date anchorDate(14, January, 2013);
    for (Size i = 0; i < fixingDates.size(); ++i) {
        fixingDates[i] = anchorDate + i * Months;
    }

    // Projected inflation index fixings when there is no seasonality
    vector<Rate> noSeasonalityFixings(12, 1.0);
    for (Size i = 0; i < fixingDates.size(); ++i) {
        noSeasonalityFixings[i] = ii->fixing(fixingDates[i], true);
    }

    // Set seasonality of all 1's and get the projected index fixings
    hz->setSeasonality(unitSeasonality);
    vector<Rate> unitSeasonalityFixings(12, 1.0);
    for (Size i = 0; i < fixingDates.size(); ++i) {
        unitSeasonalityFixings[i] = ii->fixing(fixingDates[i], true);
    }

    // Check that the unit seasonality fixings agree with the no seasonality fixings
    for (Size i = 0; i < fixingDates.size(); i++) {
        if (fabs(noSeasonalityFixings[i] - unitSeasonalityFixings[i]) > tolerance) {
            BOOST_ERROR("Seasonality doesn't work correctly when seasonality factors are set = 1"
                        << "No seasonality fixing is: " << noSeasonalityFixings[i]
                        << " but unit seasonality fixing is: " << unitSeasonalityFixings[i]
                        << " for fixing date " << io::iso_date(fixingDates[i]));
        }
    }

    // Testing seasonality correction when seasonality factors are different from 1
    // We expect to see that I_{SA}(t) = I_{NSA}(t) * S(t) / S(t_b)
    Month baseCpiMonth = hz->baseDate().month();
    Size baseCpiIndex = static_cast<Size>(baseCpiMonth) - 1;
    Rate baseSeasonality = seasonalityFactors[baseCpiIndex];

    // These are the expected fixings
    vector<Rate> expectedSeasonalityFixings(12, 1.0);
    for (Size i = 0; i < expectedSeasonalityFixings.size(); ++i) {
        expectedSeasonalityFixings[i] =
            ii->fixing(fixingDates[i], true) * seasonalityFactors[i] / baseSeasonality;
    }

    // Set the seasonality and calculate the actual seasonally adjusted fixings
    hz->setSeasonality(nonUnitSeasonality);
    vector<Rate> nonUnitSeasonalityFixings(12, 1.0);
    for (Size i = 0; i < fixingDates.size(); ++i) {
        nonUnitSeasonalityFixings[i] = ii->fixing(fixingDates[i], true);
    }

    // Check that the calculated fixings agree with the expected fixings
    for (Size i = 0; i < fixingDates.size(); i++) {
        if (fabs(expectedSeasonalityFixings[i] - nonUnitSeasonalityFixings[i]) > tolerance) {
            BOOST_ERROR("Seasonality doesn't work correctly for non-unit seasonality factors."
                        << " Expected fixing is: " << expectedSeasonalityFixings[i]
                        << " but calculated fixing is: " << nonUnitSeasonalityFixings[i]
                        << " for fixing date " << io::iso_date(fixingDates[i]));
        }
    }

    // Testing that unsetting seasonality works also
    hz->setSeasonality({});
    vector<Rate> unsetSeasonalityFixings(12, 1.0);
    for (Size i = 0; i < fixingDates.size(); ++i) {
        unsetSeasonalityFixings[i] = ii->fixing(fixingDates[i], true);
    }

    // Check that seasonality has been unset by comparing with the no seasonality fixings
    for (Size i = 0; i < fixingDates.size(); i++) {
        if (fabs(noSeasonalityFixings[i] - unsetSeasonalityFixings[i]) > tolerance) {
            BOOST_ERROR("Unsetting seasonality doesn't work correctly."
                        << " No seasonality fixing is: " << noSeasonalityFixings[i]
                        << " but after unsetting seasonality fixing is: " << unitSeasonalityFixings[i]
                        << " for fixing date " << io::iso_date(fixingDates[i]));
        }
    }
}


//===========================================================================================
// zero inflation tests, index, termstructure, and swaps
//===========================================================================================

BOOST_AUTO_TEST_CASE(testZeroIndex) {
    BOOST_TEST_MESSAGE("Testing zero inflation indices...");

    EUHICP euhicp;
    if (euhicp.name() != "EU HICP"
        || euhicp.frequency() != Monthly
        || euhicp.revised()
        || euhicp.availabilityLag() != 1*Months) {
        BOOST_ERROR("wrong EU HICP data ("
                    << euhicp.name() << ", "
                    << euhicp.frequency() << ", "
                    << euhicp.revised() << ", "
                    << euhicp.availabilityLag() << ")");
    }

    UKRPI ukrpi;
    if (ukrpi.name() != "UK RPI"
        || ukrpi.frequency() != Monthly
        || ukrpi.revised()
        || ukrpi.availabilityLag() != 1*Months) {
        BOOST_ERROR("wrong UK RPI data ("
                    << ukrpi.name() << ", "
                    << ukrpi.frequency() << ", "
                    << ukrpi.revised() << ", "
                    << ukrpi.availabilityLag() << ")");
    }

    UKHICP ukhicp;
    if (ukhicp.name() != "UK HICP"
        || ukhicp.frequency() != Monthly
        || ukhicp.revised() 
        || ukhicp.availabilityLag() != 1 * Months) {
        BOOST_ERROR("wrong UK HICP data ("
                    << ukhicp.name() << ", "
                    << ukhicp.frequency() << ", "
                    << ukhicp.revised() << ", "
                    << ", " << ukhicp.availabilityLag() << ")");
    }

    // Retrieval test.
    //----------------
    // make sure of the evaluation date
    Date evaluationDate(13, August, 2007);
    evaluationDate = UnitedKingdom().adjust(evaluationDate);
    Settings::instance().evaluationDate() = evaluationDate;

    // fixing data
    Date from(1, January, 2005);
    Date to(1, August, 2007);
    Schedule rpiSchedule =
        MakeSchedule()
        .from(from)
        .to(to)
        .withFrequency(Monthly);

    Real fixData[] = {
        189.9, 189.9, 189.6, 190.5, 191.6, 192.0,
        192.2, 192.2, 192.6, 193.1, 193.3, 193.6,
        194.1, 193.4, 194.2, 195.0, 196.5, 197.7,
        198.5, 198.5, 199.2, 200.1, 200.4, 201.1,
        202.7, 201.6, 203.1, 204.4, 205.4, 206.2,
        207.3, 206.1
    };

    auto iir = ext::make_shared<UKRPI>();
    for (Size i=0; i<std::size(fixData); i++) {
        iir->addFixing(rpiSchedule[i], fixData[i]);
    }

    if (iir->lastFixingDate() != to)
        BOOST_ERROR("Wrong last fixing date for UK RPI"
                    << "\n    calculated: " << iir->lastFixingDate()
                    << "\n    expected:   " << to);

    Date todayMinusLag = evaluationDate - iir->availabilityLag();
    std::pair<Date,Date> lim = inflationPeriod(todayMinusLag, iir->frequency());
    todayMinusLag = lim.first;

    Real eps = 1.0e-8;

    // -1 because last value not yet available,
    // (no TS so can't forecast).
    for (Size i=0; i<rpiSchedule.size()-1;i++) {
        std::pair<Date,Date> lim = inflationPeriod(rpiSchedule[i],
                                                   iir->frequency());
        for (Date d=lim.first; d<=lim.second; d++) {
            if (d < inflationPeriod(todayMinusLag,iir->frequency()).first) {
                if (std::fabs(iir->fixing(d) - fixData[i]) > eps)
                    BOOST_ERROR("Fixings not constant within a period: "
                                << iir->fixing(d)
                                << ", should be " << fixData[i]);
            }
        }
    }

    AUCPI aucpi(Quarterly, false);
    aucpi.addFixing(Date(15, December, 2007), 100.0);

    Date expected(1, October, 2007);
    if (aucpi.lastFixingDate() != expected)
        BOOST_ERROR("Wrong last fixing date for quarterly AU CPI"
                    << "\n    calculated: " << aucpi.lastFixingDate()
                    << "\n    expected:   " << expected);
}

BOOST_AUTO_TEST_CASE(testZeroTermStructure) {
    BOOST_TEST_MESSAGE("Testing zero inflation term structure...");

    // try the Zero UK
    Calendar calendar = UnitedKingdom();
    BusinessDayConvention bdc = ModifiedFollowing;
    Date evaluationDate(13, August, 2007);
    evaluationDate = calendar.adjust(evaluationDate);
    Settings::instance().evaluationDate() = evaluationDate;

    // fixing data
    Date from(1, January, 2005);
    Date to(1, July, 2007);
    Schedule rpiSchedule =
        MakeSchedule().from(from).to(to)
        .withFrequency(Monthly);

    Real fixData[] = {
        189.9, 189.9, 189.6, 190.5, 191.6, 192.0,
        192.2, 192.2, 192.6, 193.1, 193.3, 193.6,
        194.1, 193.4, 194.2, 195.0, 196.5, 197.7,
        198.5, 198.5, 199.2, 200.1, 200.4, 201.1,
        202.7, 201.6, 203.1, 204.4, 205.4, 206.2,
        207.3};

    RelinkableHandle<ZeroInflationTermStructure> hz;
    auto ii = ext::make_shared<UKRPI>(hz);
    for (Size i=0; i<std::size(fixData); i++) {
        ii->addFixing(rpiSchedule[i], fixData[i]);
    }

    Handle<YieldTermStructure> nominalTS(nominalTermStructure());

    // now build the zero inflation curve
    std::vector<Datum> zcData = {
        { Date(13, August, 2008), 2.93 },
        { Date(13, August, 2009), 2.95 },
        { Date(13, August, 2010), 2.965 },
        { Date(15, August, 2011), 2.98 },
        { Date(13, August, 2012), 3.0 },
        { Date(13, August, 2014), 3.06 },
        { Date(13, August, 2017), 3.175 },
        { Date(13, August, 2019), 3.243 },
        { Date(15, August, 2022), 3.293 },
        { Date(14, August, 2027), 3.338 },
        { Date(13, August, 2032), 3.348 },
        { Date(15, August, 2037), 3.348 },
        { Date(13, August, 2047), 3.308 },
        { Date(13, August, 2057), 3.228 }
    };

    Period observationLag = Period(3, Months);
    DayCounter dc = Thirty360(Thirty360::BondBasis);
    Frequency frequency = Monthly;

    auto makeHelper = [&](const Handle<Quote>& quote, const Date& maturity) {
        return ext::make_shared<ZeroCouponInflationSwapHelper>(
            quote, observationLag, maturity, calendar, bdc, dc, ii, CPI::AsIndex, nominalTS);
    };
    auto helpers = makeHelpers<ZeroInflationTermStructure>(zcData, makeHelper);

    Date baseDate = ii->lastFixingDate();

    ext::shared_ptr<PiecewiseZeroInflationCurve<Linear> > pZITS =
        ext::make_shared<PiecewiseZeroInflationCurve<Linear>>(
            evaluationDate, baseDate, observationLag, frequency, dc, helpers);
    hz.linkTo(pZITS);

    //===========================================================================================
    // first check that the quoted swaps are repriced correctly

    const Real eps = 1.0e-7;
    auto engine = ext::make_shared<DiscountingSwapEngine>(nominalTS);

    for (const auto& datum: zcData) {
        ZeroCouponInflationSwap nzcis(Swap::Payer,
                                      1000000.0,
                                      evaluationDate,
                                      datum.date,
                                      calendar, bdc, dc,
                                      datum.rate/100.0,
                                      ii, observationLag,
                                      CPI::AsIndex);
        nzcis.setPricingEngine(engine);

        BOOST_CHECK_MESSAGE(std::fabs(nzcis.NPV()) < eps,
                            "zero-coupon inflation swap does not reprice to zero"
                            << "\n    NPV:      " << nzcis.NPV()
                            << "\n    maturity: " << nzcis.maturityDate()
                            << "\n    rate:     " << datum.rate/100.0);
    }

    //===========================================================================================
    // now test the forecasting capability of the index.

    from = hz->referenceDate();
    to = hz->maxDate()-1*Months; // a bit of margin for adjustments
    Schedule testIndex = MakeSchedule().from(from).to(to)
                            .withTenor(1*Months)
                            .withCalendar(UnitedKingdom())
                            .withConvention(ModifiedFollowing);

    // we are testing UKRPI which is not interpolated
    Date bd = hz->baseDate();
    Real bf = ii->fixing(bd);
    for (const auto& d : testIndex) {
        Real z = hz->zeroRate(d, Period(0, Days));
        Real t = hz->dayCounter().yearFraction(bd, inflationPeriod(d, ii->frequency()).first);
        Real calc = bf * std::pow(1+z, t);
        if (t<=0)
            calc = ii->fixing(d,false); // still historical
        if (std::fabs(calc - ii->fixing(d,true)) > eps)
            BOOST_ERROR("inflation index does not forecast correctly"
                        << "\n    date:        " << d
                        << "\n    base date:   " << bd
                        << "\n    base fixing: " << bf
                        << "\n    expected:    " << calc
                        << "\n    forecast:    " << ii->fixing(d,true));
    }

    //===========================================================================================
    // Add a seasonality correction.  The curve should recalculate and still reprice the swaps.

    Date nextBaseDate = inflationPeriod(hz->baseDate(), ii->frequency()).second;
    Date seasonalityBaseDate(31, January, nextBaseDate.year());
    vector<Rate> seasonalityFactors = {
        1.003245,
        1.000000,
        0.999715,
        1.000495,
        1.000929,
        0.998687,
        0.995949,
        0.994682,
        0.995949,
        1.000519,
        1.003705,
        1.004186
    };

    ext::shared_ptr<MultiplicativePriceSeasonality> nonUnitSeasonality =
        ext::make_shared<MultiplicativePriceSeasonality>(seasonalityBaseDate, Monthly, seasonalityFactors);

    pZITS->setSeasonality(nonUnitSeasonality);

    for (const auto& datum: zcData) {
        ZeroCouponInflationSwap nzcis(Swap::Payer,
                                      1000000.0,
                                      evaluationDate,
                                      datum.date,
                                      calendar, bdc, dc,
                                      datum.rate/100.0,
                                      ii, observationLag,
                                      CPI::AsIndex);
        nzcis.setPricingEngine(engine);

        BOOST_CHECK_MESSAGE(std::fabs(nzcis.NPV()) < eps,
                            "zero-coupon inflation swap does not reprice to zero"
                            << "\n    NPV:      " << nzcis.NPV()
                            << "\n    maturity: " << nzcis.maturityDate()
                            << "\n    rate:     " << datum.rate);
    }

    // remove circular refernce
    hz.linkTo(ext::shared_ptr<ZeroInflationTermStructure>());
}

BOOST_AUTO_TEST_CASE(testZeroTermStructureWithLag) {
    BOOST_TEST_MESSAGE("Testing old-style zero inflation term structure with observation lag...");

    // try the Zero UK
    Calendar calendar = UnitedKingdom();
    BusinessDayConvention bdc = ModifiedFollowing;
    Date evaluationDate(13, August, 2007);
    evaluationDate = calendar.adjust(evaluationDate);
    Settings::instance().evaluationDate() = evaluationDate;

    // fixing data
    Date from(1, January, 2005);
    Date to(13, August, 2007);
    Schedule rpiSchedule = MakeSchedule().from(from).to(to)
    .withTenor(1*Months)
    .withCalendar(UnitedKingdom())
    .withConvention(ModifiedFollowing);

    Real fixData[] = {
        189.9, 189.9, 189.6, 190.5, 191.6, 192.0,
        192.2, 192.2, 192.6, 193.1, 193.3, 193.6,
        194.1, 193.4, 194.2, 195.0, 196.5, 197.7,
        198.5, 198.5, 199.2, 200.1, 200.4, 201.1,
        202.7, 201.6, 203.1, 204.4, 205.4, 206.2,
        207.3};

    RelinkableHandle<ZeroInflationTermStructure> hz;
    auto ii = ext::make_shared<UKRPI>(hz);
    for (Size i=0; i<std::size(fixData); i++) {
        ii->addFixing(rpiSchedule[i], fixData[i]);
    }

    Handle<YieldTermStructure> nominalTS(nominalTermStructure());

    // now build the zero inflation curve
    std::vector<Datum> zcData = {
        { Date(13, August, 2008), 2.93 },
        { Date(13, August, 2009), 2.95 },
        { Date(13, August, 2010), 2.965 },
        { Date(15, August, 2011), 2.98 },
        { Date(13, August, 2012), 3.0 },
        { Date(13, August, 2014), 3.06 },
        { Date(13, August, 2017), 3.175 },
        { Date(13, August, 2019), 3.243 },
        { Date(15, August, 2022), 3.293 },
        { Date(14, August, 2027), 3.338 },
        { Date(13, August, 2032), 3.348 },
        { Date(15, August, 2037), 3.348 },
        { Date(13, August, 2047), 3.308 },
        { Date(13, August, 2057), 3.228 }
    };

    Period observationLag = Period(3, Months);
    DayCounter dc = Thirty360(Thirty360::BondBasis);
    Frequency frequency = Monthly;

    auto makeHelper = [&](const Handle<Quote>& quote, const Date& maturity) {
        return ext::make_shared<ZeroCouponInflationSwapHelper>(
            quote, observationLag, maturity, calendar, bdc, dc, ii, CPI::AsIndex, nominalTS);
    };
    auto helpers = makeHelpers<ZeroInflationTermStructure>(zcData, makeHelper);

    Rate baseZeroRate = zcData[0].rate/100.0;
    QL_DEPRECATED_DISABLE_WARNING
    ext::shared_ptr<PiecewiseZeroInflationCurve<Linear> > pZITS(
                        new PiecewiseZeroInflationCurve<Linear>(
                        evaluationDate, calendar, dc, observationLag,
                        frequency, baseZeroRate, helpers));
    QL_DEPRECATED_ENABLE_WARNING
    hz.linkTo(pZITS);

    //===========================================================================================
    // first check that the quoted swaps are repriced correctly

    const Real eps = 1.0e-6;
    auto engine = ext::make_shared<DiscountingSwapEngine>(nominalTS);
    
    for (const auto& datum: zcData) {
        ZeroCouponInflationSwap nzcis(Swap::Payer,
                                      1000000.0,
                                      evaluationDate,
                                      datum.date,
                                      calendar, bdc, dc,
                                      datum.rate/100.0,
                                      ii, observationLag,
                                      CPI::AsIndex);
        nzcis.setPricingEngine(engine);

        BOOST_CHECK_MESSAGE(std::fabs(nzcis.NPV()) < eps,
                            "zero-coupon inflation swap does not reprice to zero"
                            << "\n    NPV:      " << nzcis.NPV()
                            << "\n    maturity: " << nzcis.maturityDate()
                            << "\n    rate:     " << datum.rate);
    }

    //===========================================================================================
    // now test the forecasting capability of the index.

    from = hz->referenceDate();
    to = hz->maxDate()-1*Months; // a bit of margin for adjustments
    Schedule testIndex = MakeSchedule().from(from).to(to)
                            .withTenor(1*Months)
                            .withCalendar(UnitedKingdom())
                            .withConvention(ModifiedFollowing);

    // we are testing UKRPI which is not interpolated
    Date bd = hz->baseDate();
    Real bf = ii->fixing(bd);
    for (const auto& d : testIndex) {
        Real z = hz->zeroRate(d, Period(0, Days));
        Real t = hz->dayCounter().yearFraction(bd, inflationPeriod(d, ii->frequency()).first);
        Real calc = bf * std::pow(1+z, t);
        if (t<=0)
            calc = ii->fixing(d,false); // still historical
        if (std::fabs(calc - ii->fixing(d,true)) > eps)
            BOOST_ERROR("inflation index does not forecast correctly"
                        << "\n    date:        " << d
                        << "\n    base date:   " << bd
                        << "\n    base fixing: " << bf
                        << "\n    expected:    " << calc
                        << "\n    forecast:    " << ii->fixing(d,true));
    }

    //===========================================================================================
    // Add a seasonality correction.  The curve should recalculate and still reprice the swaps.

    Date nextBaseDate = inflationPeriod(hz->baseDate(), ii->frequency()).second;
    Date seasonalityBaseDate(31, January, nextBaseDate.year());
    vector<Rate> seasonalityFactors = {
        1.003245,
        1.000000,
        0.999715,
        1.000495,
        1.000929,
        0.998687,
        0.995949,
        0.994682,
        0.995949,
        1.000519,
        1.003705,
        1.004186
    };

    ext::shared_ptr<MultiplicativePriceSeasonality> nonUnitSeasonality =
        ext::make_shared<MultiplicativePriceSeasonality>(seasonalityBaseDate, Monthly, seasonalityFactors);

    pZITS->setSeasonality(nonUnitSeasonality);
    
    for (const auto& datum: zcData) {
        ZeroCouponInflationSwap nzcis(Swap::Payer,
                                      1000000.0,
                                      evaluationDate,
                                      datum.date,
                                      calendar, bdc, dc,
                                      datum.rate/100.0,
                                      ii, observationLag,
                                      CPI::AsIndex);
        nzcis.setPricingEngine(engine);

        BOOST_CHECK_MESSAGE(std::fabs(nzcis.NPV()) < eps,
                            "zero-coupon inflation swap does not reprice to zero"
                            << "\n    NPV:      " << nzcis.NPV()
                            << "\n    maturity: " << nzcis.maturityDate()
                            << "\n    rate:     " << datum.rate);
    }

    // remove circular refernce
    hz.linkTo(ext::shared_ptr<ZeroInflationTermStructure>());
}

BOOST_AUTO_TEST_CASE(testSeasonalityCorrection) {
    BOOST_TEST_MESSAGE("Testing seasonality correction on zero inflation term structure...");

    // try the Zero UK
    Calendar calendar = UnitedKingdom();
    Date evaluationDate(13, August, 2007);
    evaluationDate = calendar.adjust(evaluationDate);
    Settings::instance().evaluationDate() = evaluationDate;

    // fixing data
    Date from(1, January, 2005);
    Date to(13, August, 2007);
    Schedule rpiSchedule = MakeSchedule().from(from).to(to)
    .withTenor(1*Months)
    .withCalendar(UnitedKingdom())
    .withConvention(ModifiedFollowing);

    Real fixData[] = { 189.9, 189.9, 189.6, 190.5, 191.6, 192.0,
        192.2, 192.2, 192.6, 193.1, 193.3, 193.6,
        194.1, 193.4, 194.2, 195.0, 196.5, 197.7,
        198.5, 198.5, 199.2, 200.1, 200.4, 201.1,
        202.7, 201.6, 203.1, 204.4, 205.4, 206.2,
        207.3};

    RelinkableHandle<ZeroInflationTermStructure> hz;
    auto ii = ext::make_shared<UKRPI>(hz);
    for (Size i=0; i<std::size(fixData); i++) {
        ii->addFixing(rpiSchedule[i], fixData[i]);
    }

    ext::shared_ptr<YieldTermStructure> nominalTS = nominalTermStructure();

    std::vector<Date> nodes = {
        Date(1, June, 2007),
        Date(1, June, 2008),
        Date(1, June, 2009),
        Date(1, June, 2010),
        Date(1, June, 2011),
        Date(1, June, 2012),
        Date(1, June, 2014),
        Date(1, June, 2017),
        Date(1, June, 2019),
        Date(1, June, 2022),
        Date(1, June, 2027),
        Date(1, June, 2032),
        Date(1, June, 2037),
        Date(1, June, 2047),
        Date(1, June, 2057)
    };

    std::vector<Rate> rates = {
        0.0293,
        0.0293,
        0.0295,
        0.02965,
        0.0298,
        0.03,
        0.0306,
        0.03175,
        0.03243,
        0.03293,
        0.03338,
        0.03348,
        0.03348,
        0.03308,
        0.03228
    };

    DayCounter dc = Thirty360(Thirty360::BondBasis);
    Frequency frequency = Monthly;

    auto zeroCurve = ext::make_shared<InterpolatedZeroInflationCurve<Linear>>(
                                 evaluationDate, nodes, rates, 2 * Months, frequency, dc);
    hz.linkTo(zeroCurve);

    // Perform checks on the seasonality for this non-interpolated index
    checkSeasonality(hz, ii);
}

BOOST_AUTO_TEST_CASE(testZeroIndexFutureFixing) {
    BOOST_TEST_MESSAGE("Testing that zero inflation indices forecast future fixings...");

    // we create an index without a term structure, so
    // it won't be able to forecast fixings
    EUHICP euhicp;

    // let's say we're at some point in April 2024...
    Settings::instance().evaluationDate() = {10, April, 2024};

    // ..and the last available fixing is February 2024, we don't have March yet
    euhicp.addFixing({1,December,2023}, 100.0);
    euhicp.addFixing({1,January,2024}, 100.1);
    euhicp.addFixing({1,February,2024}, 100.2);

    // Asking for the February fixing works, it's stored
    Real fixing = euhicp.fixing({1,February,2024});
    Real expected = 100.2;
    if (std::fabs(fixing - expected) > 1e-12)
        BOOST_ERROR("Failed to retrieve correct fixing: "
                    << "\n    returned: " << fixing
                    << "\n    expected: " << expected);

    // Asking for the March fixing doesn't (because we can't forecast)
    BOOST_CHECK_EXCEPTION(euhicp.fixing({1,March,2024}), Error,
                          ExpectedErrorMessage("empty Handle"));

    // but it works once it gets published:
    euhicp.addFixing({1,March,2024}, 100.3);
    fixing = euhicp.fixing({1,March,2024});
    expected = 100.3;
    if (std::fabs(fixing - expected) > 1e-12)
        BOOST_ERROR("Failed to retrieve correct fixing: "
                    << "\n    returned: " << fixing
                    << "\n    expected: " << expected);

    // On the other hand, April would be forecast...
    BOOST_CHECK_EXCEPTION(euhicp.fixing({1,April,2024}), Error,
                          ExpectedErrorMessage("empty Handle"));

    // ...even if it's stored:
    euhicp.addFixing({1,April,2024}, 100.4);
    BOOST_CHECK_EXCEPTION(euhicp.fixing({1,April,2024}), Error,
                          ExpectedErrorMessage("empty Handle"));
}

BOOST_AUTO_TEST_CASE(testInterpolatedZeroTermStructure) {
    BOOST_TEST_MESSAGE("Testing interpolated zero-rate inflation curve...");

    Date today = Date(27, January, 2022);
    Settings::instance().evaluationDate() = today;

    Date baseDate = Date(1, December, 2021);

    std::vector<Date> dates = {
        baseDate,
        today + 7 * Days,
        today + 14 * Days,
        today + 1 * Months,
        today + 2 * Months,
        today + 3 * Months,
        today + 6 * Months,
        today + 1 * Years,
        today + 2 * Years,
        today + 5 * Years,
        today + 10 * Years
    };
    std::vector<Rate> rates = { 0.01, 0.01, 0.011, 0.012, 0.013, 0.015, 0.018, 0.02, 0.025, 0.03, 0.03 };

    auto curve = ext::make_shared<InterpolatedZeroInflationCurve<Linear>>(
        today, dates, rates, 2*Months, Monthly, Actual360());

    auto nodes = curve->nodes();

    BOOST_CHECK_MESSAGE(nodes.size() == dates.size(), "different number of nodes and input dates");

    for (Size i=0; i<dates.size(); ++i) {
        BOOST_CHECK_MESSAGE(dates[i] == nodes[i].first,
                            "node " << i << " at " << nodes[i].first << "; " << dates[i] << " expected");
    }
}

//===========================================================================================
// year on year tests, index, termstructure, and swaps
//===========================================================================================

BOOST_AUTO_TEST_CASE(testQuotedYYIndex) {
    BOOST_TEST_MESSAGE("Testing quoted year-on-year inflation indices...");

    YYEUHICP yyeuhicp(true);
    if (yyeuhicp.name() != "EU YY_HICP"
        || yyeuhicp.frequency() != Monthly
        || yyeuhicp.revised()
        || !yyeuhicp.interpolated()
        || yyeuhicp.ratio()
        || yyeuhicp.availabilityLag() != 1*Months) {
        BOOST_ERROR("wrong year-on-year EU HICP data ("
                    << yyeuhicp.name() << ", "
                    << yyeuhicp.frequency() << ", "
                    << yyeuhicp.revised() << ", "
                    << yyeuhicp.interpolated() << ", "
                    << yyeuhicp.ratio() << ", "
                    << yyeuhicp.availabilityLag() << ")");
    }

    YYUKRPI yyukrpi(false);
    if (yyukrpi.name() != "UK YY_RPI"
        || yyukrpi.frequency() != Monthly
        || yyukrpi.revised()
        || yyukrpi.interpolated()
        || yyukrpi.ratio()
        || yyukrpi.availabilityLag() != 1*Months) {
        BOOST_ERROR("wrong year-on-year UK RPI data ("
                    << yyukrpi.name() << ", "
                    << yyukrpi.frequency() << ", "
                    << yyukrpi.revised() << ", "
                    << yyukrpi.interpolated() << ", "
                    << yyukrpi.ratio() << ", "
                    << yyukrpi.availabilityLag() << ")");
    }
}

BOOST_AUTO_TEST_CASE(testQuotedYYIndexFutureFixing) {
    BOOST_TEST_MESSAGE("Testing that quoted year-on-year inflation indices forecast future fixings...");

    // we create indexes without a term structure, so
    // they won't be able to forecast fixings
    YYEUHICP quoted_flat(false);
    YYEUHICP quoted_linear(true);

<<<<<<< HEAD
    YoYInflationIndex yyeuhicpr(euhicp, true);
    if (yyeuhicpr.name() != "EU HICP"
        || yyeuhicpr.frequency() != Monthly
        || yyeuhicpr.revised()
        || !yyeuhicpr.interpolated()
        || !yyeuhicpr.ratio()
        || yyeuhicpr.availabilityLag() != 1*Months) {
        BOOST_ERROR("wrong year-on-year EU HICPr data ("
                    << yyeuhicpr.name() << ", "
                    << yyeuhicpr.frequency() << ", "
                    << yyeuhicpr.revised() << ", "
                    << yyeuhicpr.interpolated() << ", "
                    << yyeuhicpr.ratio() << ", "
                    << yyeuhicpr.availabilityLag() << ")");
    }

    YoYInflationIndex yyukrpir(ukrpi, false);
    if (yyukrpir.name() != "UK RPI"
        || yyukrpir.frequency() != Monthly
        || yyukrpir.revised()
        || yyukrpir.interpolated()
        || !yyukrpir.ratio()
        || yyukrpir.availabilityLag() != 1*Months) {
        BOOST_ERROR("wrong year-on-year UK RPIr data ("
                    << yyukrpir.name() << ", "
                    << yyukrpir.frequency() << ", "
                    << yyukrpir.revised() << ", "
                    << yyukrpir.interpolated() << ", "
                    << yyukrpir.ratio() << ", "
                    << yyukrpir.availabilityLag() << ")");
    }
=======
    // let's say we're at some point in April 2024...
    Settings::instance().evaluationDate() = {10, April, 2024};

    // ..and the last available fixing is February 2024, we don't have March yet
    quoted_flat.addFixing({1,December,2023}, 100.0);
    quoted_flat.addFixing({1,January,2024}, 100.1);
    quoted_flat.addFixing({1,February,2024}, 100.2);
>>>>>>> 75e2fb75

    BOOST_CHECK_EQUAL(quoted_flat.lastFixingDate(), Date(1,February,2024));
    BOOST_CHECK_EQUAL(quoted_linear.lastFixingDate(), Date(1,February,2024));

    // mid-January fixing: ok for both flat and interpolated
    BOOST_CHECK_NO_THROW(quoted_flat.fixing({15,January,2024}));
    BOOST_CHECK_NO_THROW(quoted_linear.fixing({15,January,2024}));

    // mid-February fixing: ok for flat, interpolated needs March
    BOOST_CHECK_NO_THROW(quoted_flat.fixing({15,February,2024}));
    BOOST_CHECK_EXCEPTION(quoted_linear.fixing({15,February,2024}), Error,
                          ExpectedErrorMessage("empty Handle"));

    // but February 1st works (special case, March would have null
    // weight in the interpolation)
    BOOST_CHECK_NO_THROW(quoted_linear.fixing({1,February,2024}));

    // both ok after March is published:
    quoted_flat.addFixing({1,March,2024}, 100.3);

    BOOST_CHECK_EQUAL(quoted_flat.lastFixingDate(), Date(1,March,2024));
    BOOST_CHECK_EQUAL(quoted_linear.lastFixingDate(), Date(1,March,2024));

    BOOST_CHECK_NO_THROW(quoted_flat.fixing({15,February,2024}));
    BOOST_CHECK_NO_THROW(quoted_linear.fixing({15,February,2024}));

    // April can't be available now, both fail even if it's stored:
    quoted_flat.addFixing({1,April,2024}, 100.4);
    BOOST_CHECK_EXCEPTION(quoted_flat.fixing({1,April,2024}), Error,
                          ExpectedErrorMessage("empty Handle"));
    BOOST_CHECK_EXCEPTION(quoted_linear.fixing({1,April,2024}), Error,
                          ExpectedErrorMessage("empty Handle"));
}

BOOST_AUTO_TEST_CASE(testRatioYYIndex) {
    BOOST_TEST_MESSAGE("Testing ratio year-on-year inflation indices...");

    auto euhicp = ext::make_shared<EUHICP>();
    auto ukrpi = ext::make_shared<UKRPI>();

    YoYInflationIndex yyeuhicpr(euhicp, true);
    if (yyeuhicpr.name() != "EU YYR_HICP"
        || yyeuhicpr.frequency() != Monthly
        || yyeuhicpr.revised()
        || !yyeuhicpr.interpolated()
        || !yyeuhicpr.ratio()
        || yyeuhicpr.availabilityLag() != 1*Months) {
        BOOST_ERROR("wrong year-on-year EU HICPr data ("
                    << yyeuhicpr.name() << ", "
                    << yyeuhicpr.frequency() << ", "
                    << yyeuhicpr.revised() << ", "
                    << yyeuhicpr.interpolated() << ", "
                    << yyeuhicpr.ratio() << ", "
                    << yyeuhicpr.availabilityLag() << ")");
    }

    YoYInflationIndex yyukrpir(ukrpi, false);
    if (yyukrpir.name() != "UK YYR_RPI"
        || yyukrpir.frequency() != Monthly
        || yyukrpir.revised()
        || yyukrpir.interpolated()
        || !yyukrpir.ratio()
        || yyukrpir.availabilityLag() != 1*Months) {
        BOOST_ERROR("wrong year-on-year UK RPIr data ("
                    << yyukrpir.name() << ", "
                    << yyukrpir.frequency() << ", "
                    << yyukrpir.revised() << ", "
                    << yyukrpir.interpolated() << ", "
                    << yyukrpir.ratio() << ", "
                    << yyukrpir.availabilityLag() << ")");
    }


    // Retrieval test.
    //----------------
    // make sure of the evaluation date
    Date evaluationDate(13, August, 2007);
    evaluationDate = UnitedKingdom().adjust(evaluationDate);
    Settings::instance().evaluationDate() = evaluationDate;

    // fixing data
    Date from(1, January, 2005);
    Date to(13, August, 2007);
    Schedule rpiSchedule = MakeSchedule().from(from).to(to)
    .withTenor(1*Months)
    .withCalendar(UnitedKingdom())
    .withConvention(ModifiedFollowing);

    Real fixData[] = { 189.9, 189.9, 189.6, 190.5, 191.6, 192.0,
        192.2, 192.2, 192.6, 193.1, 193.3, 193.6,
        194.1, 193.4, 194.2, 195.0, 196.5, 197.7,
        198.5, 198.5, 199.2, 200.1, 200.4, 201.1,
        202.7, 201.6, 203.1, 204.4, 205.4, 206.2,
        207.3 };

    for (Size i=0; i<std::size(fixData);i++) {
        ukrpi->addFixing(rpiSchedule[i], fixData[i]);
    }

    auto iir = ext::make_shared<YoYInflationIndex>(ukrpi, false);
    auto iirYES = ext::make_shared<YoYInflationIndex>(ukrpi, true);

    Date todayMinusLag = evaluationDate - iir->availabilityLag();
    std::pair<Date,Date> lim = inflationPeriod(todayMinusLag, iir->frequency());
    todayMinusLag = lim.second + 1 - 2*Period(iir->frequency());

    Real eps = 1.0e-8;

    // Interpolation tests
    //--------------------
    // (no TS so can't forecast).
    for (Size i=13; i<rpiSchedule.size();i++) {
        std::pair<Date,Date> lim = inflationPeriod(rpiSchedule[i],
                                                   iir->frequency());
        std::pair<Date,Date> limBef = inflationPeriod(rpiSchedule[i-12],
                                                      iir->frequency());
        for (Date d=lim.first; d<=lim.second; d++) {
            if (d < todayMinusLag) {
                Rate expected = fixData[i]/fixData[i-12] - 1.0;
                Rate calculated = iir->fixing(d);
                BOOST_CHECK_MESSAGE(std::fabs(calculated - expected) < eps,
                                    "Non-interpolated fixings not constant within a period: "
                                    << calculated
                                    << ", should be "
                                    << expected);

                Real dp= lim.second + 1- lim.first;
                Real dpBef=limBef.second + 1 - limBef.first;
                Real dl = d-lim.first;
                // potentially does not work on 29th Feb
                Real dlBef = NullCalendar().advance(d, -1*Years, ModifiedFollowing)
                -limBef.first;

                Real linearNow = fixData[i] + (fixData[i+1]-fixData[i])*dl/dp;
                Real linearBef = fixData[i-12] + (fixData[i+1-12]-fixData[i-12])*dlBef/dpBef;
                Rate expectedYES = linearNow / linearBef - 1.0;
                Rate calculatedYES = iirYES->fixing(d);
                BOOST_CHECK_MESSAGE(fabs(expectedYES-calculatedYES)<eps,
                                    "Error in interpolated fixings: expect "<<expectedYES
                                    <<" see " << calculatedYES
                                    <<" flat " << calculated
                                    <<", data: "<< fixData[i-12] <<", "<< fixData[i+1-12]
                                    <<", "<<    fixData[i] <<", "<< fixData[i+1]
                                    <<", fac: "<< dp <<", "<< dl
                                    <<", "<< dpBef <<", "<< dlBef
                                    <<", to: "<<linearNow<<", "<<linearBef
                                    );
            }
        }
    }
}

BOOST_AUTO_TEST_CASE(testRatioYYIndexFutureFixing) {
    BOOST_TEST_MESSAGE("Testing that ratio year-on-year inflation indices forecast future fixings...");

    // we create indexes without a term structure, so
    // they won't be able to forecast fixings
    auto euhicp = ext::make_shared<EUHICP>();
    YoYInflationIndex ratio_flat(euhicp, false);
    YoYInflationIndex ratio_linear(euhicp, true);

    // let's say we're at some point in April 2024...
    Settings::instance().evaluationDate() = {10, April, 2024};

    // ..and the last available fixing is February 2024, we don't have March yet
    euhicp->addFixing({1,December,2022}, 98.0);
    euhicp->addFixing({1,January,2023}, 98.1);
    euhicp->addFixing({1,February,2023}, 98.2);
    euhicp->addFixing({1,March,2023}, 98.3);
    // ...
    euhicp->addFixing({1,December,2023}, 100.0);
    euhicp->addFixing({1,January,2024}, 100.1);
    euhicp->addFixing({1,February,2024}, 100.2);

    BOOST_CHECK_EQUAL(ratio_flat.lastFixingDate(), Date(1,February,2024));
    BOOST_CHECK_EQUAL(ratio_linear.lastFixingDate(), Date(1,February,2024));

    // mid-January fixing: ok for both flat and interpolated
    BOOST_CHECK_NO_THROW(ratio_flat.fixing({15,January,2024}));
    BOOST_CHECK_NO_THROW(ratio_linear.fixing({15,January,2024}));

    // mid-February fixing: ok for flat, interpolated needs March
    BOOST_CHECK_NO_THROW(ratio_flat.fixing({15,February,2024}));
    BOOST_CHECK_EXCEPTION(ratio_linear.fixing({15,February,2024}), Error,
                          ExpectedErrorMessage("empty Handle"));

    // but February 1st works (special case, March would have null
    // weight in the interpolation)
    BOOST_CHECK_NO_THROW(ratio_linear.fixing({1,February,2024}));

    // both ok after March is published:
    euhicp->addFixing({1,March,2024}, 100.3);

    BOOST_CHECK_EQUAL(ratio_flat.lastFixingDate(), Date(1,March,2024));
    BOOST_CHECK_EQUAL(ratio_linear.lastFixingDate(), Date(1,March,2024));

    BOOST_CHECK_NO_THROW(ratio_flat.fixing({15,February,2024}));
    BOOST_CHECK_NO_THROW(ratio_linear.fixing({15,February,2024}));

    // April can't be available now, both fail even if it's stored:
    euhicp->addFixing({1,April,2024}, 100.4);
    BOOST_CHECK_EXCEPTION(ratio_flat.fixing({1,April,2024}), Error,
                          ExpectedErrorMessage("empty Handle"));
    BOOST_CHECK_EXCEPTION(ratio_linear.fixing({1,April,2024}), Error,
                          ExpectedErrorMessage("empty Handle"));
}

BOOST_AUTO_TEST_CASE(testYYTermStructure) {
    BOOST_TEST_MESSAGE("Testing year-on-year inflation term structure...");

    // try the YY UK
    Calendar calendar = UnitedKingdom();
    BusinessDayConvention bdc = ModifiedFollowing;
    Date evaluationDate(13, August, 2007);
    evaluationDate = calendar.adjust(evaluationDate);
    Settings::instance().evaluationDate() = evaluationDate;

    // fixing data
    Date from(1, January, 2005);
    Date to(1, July, 2007);
    Schedule rpiSchedule = MakeSchedule().from(from).to(to)
    .withTenor(1*Months)
    .withCalendar(UnitedKingdom())
    .withConvention(ModifiedFollowing);
    Real fixData[] = {
        189.9, 189.9, 189.6, 190.5, 191.6, 192.0,
        192.2, 192.2, 192.6, 193.1, 193.3, 193.6,
        194.1, 193.4, 194.2, 195.0, 196.5, 197.7,
        198.5, 198.5, 199.2, 200.1, 200.4, 201.1,
        202.7, 201.6, 203.1, 204.4, 205.4, 206.2,
        207.3
    };

    RelinkableHandle<YoYInflationTermStructure> hy;
    bool interp = false;
    auto rpi = ext::make_shared<UKRPI>();
    auto iir = ext::make_shared<YoYInflationIndex>(rpi, interp, hy);
    for (Size i=0; i<std::size(fixData); i++) {
        rpi->addFixing(rpiSchedule[i], fixData[i]);
    }

    ext::shared_ptr<YieldTermStructure> nominalTS = nominalTermStructure();

    // now build the YoY inflation curve
    std::vector<Datum> yyData = {
        { Date(13, August, 2008), 2.95 },
        { Date(13, August, 2009), 2.95 },
        { Date(13, August, 2010), 2.93 },
        { Date(15, August, 2011), 2.955 },
        { Date(13, August, 2012), 2.945 },
        { Date(13, August, 2013), 2.985 },
        { Date(13, August, 2014), 3.01 },
        { Date(13, August, 2015), 3.035 },
        { Date(13, August, 2016), 3.055 },  // note that
        { Date(13, August, 2017), 3.075 },  // some dates will be on
        { Date(13, August, 2019), 3.105 },  // holidays but the payment
        { Date(15, August, 2022), 3.135 },  // calendar will roll them
        { Date(13, August, 2027), 3.155 },
        { Date(13, August, 2032), 3.145 },
        { Date(13, August, 2037), 3.145 }
    };

    Period observationLag = Period(2,Months);
    DayCounter dc = Thirty360(Thirty360::BondBasis);

    // now build the helpers ...
    auto makeHelper = [&](const Handle<Quote>& quote, const Date& maturity) {
        return ext::make_shared<YearOnYearInflationSwapHelper>(
            quote, observationLag, maturity, calendar, bdc, dc, iir, CPI::AsIndex,
            Handle<YieldTermStructure>(nominalTS));
    };
    auto helpers = makeHelpers<YoYInflationTermStructure>(yyData, makeHelper);

    Date baseDate = rpi->lastFixingDate();
    Rate baseYYRate = yyData[0].rate/100.0;
    auto pYYTS =
        ext::make_shared<PiecewiseYoYInflationCurve<Linear>>(
<<<<<<< HEAD
                evaluationDate, baseDate, baseYYRate, observationLag,
                iir->frequency(),iir->interpolated(), dc,
                helpers);
=======
                evaluationDate, baseDate, baseYYRate,
                iir->frequency(), dc, helpers);
>>>>>>> 75e2fb75

    // validation
    // yoy swaps should reprice to zero
    // yy rates should not equal yySwap rates
    Real eps = 0.000001;
    // usual swap engine
    Handle<YieldTermStructure> hTS(nominalTS);
    ext::shared_ptr<PricingEngine> sppe(new DiscountingSwapEngine(hTS));

    // make sure that the index has the latest yoy term structure
    hy.linkTo(pYYTS);

    for (Size j = 1; j < yyData.size(); j++) {

        from = nominalTS->referenceDate();
        to = yyData[j].date;
        Schedule yoySchedule = MakeSchedule().from(from).to(to)
        .withConvention(Unadjusted) // fixed leg gets calendar from
        .withCalendar(calendar)     // schedule
        .withTenor(1*Years)
        .backwards()
        ;

        YearOnYearInflationSwap yyS2(Swap::Payer,
                                     1000000.0,
                                     yoySchedule,//fixed schedule, but same as yoy
                                     yyData[j].rate/100.0,
                                     dc,
                                     yoySchedule,
                                     iir,
                                     observationLag,
                                     CPI::Flat,
                                     0.0,        //spread on index
                                     dc,
                                     UnitedKingdom());

        yyS2.setPricingEngine(sppe);

        BOOST_CHECK_MESSAGE(fabs(yyS2.NPV())<eps,"fresh yoy swap NPV!=0 from TS "
                <<"swap quote for pt " << j
                << ", is " << yyData[j].rate/100.0
                <<" vs YoY rate "<< pYYTS->yoyRate(yyData[j].date-observationLag)
                <<" at quote date "<<(yyData[j].date-observationLag)
                <<", NPV of a fresh yoy swap is " << yyS2.NPV()
                <<"\n      fair rate " << yyS2.fairRate()
                <<" payment "<<yyS2.paymentConvention());
    }

    Size jj=3;
    for (Size k = 0; k < 14; k++) {

        from = nominalTS->referenceDate() - k*Months;
        to = yyData[jj].date - k*Months;
        Schedule yoySchedule = MakeSchedule().from(from).to(to)
        .withConvention(Unadjusted) // fixed leg gets calendar from
        .withCalendar(calendar)     // schedule
        .withTenor(1*Years)
        .backwards()
        ;

        YearOnYearInflationSwap yyS3(Swap::Payer,
                                     1000000.0,
                                     yoySchedule,//fixed schedule, but same as yoy
                                     yyData[jj].rate/100.0,
                                     dc,
                                     yoySchedule,
                                     iir,
                                     observationLag,
                                     CPI::Flat,
                                     0.0,        //spread on index
                                     dc,
                                     UnitedKingdom());

        yyS3.setPricingEngine(sppe);

        BOOST_CHECK_MESSAGE(fabs(yyS3.NPV())< 20000.0,
                            "unexpected size of aged YoY swap, aged "
                            <<k<<" months: YY aged NPV = " << yyS3.NPV()
                            <<", legs "<< yyS3.legNPV(0) << " and " << yyS3.legNPV(1)
                            );
    }
    // remove circular refernce
    hy.linkTo(ext::shared_ptr<YoYInflationTermStructure>());
}

BOOST_AUTO_TEST_CASE(testYYTermStructureWithLag) {
    BOOST_TEST_MESSAGE("Testing old-style year-on-year inflation term structure with lag...");

    // try the YY UK
    Calendar calendar = UnitedKingdom();
    BusinessDayConvention bdc = ModifiedFollowing;
    Date evaluationDate(13, August, 2007);
    evaluationDate = calendar.adjust(evaluationDate);
    Settings::instance().evaluationDate() = evaluationDate;


    // fixing data
    Date from(1, January, 2005);
    Date to(13, August, 2007);
    Schedule rpiSchedule = MakeSchedule().from(from).to(to)
    .withTenor(1*Months)
    .withCalendar(UnitedKingdom())
    .withConvention(ModifiedFollowing);
    Real fixData[] = { 189.9, 189.9, 189.6, 190.5, 191.6, 192.0,
        192.2, 192.2, 192.6, 193.1, 193.3, 193.6,
        194.1, 193.4, 194.2, 195.0, 196.5, 197.7,
        198.5, 198.5, 199.2, 200.1, 200.4, 201.1,
        202.7, 201.6, 203.1, 204.4, 205.4, 206.2,
        207.3 };

    RelinkableHandle<YoYInflationTermStructure> hy;
    bool interp = false;
    auto rpi = ext::make_shared<UKRPI>();
    auto iir = ext::make_shared<YoYInflationIndex>(rpi, interp, hy);
    for (Size i=0; i<std::size(fixData); i++) {
        rpi->addFixing(rpiSchedule[i], fixData[i]);
    }

    ext::shared_ptr<YieldTermStructure> nominalTS = nominalTermStructure();

    // now build the YoY inflation curve
    std::vector<Datum> yyData = {
        { Date(13, August, 2008), 2.95 },
        { Date(13, August, 2009), 2.95 },
        { Date(13, August, 2010), 2.93 },
        { Date(15, August, 2011), 2.955 },
        { Date(13, August, 2012), 2.945 },
        { Date(13, August, 2013), 2.985 },
        { Date(13, August, 2014), 3.01 },
        { Date(13, August, 2015), 3.035 },
        { Date(13, August, 2016), 3.055 },  // note that
        { Date(13, August, 2017), 3.075 },  // some dates will be on
        { Date(13, August, 2019), 3.105 },  // holidays but the payment
        { Date(15, August, 2022), 3.135 },  // calendar will roll them
        { Date(13, August, 2027), 3.155 },
        { Date(13, August, 2032), 3.145 },
        { Date(13, August, 2037), 3.145 }
    };

    Period observationLag = Period(2,Months);
    DayCounter dc = Thirty360(Thirty360::BondBasis);

    // now build the helpers ...
    auto makeHelper = [&](const Handle<Quote>& quote, const Date& maturity) {
        return ext::make_shared<YearOnYearInflationSwapHelper>(
            quote, observationLag, maturity, calendar, bdc, dc, iir, CPI::AsIndex,
            Handle<YieldTermStructure>(nominalTS));
    };
    auto helpers = makeHelpers<YoYInflationTermStructure>(yyData, makeHelper);

    Rate baseYYRate = yyData[0].rate/100.0;
    QL_DEPRECATED_DISABLE_WARNING
    ext::shared_ptr<PiecewiseYoYInflationCurve<Linear> > pYYTS(
        new PiecewiseYoYInflationCurve<Linear>(
                evaluationDate, calendar, dc, observationLag,
                iir->frequency(),iir->interpolated(), baseYYRate,
                helpers));
    QL_DEPRECATED_ENABLE_WARNING

    // validation
    // yoy swaps should reprice to zero
    // yy rates should not equal yySwap rates
    Real eps = 0.000001;
    // usual swap engine
    Handle<YieldTermStructure> hTS(nominalTS);
    ext::shared_ptr<PricingEngine> sppe(new DiscountingSwapEngine(hTS));

    // make sure that the index has the latest yoy term structure
    hy.linkTo(pYYTS);

    for (Size j = 1; j < yyData.size(); j++) {

        from = nominalTS->referenceDate();
        to = yyData[j].date;
        Schedule yoySchedule = MakeSchedule().from(from).to(to)
        .withConvention(Unadjusted) // fixed leg gets calendar from
        .withCalendar(calendar)     // schedule
        .withTenor(1*Years)
        .backwards()
        ;

        YearOnYearInflationSwap yyS2(Swap::Payer,
                                     1000000.0,
                                     yoySchedule,//fixed schedule, but same as yoy
                                     yyData[j].rate/100.0,
                                     dc,
                                     yoySchedule,
                                     iir,
                                     observationLag,
                                     CPI::Flat,
                                     0.0,        //spread on index
                                     dc,
                                     UnitedKingdom());

        yyS2.setPricingEngine(sppe);

        BOOST_CHECK_MESSAGE(fabs(yyS2.NPV())<eps,"fresh yoy swap NPV!=0 from TS "
                <<"swap quote for pt " << j
                << ", is " << yyData[j].rate/100.0
                <<" vs YoY rate "<< pYYTS->yoyRate(yyData[j].date-observationLag)
                <<" at quote date "<<(yyData[j].date-observationLag)
                <<", NPV of a fresh yoy swap is " << yyS2.NPV()
                <<"\n      fair rate " << yyS2.fairRate()
                <<" payment "<<yyS2.paymentConvention());
    }

    Size jj=3;
    for (Size k = 0; k < 14; k++) {

        from = nominalTS->referenceDate() - k*Months;
        to = yyData[jj].date - k*Months;
        Schedule yoySchedule = MakeSchedule().from(from).to(to)
        .withConvention(Unadjusted) // fixed leg gets calendar from
        .withCalendar(calendar)     // schedule
        .withTenor(1*Years)
        .backwards()
        ;

        YearOnYearInflationSwap yyS3(Swap::Payer,
                                     1000000.0,
                                     yoySchedule,//fixed schedule, but same as yoy
                                     yyData[jj].rate/100.0,
                                     dc,
                                     yoySchedule,
                                     iir,
                                     observationLag,
                                     CPI::Flat,
                                     0.0,        //spread on index
                                     dc,
                                     UnitedKingdom());

        yyS3.setPricingEngine(sppe);

        BOOST_CHECK_MESSAGE(fabs(yyS3.NPV())< 20000.0,
                            "unexpected size of aged YoY swap, aged "
                            <<k<<" months: YY aged NPV = " << yyS3.NPV()
                            <<", legs "<< yyS3.legNPV(0) << " and " << yyS3.legNPV(1)
                            );
    }
    // remove circular refernce
    hy.linkTo(ext::shared_ptr<YoYInflationTermStructure>());
}

BOOST_AUTO_TEST_CASE(testPeriod) {
    BOOST_TEST_MESSAGE("Testing inflation period...");

    Date d;
    Frequency f;
    std::pair<Date,Date> res;
    int days[13] = {0,31,28,31,30,31,30,31,31,30,31,30,31};

    for (int year = 1950; year < 2051; ++year) {

        if (Date::isLeap(year))
            days[2] = 29;
        else
            days[2] = 28;

        for (Size i=1; i<=12; ++i){

            d = Date(1,Month(i),year);

            f = Monthly;
            res = inflationPeriod (d,f);
            if (res.first != Date(1,Month(i),year)
                || res.second != Date(days[i],Month(i),year)) {
                REPORT_FAILURE(d, res, "Monthly");
            }

            f = Quarterly;
            res = inflationPeriod (d,f);

            if ( (i==1 || i==2 || i==3) &&
                (res.first != Date(1,Month(1),year)
                 || res.second != Date(31,Month(3),year))) {
                REPORT_FAILURE(d, res, "Quarterly");
            }
            else if ( (i==4 || i==5 || i==6) &&
                (res.first != Date(1,Month(4),year)
                 || res.second != Date(30,Month(6),year))) {
                REPORT_FAILURE(d, res, "Quarterly");
            }
            else if ( (i==7 || i==8 || i==9) &&
                (res.first != Date(1,Month(7),year)
                 || res.second != Date(30,Month(9),year))) {
                REPORT_FAILURE(d, res, "Quarterly");
            }
            else if ( (i==10 || i==11 || i==12) &&
                (res.first != Date(1,Month(10),year)
                 || res.second != Date(31,Month(12),year))) {
                REPORT_FAILURE(d, res, "Quarterly");
            }

            f = Semiannual;
            res = inflationPeriod (d,f);

            if ( (i>0 && i<7) && (
                res.first != Date(1,Month(1),year)
                || res.second != Date(30,Month(6),year))) {
                REPORT_FAILURE(d, res, "Semiannual");
            }
            else if ( (i>6 && i<13) && (
                res.first != Date(1,Month(7),year)
                || res.second != Date(31,Month(12),year))) {
                REPORT_FAILURE(d, res, "Semiannual");
            }

            f = Annual;
            res = inflationPeriod (d,f);

            if (res.first != Date(1,Month(1),year)
                || res.second != Date(31,Month(12),year)) {
                REPORT_FAILURE(d, res, "Annual");
            }
        }
    }
}

BOOST_AUTO_TEST_CASE(testCpiFlatInterpolation) {
    BOOST_TEST_MESSAGE("Testing CPI flat interpolation for inflation fixings...");

    Settings::instance().evaluationDate() = Date(10, February, 2022);

    auto testIndex = ext::make_shared<UKRPI>();

    testIndex->addFixing(Date(1, November, 2020), 293.5);
    testIndex->addFixing(Date(1, December, 2020), 295.4);
    testIndex->addFixing(Date(1, January,  2021), 294.6);
    testIndex->addFixing(Date(1, February, 2021), 296.0);
    testIndex->addFixing(Date(1, March,    2021), 296.9);

    Real calculated = CPI::laggedFixing(testIndex, Date(10, February, 2021), 3 * Months, CPI::Flat);
    Real expected = 293.5;

    QL_CHECK_CLOSE(calculated, expected, 1e-8);

    calculated = CPI::laggedFixing(testIndex, Date(12, May, 2021), 3 * Months, CPI::Flat);
    expected = 296.0;

    QL_CHECK_CLOSE(calculated, expected, 1e-8);

    calculated = CPI::laggedFixing(testIndex, Date(25, June, 2021), 3 * Months, CPI::Flat);
    expected = 296.9;

    QL_CHECK_CLOSE(calculated, expected, 1e-8);
}

BOOST_AUTO_TEST_CASE(testCpiLinearInterpolation) {
    BOOST_TEST_MESSAGE("Testing CPI linear interpolation for inflation fixings...");

    Settings::instance().evaluationDate() = Date(10, February, 2022);

    auto testIndex = ext::make_shared<UKRPI>();

    testIndex->addFixing(Date(1, November, 2020), 293.5);
    testIndex->addFixing(Date(1, December, 2020), 295.4);
    testIndex->addFixing(Date(1, January,  2021), 294.6);
    testIndex->addFixing(Date(1, February, 2021), 296.0);
    testIndex->addFixing(Date(1, March,    2021), 296.9);

    Real calculated = CPI::laggedFixing(testIndex, Date(10, February, 2021), 3 * Months, CPI::Linear);
    Real expected = 293.5 * (19/28.0) + 295.4 * (9/28.0);

    QL_CHECK_CLOSE(calculated, expected, 1e-8);

    calculated = CPI::laggedFixing(testIndex, Date(12, May, 2021), 3 * Months, CPI::Linear);
    expected = 296.0 * (20/31.0) + 296.9 * (11/31.0);

    QL_CHECK_CLOSE(calculated, expected, 1e-8);

    // this would require April's fixing
    BOOST_CHECK_THROW(
        calculated = CPI::laggedFixing(testIndex, Date(25, June, 2021), 3 * Months, CPI::Linear),
        Error);

    // however, this is a special case
    calculated = CPI::laggedFixing(testIndex, Date(1, June, 2021), 3 * Months, CPI::Linear);
    expected = 296.9;

    QL_CHECK_CLOSE(calculated, expected, 1e-8);
}

BOOST_AUTO_TEST_CASE(testCpiAsIndexInterpolation) {
    BOOST_TEST_MESSAGE("Testing CPI as-index interpolation for inflation fixings...");

    Date today = Date(10, February, 2022);
    Settings::instance().evaluationDate() = today;

    // AsIndex requires a term structure, even for fixings in the past
    std::vector<Date> dates = { today - 3*Months, today + 5*Years };
    std::vector<Rate> rates = { 0.02, 0.02 };
    Handle<ZeroInflationTermStructure> mock_curve(
            ext::make_shared<ZeroInflationCurve>(today, dates, rates, 3 * Months, Monthly, Actual360()));
    auto testIndex = ext::make_shared<UKRPI>(mock_curve);

    testIndex->addFixing(Date(1, November, 2020), 293.5);
    testIndex->addFixing(Date(1, December, 2020), 295.4);
    testIndex->addFixing(Date(1, January,  2021), 294.6);
    testIndex->addFixing(Date(1, February, 2021), 296.0);
    testIndex->addFixing(Date(1, March,    2021), 296.9);

    Real calculated = CPI::laggedFixing(testIndex, Date(10, February, 2021), 3 * Months, CPI::AsIndex);
    Real expected = 293.5;

    QL_CHECK_CLOSE(calculated, expected, 1e-8);

    calculated = CPI::laggedFixing(testIndex, Date(12, May, 2021), 3 * Months, CPI::AsIndex);
    expected = 296.0;

    QL_CHECK_CLOSE(calculated, expected, 1e-8);

    calculated = CPI::laggedFixing(testIndex, Date(25, June, 2021), 3 * Months, CPI::AsIndex);
    expected = 296.9;

    QL_CHECK_CLOSE(calculated, expected, 1e-8);
}

BOOST_AUTO_TEST_CASE(testCpiYoYQuotedFlatInterpolation) {
    BOOST_TEST_MESSAGE("Testing CPI flat interpolation for year-on-year quoted rates...");

    Settings::instance().evaluationDate() = Date(10, February, 2022);

    auto testIndex1 = ext::make_shared<YYUKRPI>(false);
    auto testIndex2 = ext::make_shared<YYUKRPI>(true);

    testIndex1->addFixing(Date(1, November, 2020), 0.02935);
    testIndex1->addFixing(Date(1, December, 2020), 0.02954);
    testIndex1->addFixing(Date(1, January,  2021), 0.02946);
    testIndex1->addFixing(Date(1, February, 2021), 0.02960);
    testIndex1->addFixing(Date(1, March,    2021), 0.02969);

    Real calculated = CPI::laggedYoYRate(testIndex1, Date(10, February, 2021), 3 * Months, CPI::Flat);
    Real expected = 0.02935;

    QL_CHECK_CLOSE(calculated, expected, 1e-8);

    // same expected flat fixing for interpolated and not interpolated
    calculated = CPI::laggedYoYRate(testIndex2, Date(10, February, 2021), 3 * Months, CPI::Flat);

    QL_CHECK_CLOSE(calculated, expected, 1e-8);

    calculated = CPI::laggedYoYRate(testIndex1, Date(25, June, 2021), 3 * Months, CPI::Flat);
    expected = 0.02969;

    QL_CHECK_CLOSE(calculated, expected, 1e-8);

    calculated = CPI::laggedYoYRate(testIndex2, Date(25, June, 2021), 3 * Months, CPI::Flat);

    QL_CHECK_CLOSE(calculated, expected, 1e-8);
}

BOOST_AUTO_TEST_CASE(testCpiYoYQuotedLinearInterpolation) {
    BOOST_TEST_MESSAGE("Testing CPI linear interpolation for year-on-year quoted rates...");

    Settings::instance().evaluationDate() = Date(10, February, 2022);

    auto testIndex1 = ext::make_shared<YYUKRPI>(false);
    auto testIndex2 = ext::make_shared<YYUKRPI>(true);

    testIndex1->addFixing(Date(1, November, 2020), 0.02935);
    testIndex1->addFixing(Date(1, December, 2020), 0.02954);
    testIndex1->addFixing(Date(1, January,  2021), 0.02946);
    testIndex1->addFixing(Date(1, February, 2021), 0.02960);
    testIndex1->addFixing(Date(1, March,    2021), 0.02969);

    Real calculated = CPI::laggedYoYRate(testIndex1, Date(10, February, 2021), 3 * Months, CPI::Linear);
    Real expected = 0.02935 * (19/28.0) + 0.02954 * (9/28.0);

    QL_CHECK_CLOSE(calculated, expected, 1e-8);

    calculated = CPI::laggedYoYRate(testIndex2, Date(10, February, 2021), 3 * Months, CPI::Linear);

    QL_CHECK_CLOSE(calculated, expected, 1e-8);

    calculated = CPI::laggedYoYRate(testIndex1, Date(12, May, 2021), 3 * Months, CPI::Linear);
    expected = 0.02960 * (20/31.0) + 0.02969 * (11/31.0);

    QL_CHECK_CLOSE(calculated, expected, 1e-8);

    calculated = CPI::laggedYoYRate(testIndex2, Date(12, May, 2021), 3 * Months, CPI::Linear);

    QL_CHECK_CLOSE(calculated, expected, 1e-8);

    // this would require April's fixing
    BOOST_CHECK_EXCEPTION(
        CPI::laggedYoYRate(testIndex1, Date(25, June, 2021), 3 * Months, CPI::Linear),
        Error, ExpectedErrorMessage("Missing UK YY_RPI fixing"));

    BOOST_CHECK_EXCEPTION(
        CPI::laggedYoYRate(testIndex2, Date(25, June, 2021), 3 * Months, CPI::Linear),
        Error, ExpectedErrorMessage("Missing UK YY_RPI fixing"));

    // however, this is a special case
    calculated = CPI::laggedYoYRate(testIndex1, Date(1, June, 2021), 3 * Months, CPI::Linear);
    expected = 0.02969;

    QL_CHECK_CLOSE(calculated, expected, 1e-8);

    calculated = CPI::laggedYoYRate(testIndex2, Date(1, June, 2021), 3 * Months, CPI::Linear);

    QL_CHECK_CLOSE(calculated, expected, 1e-8);
}


BOOST_AUTO_TEST_CASE(testCpiYoYRatioFlatInterpolation) {
    BOOST_TEST_MESSAGE("Testing CPI flat interpolation for year-on-year ratios...");

    Settings::instance().evaluationDate() = Date(10, February, 2022);

    auto underlying = ext::make_shared<UKRPI>();

    auto testIndex1 = ext::make_shared<YoYInflationIndex>(underlying, false);
    auto testIndex2 = ext::make_shared<YoYInflationIndex>(underlying, true);

    underlying->addFixing(Date(1, November, 2019), 291.0);
    underlying->addFixing(Date(1, December, 2019), 291.9);
    underlying->addFixing(Date(1, January,  2020), 290.6);
    underlying->addFixing(Date(1, February, 2020), 292.0);
    underlying->addFixing(Date(1, March,    2020), 292.6);

    underlying->addFixing(Date(1, November, 2020), 293.5);
    underlying->addFixing(Date(1, December, 2020), 295.4);
    underlying->addFixing(Date(1, January,  2021), 294.6);
    underlying->addFixing(Date(1, February, 2021), 296.0);
    underlying->addFixing(Date(1, March,    2021), 296.9);

    Real calculated = CPI::laggedYoYRate(testIndex1, Date(10, February, 2021), 3 * Months, CPI::Flat);
    Real expected = 293.5/291.0 - 1;

    QL_CHECK_CLOSE(calculated, expected, 1e-8);

    // same expected flat fixing for interpolated and not interpolated
    calculated = CPI::laggedYoYRate(testIndex2, Date(10, February, 2021), 3 * Months, CPI::Flat);

    QL_CHECK_CLOSE(calculated, expected, 1e-8);

    calculated = CPI::laggedYoYRate(testIndex1, Date(25, June, 2021), 3 * Months, CPI::Flat);
    expected = 296.9/292.6 - 1;

    QL_CHECK_CLOSE(calculated, expected, 1e-8);

    calculated = CPI::laggedYoYRate(testIndex2, Date(25, June, 2021), 3 * Months, CPI::Flat);

    QL_CHECK_CLOSE(calculated, expected, 1e-8);
}

BOOST_AUTO_TEST_CASE(testCpiYoYRatioLinearInterpolation) {
    BOOST_TEST_MESSAGE("Testing CPI linear interpolation for year-on-year ratios...");

    Settings::instance().evaluationDate() = Date(10, February, 2022);

    auto underlying = ext::make_shared<UKRPI>();

    auto testIndex1 = ext::make_shared<YoYInflationIndex>(underlying, false);
    auto testIndex2 = ext::make_shared<YoYInflationIndex>(underlying, true);

    underlying->addFixing(Date(1, November, 2019), 291.0);
    underlying->addFixing(Date(1, December, 2019), 291.9);
    underlying->addFixing(Date(1, January,  2020), 290.6);
    underlying->addFixing(Date(1, February, 2020), 292.0);
    underlying->addFixing(Date(1, March,    2020), 292.6);

    underlying->addFixing(Date(1, November, 2020), 293.5);
    underlying->addFixing(Date(1, December, 2020), 295.4);
    underlying->addFixing(Date(1, January,  2021), 294.6);
    underlying->addFixing(Date(1, February, 2021), 296.0);
    underlying->addFixing(Date(1, March,    2021), 296.9);

    Real calculated = CPI::laggedYoYRate(testIndex1, Date(10, February, 2021), 3 * Months, CPI::Linear);
    // interpolate, then take ratio
    Real expected = (293.5 * (19/28.0) + 295.4 * (9/28.0)) / (291.0 * (20/29.0) + 291.9 * (9/29.0)) - 1;

    QL_CHECK_CLOSE(calculated, expected, 1e-8);

    calculated = CPI::laggedYoYRate(testIndex2, Date(10, February, 2021), 3 * Months, CPI::Linear);

    QL_CHECK_CLOSE(calculated, expected, 1e-8);

    calculated = CPI::laggedYoYRate(testIndex1, Date(12, May, 2021), 3 * Months, CPI::Linear);
    expected = (296.0 * (20/31.0) + 296.9 * (11/31.0)) / (292.0 * (20/31.0) + 292.6 * (11/31.0)) - 1;

    QL_CHECK_CLOSE(calculated, expected, 1e-8);

    calculated = CPI::laggedYoYRate(testIndex2, Date(12, May, 2021), 3 * Months, CPI::Linear);

    QL_CHECK_CLOSE(calculated, expected, 1e-8);

    // this would require April's fixing
    BOOST_CHECK_EXCEPTION(
        CPI::laggedYoYRate(testIndex1, Date(25, June, 2021), 3 * Months, CPI::Linear),
        Error, ExpectedErrorMessage("Missing UK RPI fixing"));

    BOOST_CHECK_EXCEPTION(
        CPI::laggedYoYRate(testIndex2, Date(25, June, 2021), 3 * Months, CPI::Linear),
        Error, ExpectedErrorMessage("Missing UK RPI fixing"));

    // however, this is a special case
    calculated = CPI::laggedYoYRate(testIndex1, Date(1, June, 2021), 3 * Months, CPI::Linear);
    expected = 296.9/292.6 - 1;

    QL_CHECK_CLOSE(calculated, expected, 1e-8);

    calculated = CPI::laggedYoYRate(testIndex2, Date(1, June, 2021), 3 * Months, CPI::Linear);

    QL_CHECK_CLOSE(calculated, expected, 1e-8);
}


BOOST_AUTO_TEST_CASE(testNotifications) {
    BOOST_TEST_MESSAGE("Testing notifications from zero-inflation cash flow...");

    Date today = Settings::instance().evaluationDate();
    Real nominal = 10000.0;

    std::vector<Date> dates = { today - 3*Months, today + 5*Years };
    std::vector<Rate> rates = { 0.02, 0.02 };

    RelinkableHandle<ZeroInflationTermStructure> inflation_handle;
    inflation_handle.linkTo(
            ext::make_shared<ZeroInflationCurve>(today, dates, rates, 3 * Months, Monthly, Actual360()));

    auto index = ext::make_shared<UKRPI>(inflation_handle);
    index->addFixing(inflationPeriod(today - 3 * Months, index->frequency()).first, 100.0);
    auto cashflow =
        ext::make_shared<ZeroInflationCashFlow>(nominal,
                                                index,
                                                CPI::Flat,
                                                today,
                                                today + 1 * Years,
                                                3 * Months,
                                                today + 1 * Years);
    cashflow->amount();

    Flag flag;
    flag.registerWith(cashflow);
    flag.lower();

    inflation_handle.linkTo(
            ext::make_shared<ZeroInflationCurve>(today, dates, rates, 3 * Months, Monthly, Actual360()));

    if (!flag.isUp())
        BOOST_FAIL("cash flow did not notify observer of curve change");
}

BOOST_AUTO_TEST_SUITE_END()

BOOST_AUTO_TEST_SUITE_END()<|MERGE_RESOLUTION|>--- conflicted
+++ resolved
@@ -860,7 +860,53 @@
     YYEUHICP quoted_flat(false);
     YYEUHICP quoted_linear(true);
 
-<<<<<<< HEAD
+    // let's say we're at some point in April 2024...
+    Settings::instance().evaluationDate() = {10, April, 2024};
+
+    // ..and the last available fixing is February 2024, we don't have March yet
+    quoted_flat.addFixing({1,December,2023}, 100.0);
+    quoted_flat.addFixing({1,January,2024}, 100.1);
+    quoted_flat.addFixing({1,February,2024}, 100.2);
+
+    BOOST_CHECK_EQUAL(quoted_flat.lastFixingDate(), Date(1,February,2024));
+    BOOST_CHECK_EQUAL(quoted_linear.lastFixingDate(), Date(1,February,2024));
+
+    // mid-January fixing: ok for both flat and interpolated
+    BOOST_CHECK_NO_THROW(quoted_flat.fixing({15,January,2024}));
+    BOOST_CHECK_NO_THROW(quoted_linear.fixing({15,January,2024}));
+
+    // mid-February fixing: ok for flat, interpolated needs March
+    BOOST_CHECK_NO_THROW(quoted_flat.fixing({15,February,2024}));
+    BOOST_CHECK_EXCEPTION(quoted_linear.fixing({15,February,2024}), Error,
+                          ExpectedErrorMessage("empty Handle"));
+
+    // but February 1st works (special case, March would have null
+    // weight in the interpolation)
+    BOOST_CHECK_NO_THROW(quoted_linear.fixing({1,February,2024}));
+
+    // both ok after March is published:
+    quoted_flat.addFixing({1,March,2024}, 100.3);
+
+    BOOST_CHECK_EQUAL(quoted_flat.lastFixingDate(), Date(1,March,2024));
+    BOOST_CHECK_EQUAL(quoted_linear.lastFixingDate(), Date(1,March,2024));
+
+    BOOST_CHECK_NO_THROW(quoted_flat.fixing({15,February,2024}));
+    BOOST_CHECK_NO_THROW(quoted_linear.fixing({15,February,2024}));
+
+    // April can't be available now, both fail even if it's stored:
+    quoted_flat.addFixing({1,April,2024}, 100.4);
+    BOOST_CHECK_EXCEPTION(quoted_flat.fixing({1,April,2024}), Error,
+                          ExpectedErrorMessage("empty Handle"));
+    BOOST_CHECK_EXCEPTION(quoted_linear.fixing({1,April,2024}), Error,
+                          ExpectedErrorMessage("empty Handle"));
+}
+
+BOOST_AUTO_TEST_CASE(testRatioYYIndex) {
+    BOOST_TEST_MESSAGE("Testing ratio year-on-year inflation indices...");
+
+    auto euhicp = ext::make_shared<EUHICP>();
+    auto ukrpi = ext::make_shared<UKRPI>();
+
     YoYInflationIndex yyeuhicpr(euhicp, true);
     if (yyeuhicpr.name() != "EU HICP"
         || yyeuhicpr.frequency() != Monthly
@@ -879,86 +925,6 @@
 
     YoYInflationIndex yyukrpir(ukrpi, false);
     if (yyukrpir.name() != "UK RPI"
-        || yyukrpir.frequency() != Monthly
-        || yyukrpir.revised()
-        || yyukrpir.interpolated()
-        || !yyukrpir.ratio()
-        || yyukrpir.availabilityLag() != 1*Months) {
-        BOOST_ERROR("wrong year-on-year UK RPIr data ("
-                    << yyukrpir.name() << ", "
-                    << yyukrpir.frequency() << ", "
-                    << yyukrpir.revised() << ", "
-                    << yyukrpir.interpolated() << ", "
-                    << yyukrpir.ratio() << ", "
-                    << yyukrpir.availabilityLag() << ")");
-    }
-=======
-    // let's say we're at some point in April 2024...
-    Settings::instance().evaluationDate() = {10, April, 2024};
-
-    // ..and the last available fixing is February 2024, we don't have March yet
-    quoted_flat.addFixing({1,December,2023}, 100.0);
-    quoted_flat.addFixing({1,January,2024}, 100.1);
-    quoted_flat.addFixing({1,February,2024}, 100.2);
->>>>>>> 75e2fb75
-
-    BOOST_CHECK_EQUAL(quoted_flat.lastFixingDate(), Date(1,February,2024));
-    BOOST_CHECK_EQUAL(quoted_linear.lastFixingDate(), Date(1,February,2024));
-
-    // mid-January fixing: ok for both flat and interpolated
-    BOOST_CHECK_NO_THROW(quoted_flat.fixing({15,January,2024}));
-    BOOST_CHECK_NO_THROW(quoted_linear.fixing({15,January,2024}));
-
-    // mid-February fixing: ok for flat, interpolated needs March
-    BOOST_CHECK_NO_THROW(quoted_flat.fixing({15,February,2024}));
-    BOOST_CHECK_EXCEPTION(quoted_linear.fixing({15,February,2024}), Error,
-                          ExpectedErrorMessage("empty Handle"));
-
-    // but February 1st works (special case, March would have null
-    // weight in the interpolation)
-    BOOST_CHECK_NO_THROW(quoted_linear.fixing({1,February,2024}));
-
-    // both ok after March is published:
-    quoted_flat.addFixing({1,March,2024}, 100.3);
-
-    BOOST_CHECK_EQUAL(quoted_flat.lastFixingDate(), Date(1,March,2024));
-    BOOST_CHECK_EQUAL(quoted_linear.lastFixingDate(), Date(1,March,2024));
-
-    BOOST_CHECK_NO_THROW(quoted_flat.fixing({15,February,2024}));
-    BOOST_CHECK_NO_THROW(quoted_linear.fixing({15,February,2024}));
-
-    // April can't be available now, both fail even if it's stored:
-    quoted_flat.addFixing({1,April,2024}, 100.4);
-    BOOST_CHECK_EXCEPTION(quoted_flat.fixing({1,April,2024}), Error,
-                          ExpectedErrorMessage("empty Handle"));
-    BOOST_CHECK_EXCEPTION(quoted_linear.fixing({1,April,2024}), Error,
-                          ExpectedErrorMessage("empty Handle"));
-}
-
-BOOST_AUTO_TEST_CASE(testRatioYYIndex) {
-    BOOST_TEST_MESSAGE("Testing ratio year-on-year inflation indices...");
-
-    auto euhicp = ext::make_shared<EUHICP>();
-    auto ukrpi = ext::make_shared<UKRPI>();
-
-    YoYInflationIndex yyeuhicpr(euhicp, true);
-    if (yyeuhicpr.name() != "EU YYR_HICP"
-        || yyeuhicpr.frequency() != Monthly
-        || yyeuhicpr.revised()
-        || !yyeuhicpr.interpolated()
-        || !yyeuhicpr.ratio()
-        || yyeuhicpr.availabilityLag() != 1*Months) {
-        BOOST_ERROR("wrong year-on-year EU HICPr data ("
-                    << yyeuhicpr.name() << ", "
-                    << yyeuhicpr.frequency() << ", "
-                    << yyeuhicpr.revised() << ", "
-                    << yyeuhicpr.interpolated() << ", "
-                    << yyeuhicpr.ratio() << ", "
-                    << yyeuhicpr.availabilityLag() << ")");
-    }
-
-    YoYInflationIndex yyukrpir(ukrpi, false);
-    if (yyukrpir.name() != "UK YYR_RPI"
         || yyukrpir.frequency() != Monthly
         || yyukrpir.revised()
         || yyukrpir.interpolated()
@@ -1178,14 +1144,8 @@
     Rate baseYYRate = yyData[0].rate/100.0;
     auto pYYTS =
         ext::make_shared<PiecewiseYoYInflationCurve<Linear>>(
-<<<<<<< HEAD
                 evaluationDate, baseDate, baseYYRate, observationLag,
-                iir->frequency(),iir->interpolated(), dc,
-                helpers);
-=======
-                evaluationDate, baseDate, baseYYRate,
                 iir->frequency(), dc, helpers);
->>>>>>> 75e2fb75
 
     // validation
     // yoy swaps should reprice to zero
