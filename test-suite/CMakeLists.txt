--- conflicted
+++ resolved
@@ -381,16 +381,16 @@
     target_link_libraries(ql_test_suite PRIVATE
         ql_library
         ql_unit_test_main
-<<<<<<< HEAD
-        Boost::unit_test_framework
-        ${QL_TEST_SUITE_LIBRARIES})
-=======
+        // QL1.29 MergeConflict ours
+        //Boost::unit_test_framework
+        //${QL_TEST_SUITE_LIBRARIES})
+        // QL1.29 MergeConflict theirs
         ${QL_THREAD_LIBRARIES})
     if(MSVC AND CMAKE_UNITY_BUILD)
         # for Unity builds, we need to add /bigobj
         target_compile_options(ql_test_suite PRIVATE "/bigobj")
     endif()
->>>>>>> 38577473
+        
     if (QL_INSTALL_TEST_SUITE)
         install(TARGETS ql_test_suite RUNTIME DESTINATION ${QL_INSTALL_BINDIR})
     endif()
@@ -408,17 +408,16 @@
     endif()
     target_link_libraries(ql_benchmark PRIVATE
         ql_library
-<<<<<<< HEAD
-        Boost::unit_test_framework
-        ${QL_BENCHMARK_LIBRARIES})
-=======
+        // QL1.29 MergeConflict theirs
         ql_unit_test_main
         ${QL_THREAD_LIBRARIES})
     if(MSVC AND CMAKE_UNITY_BUILD)
         # for Unity builds, we need to add /bigobj
         target_compile_options(ql_benchmark PRIVATE "/bigobj")
     endif()
->>>>>>> 38577473
+    // QL1.29 MergeConflict ours
+        //Boost::unit_test_framework
+        //${QL_BENCHMARK_LIBRARIES})
     if (QL_INSTALL_BENCHMARK)
         install(TARGETS ql_benchmark RUNTIME DESTINATION ${QL_INSTALL_BINDIR})
     endif()
