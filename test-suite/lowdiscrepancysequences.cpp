/* -*- mode: c++; tab-width: 4; indent-tabs-mode: nil; c-basic-offset: 4 -*- */

/*
 Copyright (C) 2003, 2004 Ferdinando Ametrano
 Copyright (C) 2007 Mark Joshi

 This file is part of QuantLib, a free-software/open-source library
 for financial quantitative analysts and developers - http://quantlib.org/

 QuantLib is free software: you can redistribute it and/or modify it
 under the terms of the QuantLib license.  You should have received a
 copy of the license along with this program; if not, please email
 <quantlib-dev@lists.sf.net>. The license is also available online at
 <http://quantlib.org/license.shtml>.

 This program is distributed in the hope that it will be useful, but WITHOUT
 ANY WARRANTY; without even the implied warranty of MERCHANTABILITY or FITNESS
 FOR A PARTICULAR PURPOSE.  See the license for more details.
*/

#include "preconditions.hpp"
#include "toplevelfixture.hpp"
#include "utilities.hpp"
#include <ql/math/statistics/discrepancystatistics.hpp>
#include <ql/math/statistics/sequencestatistics.hpp>
#include <ql/math/randomnumbers/burley2020sobolrsg.hpp>
#include <ql/math/randomnumbers/faurersg.hpp>
#include <ql/math/randomnumbers/haltonrsg.hpp>
#include <ql/math/randomnumbers/mt19937uniformrng.hpp>
#include <ql/math/randomnumbers/seedgenerator.hpp>
#include <ql/math/randomnumbers/primitivepolynomials.hpp>
#include <ql/math/randomnumbers/randomizedlds.hpp>
#include <ql/math/randomnumbers/randomsequencegenerator.hpp>
#include <ql/math/randomnumbers/sobolrsg.hpp>
#include <ql/math/randomnumbers/burley2020sobolrsg.hpp>
#include <ql/utilities/dataformatters.hpp>
#include <ql/math/randomnumbers/latticerules.hpp>
#include <ql/math/randomnumbers/latticersg.hpp>

//#define PRINT_ONLY
#ifdef PRINT_ONLY
#include <fstream>
#endif

using namespace QuantLib;
using namespace boost::unit_test_framework;

using std::fabs;

BOOST_FIXTURE_TEST_SUITE(QuantLibTests, TopLevelFixture)

BOOST_AUTO_TEST_SUITE(LowDiscrepancyTests)

BOOST_AUTO_TEST_CASE(testSeedGenerator) {
    BOOST_TEST_MESSAGE("Testing random-seed generator...");
    SeedGenerator::instance().get();
}

BOOST_AUTO_TEST_CASE(testPolynomialsModuloTwo) {

    BOOST_TEST_MESSAGE("Testing " << PPMT_MAX_DIM <<
                       " primitive polynomials modulo two...");

    const Size jj[] = {
                 1,       1,       2,       2,       6,       6,      18,
                16,      48,      60,     176,     144,     630,     756,
              1800,    2048,    7710,    7776,   27594,   24000,   84672,
            120032,  356960,  276480, 1296000, 1719900, 4202496
    };

    Size i=0,j=0,n=0;
    BigInteger polynomial=0;
    while (n<PPMT_MAX_DIM || polynomial!=-1) {
        if (polynomial==-1) {
            ++i; // Increase degree index
            j=0; // Reset index of polynomial in degree.
        }
        polynomial = PrimitivePolynomials[i][j];
        if (polynomial==-1) {
            --n;
            if (j!=jj[i]) {
                BOOST_ERROR("Only " << j << " polynomials in degree " << i+1
                            << " instead of " << jj[i]);
            }
        }
        ++j; // Increase index of polynomial in degree i+1
        ++n; // Increase overall polynomial counter
    }

}

BOOST_AUTO_TEST_CASE(testRandomizedLowDiscrepancySequence) {

    BOOST_TEST_MESSAGE("Testing randomized low-discrepancy sequences up to "
                       "dimension " << PPMT_MAX_DIM << "...");

    RandomizedLDS<SobolRsg, RandomSequenceGenerator<MersenneTwisterUniformRng> > rldsg(PPMT_MAX_DIM);
    rldsg.nextSequence();
    rldsg.lastSequence();
    rldsg.nextRandomizer();

    MersenneTwisterUniformRng t0;
    SobolRsg t1(PPMT_MAX_DIM);
    RandomSequenceGenerator<MersenneTwisterUniformRng> t2(PPMT_MAX_DIM);
    RandomizedLDS<SobolRsg, RandomSequenceGenerator<MersenneTwisterUniformRng> > rldsg2(t1, t2);
    rldsg2.nextSequence();
    rldsg2.lastSequence();
    rldsg2.nextRandomizer();

    RandomizedLDS<SobolRsg, RandomSequenceGenerator<MersenneTwisterUniformRng> > rldsg3(t1);
    rldsg3.nextSequence();
    rldsg3.lastSequence();
    rldsg3.nextRandomizer();

}

namespace
{
    void testRandomizedLatticeRule(LatticeRule::type name,
                                   const std::string& nameString)
    {
        Size maxDim = 30;
        Size N = 1024;
        Size numberBatches = 32;

        BOOST_TEST_MESSAGE("Testing randomized lattice sequences (" << nameString
                           << ") up to dimension " << maxDim << "...");

        std::vector<Real> z;

        LatticeRule::getRule(name, z, N);
        LatticeRsg latticeGenerator(maxDim,
            z,
            N);

        unsigned long seed = 12345678UL;
        MersenneTwisterUniformRng rng( seed);

        RandomSequenceGenerator<MersenneTwisterUniformRng> rsg(maxDim,
                                                               rng);

        RandomizedLDS<LatticeRsg, RandomSequenceGenerator<MersenneTwisterUniformRng> > rldsg(latticeGenerator,rsg);

        SequenceStatistics outerStats(maxDim);

        for (Size i=0; i < numberBatches; ++i)
        {
            SequenceStatistics innerStats(maxDim);
            for (Size j=0; j < N; ++j)
            {
                innerStats.add(rldsg.nextSequence().value);
            }
            outerStats.add(innerStats.mean());
            rldsg.nextRandomizer();
        }

        std::vector<Real> means(outerStats.mean());
        std::vector<Real> sds(outerStats.errorEstimate());

        std::vector<Real> errorInSds(maxDim);

        for (Size i=0; i < maxDim; ++i)
            errorInSds[i] = (means[i]-0.5)/ sds[i];

        Real tolerance = 4.0;

        for (Size i=0; i < maxDim; ++i)
            if (fabs(errorInSds[i] ) > tolerance)
                BOOST_ERROR("Lattice generator" << nameString <<" returns  a mean of " <<
                means[i] << " with error equal to  " << errorInSds[i]
            << " standard deviations in dimension " << i);
    }
}

BOOST_AUTO_TEST_CASE(testRandomizedLattices){

    testRandomizedLatticeRule(LatticeRule::A, "A");
    testRandomizedLatticeRule(LatticeRule::B, "B");
    testRandomizedLatticeRule(LatticeRule::C, "C");
    testRandomizedLatticeRule(LatticeRule::D, "D");
}

BOOST_AUTO_TEST_CASE(testSobol) {

    BOOST_TEST_MESSAGE("Testing Sobol sequences up to dimension "
                       << PPMT_MAX_DIM << "...");

    std::vector<Real> point;
    Real tolerance = 1.0e-15;

    // testing max dimensionality
    Size dimensionality = PPMT_MAX_DIM;
    BigNatural seed = 123456;
    SobolRsg rsg(dimensionality, seed);
    Size points = 100, i;
    for (i=0; i<points; i++) {
        point = rsg.nextSequence().value;
        if (point.size()!=dimensionality) {
            BOOST_ERROR("Sobol sequence generator returns "
                        " a sequence of wrong dimensionality: " << point.size()
                        << " instead of  " << dimensionality);
        }
    }

    // testing homogeneity properties
    dimensionality = 33;
    seed = 123456;
    rsg = SobolRsg(dimensionality, seed);
    SequenceStatistics stat(dimensionality);
    std::vector<Real> mean;
    Size k = 0;
    for (Integer j=1; j<5; j++) { // five cycle
        points = Size(std::pow(2.0, j))-1; // base 2
        for (; k<points; k++) {
            point = rsg.nextSequence().value;
            stat.add(point);
        }
        mean = stat.mean();
        for (i=0; i<dimensionality; i++) {
            Real error = std::fabs(mean[i]-0.5);
            if (error > tolerance) {
                BOOST_ERROR(io::ordinal(i+1) << " dimension: "
                            << std::fixed
                            << "mean (" << mean[i]
                            << ") at the end of the " << io::ordinal(j+1)
                            << " cycle in Sobol sequence is not " << 0.5
                            << std::scientific
                            << " (error = " << error << ")");
            }
        }
    }

    // testing first dimension (van der Corput sequence)
    const Real vanderCorputSequenceModuloTwo[] = {
        // first cycle (zero excluded)
        0.50000,
        // second cycle
        0.75000, 0.25000,
        // third cycle
        0.37500, 0.87500, 0.62500, 0.12500,
        // fourth cycle
        0.18750, 0.68750, 0.93750, 0.43750, 0.31250, 0.81250, 0.56250, 0.06250,
        // fifth cycle
        0.09375, 0.59375, 0.84375, 0.34375, 0.46875, 0.96875, 0.71875, 0.21875,
        0.15625, 0.65625, 0.90625, 0.40625, 0.28125, 0.78125, 0.53125, 0.03125
    };

    dimensionality = 1;
    rsg = SobolRsg(dimensionality);
    points = Size(std::pow(2.0, 5))-1; // five cycles
    for (i=0; i<points; i++) {
        point = rsg.nextSequence().value;
        Real error = std::fabs(point[0]-vanderCorputSequenceModuloTwo[i]);
        if (error > tolerance) {
            BOOST_ERROR(io::ordinal(i+1) << " draw ("
                        << std::fixed << point[0]
                        << ") in 1-D Sobol sequence is not in the "
                        << "van der Corput sequence modulo two: "
                        << "it should have been "
                        << vanderCorputSequenceModuloTwo[i]
                        << std::scientific
                        << " (error = " << error << ")");
        }
    }
}

BOOST_AUTO_TEST_CASE(testFaure) {

    BOOST_TEST_MESSAGE("Testing Faure sequences...");

    std::vector<Real> point;
    Real tolerance = 1.0e-15;

    // testing "high" dimensionality
    Size dimensionality = PPMT_MAX_DIM;
    FaureRsg rsg(dimensionality);
    Size points = 100, i;
    for (i=0; i<points; i++) {
        point = rsg.nextSequence().value;
        if (point.size()!=dimensionality) {
            BOOST_ERROR("Faure sequence generator returns "
                        " a sequence of wrong dimensionality: " << point.size()
                        << " instead of  " << dimensionality);
        }
    }

    // 1-dimension Faure (van der Corput sequence base 2)
    const Real vanderCorputSequenceModuloTwo[] = {
        // first cycle (zero excluded)
        0.50000,
        // second cycle
        0.75000, 0.25000,
        // third cycle
        0.37500, 0.87500, 0.62500, 0.12500,
        // fourth cycle
        0.18750, 0.68750, 0.93750, 0.43750, 0.31250, 0.81250, 0.56250, 0.06250,
        // fifth cycle
        0.09375, 0.59375, 0.84375, 0.34375, 0.46875, 0.96875, 0.71875, 0.21875,
        0.15625, 0.65625, 0.90625, 0.40625, 0.28125, 0.78125, 0.53125, 0.03125
    };
    dimensionality = 1;
    rsg = FaureRsg(dimensionality);
    points = Size(std::pow(2.0, 5))-1; // five cycles
    for (i=0; i<points; i++) {
        point = rsg.nextSequence().value;
        Real error = std::fabs(point[0]-vanderCorputSequenceModuloTwo[i]);
        if (error > tolerance) {
            BOOST_ERROR(io::ordinal(i+1) << " draw, dimension 1 ("
                        << std::fixed << point[0]
                        << ") in 3-D Faure sequence should have been "
                        << vanderCorputSequenceModuloTwo[i]
                        << std::scientific
                        << " (error = " << error << ")");
        }
    }

    // 2nd dimension of the 2-dimensional Faure sequence
    // (shuffled van der Corput sequence base 2)
    // checked with the code provided with "Economic generation of
    // low-discrepancy sequences with a b-ary gray code", by E. Thiemard
    const Real FaureDimensionTwoOfTwo[] = {
        // first cycle (zero excluded)
        0.50000,
        // second cycle
        0.25000, 0.75000,
        // third cycle
        0.37500, 0.87500, 0.12500, 0.62500,
        // fourth cycle
        0.31250, 0.81250, 0.06250, 0.56250, 0.18750, 0.68750, 0.43750, 0.93750,
        // fifth cycle
        0.46875, 0.96875, 0.21875, 0.71875, 0.09375, 0.59375, 0.34375, 0.84375,
        0.15625, 0.65625, 0.40625, 0.90625, 0.28125, 0.78125, 0.03125, 0.53125
    };
    dimensionality = 2;
    rsg = FaureRsg(dimensionality);
    points = Size(std::pow(2.0, 5))-1; // five cycles
    for (i=0; i<points; i++) {
        point = rsg.nextSequence().value;
        Real error = std::fabs(point[0]-vanderCorputSequenceModuloTwo[i]);
        if (error > tolerance) {
            BOOST_ERROR(io::ordinal(i+1) << " draw, dimension 1 ("
                        << std::fixed << point[0]
                        << ") in 3-D Faure sequence should have been "
                        << vanderCorputSequenceModuloTwo[i]
                        << std::scientific
                        << " (error = " << error << ")");
        }
        error = std::fabs(point[1]-FaureDimensionTwoOfTwo[i]);
        if (error > tolerance) {
            BOOST_ERROR(io::ordinal(i+1) << " draw, dimension 2 ("
                        << std::fixed << point[1]
                        << ") in 3-D Faure sequence should have been "
                        << FaureDimensionTwoOfTwo[i]
                        << std::scientific
                        << " (error = " << error << ")");
        }
    }

    // 3-dimension Faure sequence (shuffled van der Corput sequence base 3)
    // see "Monte Carlo Methods in Financial Engineering,"
    // by Paul Glasserman, 2004 Springer Verlag, pag. 299
    const Real FaureDimensionOneOfThree[] = {
        // first cycle (zero excluded)
        1.0/3,  2.0/3,
        // second cycle
        7.0/9,  1.0/9,  4.0/9,  5.0/9,  8.0/9,  2.0/9
    };
    const Real FaureDimensionTwoOfThree[] = {
        // first cycle (zero excluded)
        1.0/3,  2.0/3,
        // second cycle
        1.0/9,  4.0/9,  7.0/9,  2.0/9,  5.0/9,  8.0/9
    };
    const Real FaureDimensionThreeOfThree[] = {
        // first cycle (zero excluded)
        1.0/3,  2.0/3,
        // second cycle
        4.0/9,  7.0/9,  1.0/9,  8.0/9,  2.0/9,  5.0/9
    };

    dimensionality = 3;
    rsg = FaureRsg(dimensionality);
    points = Size(std::pow(3.0, 2))-1; // three cycles
    for (i=0; i<points; i++) {
        point = rsg.nextSequence().value;
        Real error = std::fabs(point[0]-FaureDimensionOneOfThree[i]);
        if (error > tolerance) {
            BOOST_ERROR(io::ordinal(i+1) << " draw, dimension 1 ("
                        << std::fixed << point[0]
                        << ") in 3-D Faure sequence should have been "
                        << FaureDimensionOneOfThree[i]
                        << std::scientific
                        << " (error = " << error << ")");
        }
        error = std::fabs(point[1]-FaureDimensionTwoOfThree[i]);
        if (error > tolerance) {
            BOOST_ERROR(io::ordinal(i+1) << " draw, dimension 2 ("
                        << std::fixed << point[1]
                        << ") in 3-D Faure sequence should have been "
                        << FaureDimensionTwoOfThree[i]
                        << std::scientific
                        << " (error = " << error << ")");
        }
        error = std::fabs(point[2]-FaureDimensionThreeOfThree[i]);
        if (error > tolerance) {
            BOOST_ERROR(io::ordinal(i+1) << " draw, dimension 3 ("
                        << std::fixed << point[2]
                        << ") in 3-D Faure sequence should have been "
                        << FaureDimensionThreeOfThree[i]
                        << std::scientific
                        << " (error = " << error << ")");
        }
    }
}

BOOST_AUTO_TEST_CASE(testHalton) {

    BOOST_TEST_MESSAGE("Testing Halton sequences...");

    std::vector<Real> point;
    Real tolerance = 1.0e-15;

    // testing "high" dimensionality
    Size dimensionality = PPMT_MAX_DIM;
    HaltonRsg rsg(dimensionality, 0, false, false);
    Size points = 100, i, k;
    for (i=0; i<points; i++) {
        point = rsg.nextSequence().value;
        if (point.size()!=dimensionality) {
            BOOST_ERROR("Halton sequence generator returns "
                        " a sequence of wrong dimensionality: " << point.size()
                        << " instead of  " << dimensionality);
        }
    }

    // testing first and second dimension (van der Corput sequence)
    const Real vanderCorputSequenceModuloTwo[] = {
        // first cycle (zero excluded)
        0.50000,
        // second cycle
        0.25000, 0.75000,
        // third cycle
        0.12500, 0.62500, 0.37500, 0.87500,
        // fourth cycle
        0.06250, 0.56250, 0.31250, 0.81250, 0.18750, 0.68750, 0.43750, 0.93750,
        // fifth cycle
        0.03125, 0.53125, 0.28125, 0.78125, 0.15625, 0.65625, 0.40625, 0.90625,
        0.09375, 0.59375, 0.34375, 0.84375, 0.21875, 0.71875, 0.46875, 0.96875,
    };

    dimensionality = 1;
    rsg = HaltonRsg(dimensionality, 0, false, false);
    points = Size(std::pow(2.0, 5))-1;  // five cycles
    for (i=0; i<points; i++) {
        point = rsg.nextSequence().value;
        Real error = std::fabs(point[0]-vanderCorputSequenceModuloTwo[i]);
        if (error > tolerance) {
            BOOST_ERROR(io::ordinal(i+1) << " draw ("
                        << std::fixed << point[0]
                        << ") in 1-D Halton sequence is not in the "
                        << "van der Corput sequence modulo two: "
                        << "it should have been "
                        << vanderCorputSequenceModuloTwo[i]
                        << std::scientific
                        << " (error = " << error << ")");
        }
    }

    const Real vanderCorputSequenceModuloThree[] = {
        // first cycle (zero excluded)
        1.0/3,  2.0/3,
        // second cycle
        1.0/9,  4.0/9,  7.0/9,  2.0/9,  5.0/9,  8.0/9,
        // third cycle
        1.0/27, 10.0/27, 19.0/27,  4.0/27, 13.0/27, 22.0/27,
        7.0/27, 16.0/27, 25.0/27,  2.0/27, 11.0/27, 20.0/27,
        5.0/27, 14.0/27, 23.0/27,  8.0/27, 17.0/27, 26.0/27
    };

    dimensionality = 2;
    rsg = HaltonRsg(dimensionality, 0, false, false);
    points = Size(std::pow(3.0, 3))-1;  // three cycles of the higher dimension
    for (i=0; i<points; i++) {
        point = rsg.nextSequence().value;
        Real error = std::fabs(point[0]-vanderCorputSequenceModuloTwo[i]);
        if (error > tolerance) {
            BOOST_ERROR("First component of " << io::ordinal(i+1)
                        << " draw (" << std::fixed << point[0]
                        << ") in 2-D Halton sequence is not in the "
                        << "van der Corput sequence modulo two: "
                        << "it should have been "
                        << vanderCorputSequenceModuloTwo[i]
                        << std::scientific
                        << " (error = " << error << ")");
        }
        error = std::fabs(point[1]-vanderCorputSequenceModuloThree[i]);
        if (error > tolerance) {
            BOOST_ERROR("Second component of " << io::ordinal(i+1)
                        << " draw (" << std::fixed << point[1]
                        << ") in 2-D Halton sequence is not in the "
                        << "van der Corput sequence modulo three: "
                        << "it should have been "
                        << vanderCorputSequenceModuloThree[i]
                        << std::scientific
                        << " (error = " << error << ")");
        }
    }

    // testing homogeneity properties
    dimensionality = 33;
    rsg = HaltonRsg(dimensionality, 0, false, false);
    SequenceStatistics stat(dimensionality);
    std::vector<Real> mean, stdev, variance, skewness, kurtosis;
    k = 0;
    Integer j;
    for (j=1; j<5; j++) { // five cycle
        points = Size(std::pow(2.0, j))-1; // base 2
        for (; k<points; k++) {
            point = rsg.nextSequence().value;
            stat.add(point);
        }
        mean = stat.mean();
        Real error = std::fabs(mean[0] - 0.5);
        if (error > tolerance) {
            BOOST_ERROR("First dimension mean (" << std::fixed << mean[0]
                        << ") at the end of the " << io::ordinal(j+1)
                        << " cycle in Halton sequence is not " << 0.5
                        << std::scientific
                        << " (error = " << error << ")");
        }
    }

    // reset generator and gaussianstatistics
    rsg  = HaltonRsg(dimensionality, 0, false, false);
    stat.reset(dimensionality);
    k = 0;
    for (j=1; j<3; j++) { // three cycle
        points = Size(std::pow(3.0, j))-1; // base 3
        for (; k<points; k++) {
            point = rsg.nextSequence().value;
            stat.add(point);
        }
        mean = stat.mean();
        Real error = std::fabs(mean[1] - 0.5);
        if (error > tolerance) {
            BOOST_ERROR("Second dimension mean (" << std::fixed << mean[1]
                        << ") at the end of the " << io::ordinal(j+1)
                        << " cycle in Halton sequence is not " << 0.5
                        << std::scientific
                        << " (error = " << error << ")");
        }
    }

}

const Real dim002Discr_Sobol[] = {
    8.33e-004, 4.32e-004, 2.24e-004, 1.12e-004,
    5.69e-005, 2.14e-005 // , null
};
const Real dim002DiscrMersenneTwis[] = {
    8.84e-003, 5.42e-003, 5.23e-003, 4.47e-003,
    4.75e-003, 3.11e-003, 2.97e-003
};
const Real dim002DiscrPlain_Halton[] = {
    1.26e-003, 6.73e-004, 3.35e-004, 1.91e-004,
    1.11e-004, 5.05e-005, 2.42e-005
};
const Real dim002DiscrRShiftHalton[] = {1.32e-003, 7.25e-004};
const Real dim002DiscrRStRShHalton[] = {1.35e-003, 9.43e-004};
const Real dim002DiscrRStartHalton[] = {1.08e-003, 6.40e-004};
const Real dim002Discr_Unit_Sobol[] = {
    8.33e-004, 4.32e-004, 2.24e-004, 1.12e-004, 5.69e-005, 2.14e-005 // , null
};

const Real dim003Discr_Sobol[] = {
    1.21e-003, 6.37e-004, 3.40e-004, 1.75e-004,
    9.21e-005, 4.79e-005, 2.56e-005
};
const Real dim003DiscrMersenneTwis[] = {
    7.02e-003, 4.94e-003, 4.82e-003, 4.91e-003,
    3.33e-003, 2.80e-003, 2.62e-003
};
const Real dim003DiscrPlain_Halton[] = {
    1.63e-003, 9.62e-004, 4.83e-004, 2.67e-004,
    1.41e-004, 7.64e-005, 3.93e-005
};
const Real dim003DiscrRShiftHalton[] = {1.96e-003, 1.03e-003};
const Real dim003DiscrRStRShHalton[] = {2.17e-003, 1.54e-003};
const Real dim003DiscrRStartHalton[] = {1.48e-003, 7.77e-004};
const Real dim003Discr_Unit_Sobol[] = {1.21e-003, 6.37e-004, 3.40e-004, 1.75e-004,
                                       9.21e-005, 4.79e-005, 2.56e-005};

const Real dim005Discr_Sobol[] = {
    1.59e-003, 9.55e-004, 5.33e-004, 3.22e-004,
    1.63e-004, 9.41e-005, 5.19e-005
};
const Real dim005DiscrMersenneTwis[] = {
    4.28e-003, 3.48e-003, 2.48e-003, 1.98e-003,
    1.57e-003, 1.39e-003, 6.33e-004
};
const Real dim005DiscrPlain_Halton[] = {
    1.93e-003, 1.23e-003, 6.89e-004, 4.22e-004,
    2.13e-004, 1.25e-004, 7.17e-005
};
const Real dim005DiscrRShiftHalton[] = {2.02e-003, 1.36e-003};
const Real dim005DiscrRStRShHalton[] = {2.11e-003, 1.25e-003};
const Real dim005DiscrRStartHalton[] = {1.74e-003, 1.08e-003};
const Real dim005Discr_Unit_Sobol[] = {1.85e-003, 9.39e-004, 5.19e-004, 2.99e-004,
                                       1.75e-004, 9.51e-005, 5.55e-005};

const Real dim010DiscrJackel_Sobol[] = {
    7.08e-004, 5.31e-004, 3.60e-004, 2.18e-004,
    1.57e-004, 1.12e-004, 6.39e-005
};
const Real dim010DiscrSobLev_Sobol[] = {
    7.01e-004, 5.10e-004, 3.28e-004, 2.21e-004,
    1.57e-004, 1.08e-004, 6.38e-005
};
const Real dim010DiscrMersenneTwis[] = {
    8.83e-004, 6.56e-004, 4.87e-004, 3.37e-004,
    3.06e-004, 1.73e-004, 1.43e-004
};
const Real dim010DiscrPlain_Halton[] = {
    1.23e-003, 6.89e-004, 4.03e-004, 2.83e-004,
    1.61e-004, 1.08e-004, 6.69e-005
};
const Real dim010DiscrRShiftHalton[] = {9.25e-004, 6.40e-004};
const Real dim010DiscrRStRShHalton[] = {8.41e-004, 5.42e-004};
const Real dim010DiscrRStartHalton[] = {7.89e-004, 5.33e-004};
const Real dim010Discr_Unit_Sobol[] = {7.67e-004, 4.92e-004, 3.47e-004, 2.34e-004,
                                       1.39e-004, 9.47e-005, 5.72e-005};

const Real dim015DiscrJackel_Sobol[] = {
    1.59e-004, 1.23e-004, 7.73e-005, 5.51e-005,
    3.91e-005, 2.73e-005, 1.96e-005
};
const Real dim015DiscrSobLev_Sobol[] = {
    1.48e-004, 1.06e-004, 8.19e-005, 6.29e-005,
    4.16e-005, 2.54e-005, 1.73e-005
};
const Real dim015DiscrMersenneTwis[] = {
    1.63e-004, 1.12e-004, 8.36e-005, 6.09e-005,
    4.34e-005, 2.95e-005, 2.10e-005
};
const Real dim015DiscrPlain_Halton[] = {
    5.75e-004, 3.12e-004, 1.70e-004, 9.89e-005,
    5.33e-005, 3.45e-005, 2.11e-005
};
const Real dim015DiscrRShiftHalton[] = {1.75e-004, 1.19e-004};
const Real dim015DiscrRStRShHalton[] = {1.66e-004, 1.34e-004};
const Real dim015DiscrRStartHalton[] = {2.09e-004, 1.30e-004};
const Real dim015Discr_Unit_Sobol[] = {2.24e-004, 1.39e-004, 9.86e-005, 6.02e-005,
                                       4.39e-005, 3.06e-005, 2.32e-005};

const Real dim030DiscrJackel_Sobol[] = {
    6.43e-007, 5.28e-007, 3.88e-007, 2.49e-007,
    2.09e-007, 1.55e-007, 1.07e-007
};
const Real dim030DiscrSobLev_Sobol[] = {
    1.03e-006, 6.06e-007, 3.81e-007, 2.71e-007,
    2.68e-007, 1.73e-007, 1.21e-007
};
const Real dim030DiscrMersenneTwis[] = {
    4.38e-007, 3.25e-007, 4.47e-007, 2.85e-007,
    2.03e-007, 1.50e-007, 1.17e-007
};
const Real dim030DiscrPlain_Halton[] = {
    4.45e-004, 2.23e-004, 1.11e-004, 5.56e-005,
    2.78e-005, 1.39e-005, 6.95e-006
};
const Real dim030DiscrRShiftHalton[] = {8.11e-007, 6.05e-007};
const Real dim030DiscrRStRShHalton[] = {1.85e-006, 1.03e-006};
const Real dim030DiscrRStartHalton[] = {4.42e-007, 4.64e-007};
const Real dim030Discr_Unit_Sobol[] = {4.35e-005, 2.17e-005, 1.09e-005, 5.43e-006,
                                       2.73e-006, 1.37e-006, 6.90e-007};

const Real dim050DiscrJackel_Sobol[] = {
    2.98e-010, 2.91e-010, 2.62e-010, 1.53e-010,
    1.48e-010, 1.15e-010, 8.41e-011
};
const Real dim050DiscrSobLev_Sobol[] = {
    3.11e-010, 2.52e-010, 1.61e-010, 1.54e-010,
    1.11e-010, 8.60e-011, 1.17e-010
};
const Real dim050DiscrSobLem_Sobol[] = {
    4.57e-010, 6.84e-010, 3.68e-010, 2.20e-010,
    1.81e-010, 1.14e-010, 8.31e-011
};
const Real dim050DiscrMersenneTwis[] = {
    3.27e-010, 2.42e-010, 1.47e-010, 1.98e-010,
    2.31e-010, 1.30e-010, 8.09e-011
};
const Real dim050DiscrPlain_Halton[] = {
    4.04e-004, 2.02e-004, 1.01e-004, 5.05e-005,
    2.52e-005, 1.26e-005, 6.31e-006
};
const Real dim050DiscrRShiftHalton[] = {1.14e-010, 1.25e-010};
const Real dim050DiscrRStRShHalton[] = {2.92e-010, 5.02e-010};
const Real dim050DiscrRStartHalton[] = {1.93e-010, 6.82e-010};
const Real dim050Discr_Unit_Sobol[] = {1.63e-005, 8.14e-006, 4.07e-006, 2.04e-006,
                                       1.02e-006, 5.09e-007, 2.54e-007};

const Real dim100DiscrJackel_Sobol[] = {
    1.26e-018, 1.55e-018, 8.46e-019, 4.43e-019,
    4.04e-019, 2.44e-019, 4.86e-019
};
const Real dim100DiscrSobLev_Sobol[] = {
    1.17e-018, 2.65e-018, 1.45e-018, 7.28e-019,
    6.33e-019, 3.36e-019, 3.43e-019
};
const Real dim100DiscrSobLem_Sobol[] = {
    8.79e-019, 4.60e-019, 6.69e-019, 7.17e-019,
    5.81e-019, 2.97e-019, 2.64e-019
};
const Real dim100DiscrMersenneTwis[] = {
    5.30e-019, 7.29e-019, 3.71e-019, 3.33e-019,
    1.33e-017, 6.70e-018, 3.36e-018
};
const Real dim100DiscrPlain_Halton[] = {
    3.63e-004, 1.81e-004, 9.07e-005, 4.53e-005,
    2.27e-005, 1.13e-005, 5.66e-006
};
const Real dim100DiscrRShiftHalton[] = {3.36e-019, 2.19e-019};
const Real dim100DiscrRStRShHalton[] = {4.44e-019, 2.24e-019};
const Real dim100DiscrRStartHalton[] = {9.85e-020, 8.34e-019};
const Real dim100Discr_Unit_Sobol[] = {4.97e-006, 2.48e-006, 1.24e-006, 6.20e-007,
                                       3.10e-007, 1.55e-007, 7.76e-008};

const Size dimensionality[] = {2, 3, 5, 10, 15, 30, 50, 100 };

// 7 discrepancy measures for each dimension of all sequence generators
// would take a few days ... too long for usual/frequent test running
const Size discrepancyMeasuresNumber = 1;

// let's add some generality here...

class MersenneFactory {
  public:
    typedef RandomSequenceGenerator<MersenneTwisterUniformRng>
    MersenneTwisterUniformRsg;
    typedef MersenneTwisterUniformRsg generator_type;
    MersenneTwisterUniformRsg make(Size dim,
                                   BigNatural seed) const {
        return MersenneTwisterUniformRsg(dim,seed);
    }
    std::string name() const { return "Mersenne Twister"; }
};

class SobolFactory {
  public:
    typedef SobolRsg generator_type;
    explicit SobolFactory(SobolRsg::DirectionIntegers unit) : unit_(unit) {}
    SobolRsg make(Size dim,
                  BigNatural seed) const {
        return SobolRsg(dim,seed,unit_);
    }
    std::string name() const {
        std::string prefix;
        switch (unit_) {
          case SobolRsg::Unit:
            prefix = "unit-initialized ";
            break;
          case SobolRsg::Jaeckel:
            prefix = "Jaeckel-initialized ";
            break;
          case SobolRsg::SobolLevitan:
            prefix = "SobolLevitan-initialized ";
            break;
          case SobolRsg::SobolLevitanLemieux:
            prefix = "SobolLevitanLemieux-initialized ";
            break;
          case SobolRsg::Kuo:
            prefix = "Kuo";
            break;
          case SobolRsg::Kuo2:
            prefix = "Kuo2";
            break;
          case SobolRsg::Kuo3:
            prefix = "Kuo3";
            break;
          default:
            QL_FAIL("unknown direction integers");
        }
        return prefix + "Sobol sequences: ";
    }
  private:
    SobolRsg::DirectionIntegers unit_;
};

class HaltonFactory {
  public:
    typedef HaltonRsg generator_type;
    HaltonFactory(bool randomStart, bool randomShift)
    : start_(randomStart), shift_(randomShift) {}
    HaltonRsg make(Size dim,
                   BigNatural seed) const {
        return HaltonRsg(dim,seed,start_,shift_);
    }
    std::string name() const {
        std::string prefix = start_ ?
            "random-start " :
            "";
        if (shift_)
            prefix += "random-shift ";
        return prefix + "Halton";
    }
  private:
    bool start_, shift_;
};

template <class T>
void testGeneratorDiscrepancy(const T& generatorFactory,
                              #ifndef PRINT_ONLY
                              const Real * const discrepancy[8],
                              const std::string&,
                              const std::string&
                              #else
                              const Real * const [8],
                              const std::string& fileName,
                              const std::string& arrayName
                              #endif
                              ) {

    #ifndef PRINT_ONLY
    Real tolerance = 1.0e-2;
    #endif

    std::vector<Real> point;
    Size dim;
    BigNatural seed = 123456;
    Real discr;
    // more than 1 discrepancy measures take long time
    Size sampleLoops = std::max<Size>(1, discrepancyMeasuresNumber);

    #ifdef PRINT_ONLY
    std::ofstream outStream(fileName.c_str());
    #endif
    for (Integer i = 0; i<8; i++) {
        #ifdef PRINT_ONLY
        outStream << std::endl;
        #endif

        dim = dimensionality[i];
        DiscrepancyStatistics stat(dim);

        typename T::generator_type rsg = generatorFactory.make(dim, seed);

        Size j, k=0, jMin=10;
        stat.reset();
        #ifdef PRINT_ONLY
        outStream << "const Real dim" << dim
                  << arrayName << "[] = {" ;
        #endif
        for (j=jMin; j<jMin+sampleLoops; j++) {
            Size points = Size(std::pow(2.0, Integer(j)))-1;
            for (; k<points; k++) {
                point = rsg.nextSequence().value;
                stat.add(point);
            }

            discr = stat.discrepancy();

            #ifdef PRINT_ONLY
            if (j!=jMin)
                outStream << ", ";
            outStream << std::fixed << std::setprecision(2) << discr;
            #else
            if (std::fabs(discr-discrepancy[i][j-jMin])>tolerance*discr) {
                BOOST_ERROR(generatorFactory.name()
                            << "discrepancy dimension " << dimensionality[i]
                            << " at " << points << " samples is "
                            << discr << " instead of "
                            << discrepancy[i][j-jMin]);
            }
            #endif
        }
        #ifdef PRINT_ONLY
        outStream << "};" << std::endl;
        #endif
    }
    #ifdef PRINT_ONLY
    outStream.close();
    #endif
}


BOOST_AUTO_TEST_CASE(testMersenneTwisterDiscrepancy) {

    BOOST_TEST_MESSAGE("Testing Mersenne-twister discrepancy...");

    const Real * const discrepancy[8] = {
        dim002DiscrMersenneTwis, dim003DiscrMersenneTwis,
        dim005DiscrMersenneTwis, dim010DiscrMersenneTwis,
        dim015DiscrMersenneTwis, dim030DiscrMersenneTwis,
        dim050DiscrMersenneTwis, dim100DiscrMersenneTwis
    };

    testGeneratorDiscrepancy(MersenneFactory(),
                             discrepancy,
                             "MersenneDiscrepancy.txt",
                             "DiscrMersenneTwis");
}

BOOST_AUTO_TEST_CASE(testPlainHaltonDiscrepancy) {

    BOOST_TEST_MESSAGE("Testing plain Halton discrepancy...");

    const Real * const discrepancy[8] = {
        dim002DiscrPlain_Halton, dim003DiscrPlain_Halton,
        dim005DiscrPlain_Halton, dim010DiscrPlain_Halton,
        dim015DiscrPlain_Halton, dim030DiscrPlain_Halton,
        dim050DiscrPlain_Halton, dim100DiscrPlain_Halton};

    testGeneratorDiscrepancy(HaltonFactory(false,false),
                             discrepancy,
                             "PlainHaltonDiscrepancy.txt",
                             "DiscrPlain_Halton");
}

BOOST_AUTO_TEST_CASE(testRandomStartHaltonDiscrepancy) {

    BOOST_TEST_MESSAGE("Testing random-start Halton discrepancy...");

    const Real * const discrepancy[8] = {
        dim002DiscrRStartHalton, dim003DiscrRStartHalton,
        dim005DiscrRStartHalton, dim010DiscrRStartHalton,
        dim015DiscrRStartHalton, dim030DiscrRStartHalton,
        dim050DiscrRStartHalton, dim100DiscrRStartHalton};

    testGeneratorDiscrepancy(HaltonFactory(true,false),
                             discrepancy,
                             "RandomStartHaltonDiscrepancy.txt",
                             "DiscrRStartHalton");
}

BOOST_AUTO_TEST_CASE(testRandomShiftHaltonDiscrepancy) {

    BOOST_TEST_MESSAGE("Testing random-shift Halton discrepancy...");

    const Real * const discrepancy[8] = {
        dim002DiscrRShiftHalton, dim003DiscrRShiftHalton,
        dim005DiscrRShiftHalton, dim010DiscrRShiftHalton,
        dim015DiscrRShiftHalton, dim030DiscrRShiftHalton,
        dim050DiscrRShiftHalton, dim100DiscrRShiftHalton};

    testGeneratorDiscrepancy(HaltonFactory(false,true),
                             discrepancy,
                             "RandomShiftHaltonDiscrepancy.txt",
                             "DiscrRShiftHalton");
}

BOOST_AUTO_TEST_CASE(testRandomStartRandomShiftHaltonDiscrepancy) {

    BOOST_TEST_MESSAGE("Testing random-start, random-shift Halton discrepancy...");

    const Real * const discrepancy[8] = {
        dim002DiscrRStRShHalton, dim003DiscrRStRShHalton,
        dim005DiscrRStRShHalton, dim010DiscrRStRShHalton,
        dim015DiscrRStRShHalton, dim030DiscrRStRShHalton,
        dim050DiscrRStRShHalton, dim100DiscrRStRShHalton};

    testGeneratorDiscrepancy(HaltonFactory(true,true),
                             discrepancy,
                             "RandomStartRandomShiftHaltonDiscrepancy.txt",
                             "DiscrRStRShHalton");
}

BOOST_AUTO_TEST_CASE(testJackelSobolDiscrepancy) {

    BOOST_TEST_MESSAGE("Testing Jaeckel-Sobol discrepancy...");

    const Real * const discrepancy[8] = {
        dim002Discr_Sobol, dim003Discr_Sobol,
        dim005Discr_Sobol, dim010DiscrJackel_Sobol,
        dim015DiscrJackel_Sobol, dim030DiscrJackel_Sobol,
        dim050DiscrJackel_Sobol, dim100DiscrJackel_Sobol};

    testGeneratorDiscrepancy(SobolFactory(SobolRsg::Jaeckel),
                             discrepancy,
                             "JackelSobolDiscrepancy.txt",
                             "DiscrJackel_Sobol");
}

BOOST_AUTO_TEST_CASE(testSobolLevitanSobolDiscrepancy) {

    BOOST_TEST_MESSAGE("Testing Levitan-Sobol discrepancy...");

    const Real * const discrepancy[8] = {
        dim002Discr_Sobol, dim003Discr_Sobol,
        dim005Discr_Sobol, dim010DiscrSobLev_Sobol,
        dim015DiscrSobLev_Sobol, dim030DiscrSobLev_Sobol,
        dim050DiscrSobLev_Sobol, dim100DiscrSobLev_Sobol};

    testGeneratorDiscrepancy(SobolFactory(SobolRsg::SobolLevitan),
                             discrepancy,
                             "SobolLevitanSobolDiscrepancy.txt",
                             "DiscrSobLev_Sobol");
}

BOOST_AUTO_TEST_CASE(testSobolLevitanLemieuxSobolDiscrepancy) {

    BOOST_TEST_MESSAGE("Testing Levitan-Lemieux-Sobol discrepancy...");

    const Real * const discrepancy[8] = {
        dim002Discr_Sobol, dim003Discr_Sobol,
        dim005Discr_Sobol, dim010DiscrSobLev_Sobol,
        dim015DiscrSobLev_Sobol, dim030DiscrSobLev_Sobol,
        dim050DiscrSobLem_Sobol, dim100DiscrSobLem_Sobol};

    testGeneratorDiscrepancy(SobolFactory(SobolRsg::SobolLevitanLemieux),
                             discrepancy,
                             "SobolLevitanLemieuxSobolDiscrepancy.txt",
                             "DiscrSobLevLem_Sobol");
}

BOOST_AUTO_TEST_CASE(testUnitSobolDiscrepancy) {

    BOOST_TEST_MESSAGE("Testing unit Sobol discrepancy...");

    const Real* const discrepancy[8] = {dim002Discr_Unit_Sobol, dim003Discr_Unit_Sobol,
                                        dim005Discr_Unit_Sobol, dim010Discr_Unit_Sobol,
                                        dim015Discr_Unit_Sobol, dim030Discr_Unit_Sobol,
                                        dim050Discr_Unit_Sobol, dim100Discr_Unit_Sobol};

    testGeneratorDiscrepancy(SobolFactory(SobolRsg::Unit), discrepancy, "UnitSobolDiscrepancy.txt",
                             "Discr__Unit_Sobol");
}

BOOST_AUTO_TEST_CASE(testSobolSkipping) {

    BOOST_TEST_MESSAGE("Testing Sobol sequence skipping...");

    unsigned long seed = 42;
    Size dimensionality[] = { 1, 10, 100, 1000 };
    unsigned long skip[] = { 0, 1, 42, 512, 100000 };
    SobolRsg::DirectionIntegers integers[] = { SobolRsg::Unit,
                                               SobolRsg::Jaeckel,
                                               SobolRsg::SobolLevitan,
                                               SobolRsg::SobolLevitanLemieux };

    for (auto& integer : integers) {
        for (Size& j : dimensionality) {
            for (unsigned long& k : skip) {

                // extract n samples
                SobolRsg rsg1(j, seed, integer);
                for (Size l = 0; l < k; l++)
                    rsg1.nextInt32Sequence();

                // skip n samples at once
                SobolRsg rsg2(j, seed, integer);
                rsg2.skipTo(k);

                // compare next 100 samples
                for (Size m = 0; m < 100; m++) {
                    std::vector<std::uint_least32_t> s1 = rsg1.nextInt32Sequence();
                    std::vector<std::uint_least32_t> s2 = rsg2.nextInt32Sequence();
                    for (Size n = 0; n < s1.size(); n++) {
                        if (s1[n] != s2[n]) {
                            BOOST_ERROR("Mismatch after skipping:"
                                        << "\n  size:     " << j << "\n  integers: " << integer
                                        << "\n  skipped:  " << k << "\n  at index: " << n
                                        << "\n  expected: " << s1[n] << "\n  found:    " << s2[n]);
                        }
                    }
                }
            }
        }
    }
}

<<<<<<< HEAD
void LowDiscrepancyTest::testHighDimensionalIntegrals() {

    BOOST_TEST_MESSAGE("Testing High Dimensional Integrals");

    /* We are running "Integration test 1, results for high dimensions" (Figure 9) from:

       Sobol, Asotsky, Kreinin, Kucherenko: Construction and Comparison of High-Dimensional Sobol’
       Generators, available at https://www.broda.co.uk/doc/HD_SobolGenerator.pdf

       We check the error of Kuo1 (using Gray code and sequential numbers) roughly against what
       their graph suggests. In addition we check the error of the Burley2020-scrambled version of
       Kuo1 against what we experimentally find - the error turns out to be more than one order
       better than the unscrambled version. */

    auto integrand = [](const std::vector<Real>& c, const std::vector<Real>& x) {
        Real p = 1.0;
        for (Size i = 0; i < c.size(); ++i) {
            p *= 1.0 + c[i] * (x[i] - 0.5);
        }
        return p;
    };

    Size N = 30031;

    BOOST_TEST_MESSAGE("dimension,Sobol(Gray),Sobol(Seq),Burley2020");

    std::vector<Size> dimension = {1000,2000,5000};
    std::vector<std::vector<Real>> expectedOrderOfError = {
        {-3.0, -3.0, -4.5}, {-2.5, -2.5, -4.0}, {-2.0, -2.0, -4.0}};

    for (Size d = 0; d < dimension.size(); ++d) {

        std::vector<Real> c1(dimension[d], 0.01);

        SobolRsg s1(dimension[d], 42, SobolRsg::DirectionIntegers::Kuo, true);
        SobolRsg s2(dimension[d], 42, SobolRsg::DirectionIntegers::Kuo, false);
        Burley2020SobolRsg s3(dimension[d], 42, SobolRsg::DirectionIntegers::Kuo, 43);

        Real I1 = 0.0, I2 = 0.0, I3 = 0.0;
        for (Size i = 0; i < N; ++i) {
            I1 += integrand(c1, s1.nextSequence().value) / static_cast<double>(N);
            I2 += integrand(c1, s2.nextSequence().value) / static_cast<double>(N);
            I3 += integrand(c1, s3.nextSequence().value) / static_cast<double>(N);
        }

        Real errOrder1 = std::log10(std::abs(I1-1.0));
        Real errOrder2 = std::log10(std::abs(I2-1.0));
        Real errOrder3 = std::log10(std::abs(I3-1.0));

        BOOST_TEST_MESSAGE(dimension[d] << "," << errOrder1 << "," << errOrder2 << "," << errOrder3);

        BOOST_CHECK_MESSAGE(errOrder1 < expectedOrderOfError[d][0],
                            "order of error for dimension " + std::to_string(dimension[d]) + " is" +
                                std::to_string(errOrder1) + " expected " +
                                std::to_string(expectedOrderOfError[d][0]));
        BOOST_CHECK_MESSAGE(errOrder2 < expectedOrderOfError[d][1],
                            "order of error for dimension " + std::to_string(dimension[d]) + " is" +
                                std::to_string(errOrder2) + " expected " +
                                std::to_string(expectedOrderOfError[d][1]));
        BOOST_CHECK_MESSAGE(errOrder3 < expectedOrderOfError[d][2],
                            "order of error for dimension " + std::to_string(dimension[d]) + " is" +
                                std::to_string(errOrder3) + " expected " +
                                std::to_string(expectedOrderOfError[d][2]));
    }
}
=======
BOOST_AUTO_TEST_CASE(testHighDimensionalIntegrals, *precondition(if_speed(Slow))) {
    BOOST_TEST_MESSAGE("Testing high-dimensional integrals...");
>>>>>>> 8e1f4ac3

    /* We are running "Integration test 1, results for high dimensions" (Figure 9) from:

       Sobol, Asotsky, Kreinin, Kucherenko: Construction and Comparison of High-Dimensional Sobol’
       Generators, available at https://www.broda.co.uk/doc/HD_SobolGenerator.pdf

       We check the error of Kuo1 (using Gray code and sequential numbers) roughly against what
       their graph suggests. In addition we check the error of the Burley2020-scrambled version of
       Kuo1 against what we experimentally find - the error turns out to be more than one order
       better than the unscrambled version. */

    auto integrand = [](const std::vector<Real>& c, const std::vector<Real>& x) {
        Real p = 1.0;
        for (Size i = 0; i < c.size(); ++i) {
            p *= 1.0 + c[i] * (x[i] - 0.5);
        }
        return p;
    };

    Size N = 30031;

    std::vector<Size> dimension = {1000, 2000, 5000};
    std::vector<std::vector<Real>> expectedOrderOfError = {
        {-3.0, -3.0, -4.5}, {-2.5, -2.5, -4.0}, {-2.0, -2.0, -4.0}};

    for (Size d = 0; d < dimension.size(); ++d) {

        std::vector<Real> c1(dimension[d], 0.01);

        SobolRsg s1(dimension[d], 42, SobolRsg::DirectionIntegers::Kuo, true);
        SobolRsg s2(dimension[d], 42, SobolRsg::DirectionIntegers::Kuo, false);
        Burley2020SobolRsg s3(dimension[d], 42, SobolRsg::DirectionIntegers::Kuo, 43);

        Real I1 = 0.0, I2 = 0.0, I3 = 0.0;
        for (Size i = 0; i < N; ++i) {
            I1 += integrand(c1, s1.nextSequence().value) / static_cast<double>(N);
            I2 += integrand(c1, s2.nextSequence().value) / static_cast<double>(N);
            I3 += integrand(c1, s3.nextSequence().value) / static_cast<double>(N);
        }

        Real errOrder1 = std::log10(std::abs(I1 - 1.0));
        Real errOrder2 = std::log10(std::abs(I2 - 1.0));
        Real errOrder3 = std::log10(std::abs(I3 - 1.0));

        BOOST_CHECK_MESSAGE(errOrder1 < expectedOrderOfError[d][0],
                            "order of error for dimension " + std::to_string(dimension[d]) + " is" +
                                std::to_string(errOrder1) + " expected " +
                                std::to_string(expectedOrderOfError[d][0]));
        BOOST_CHECK_MESSAGE(errOrder2 < expectedOrderOfError[d][1],
                            "order of error for dimension " + std::to_string(dimension[d]) + " is" +
                                std::to_string(errOrder2) + " expected " +
                                std::to_string(expectedOrderOfError[d][1]));
        BOOST_CHECK_MESSAGE(errOrder3 < expectedOrderOfError[d][2],
                            "order of error for dimension " + std::to_string(dimension[d]) + " is" +
                                std::to_string(errOrder3) + " expected " +
                                std::to_string(expectedOrderOfError[d][2]));
    }
}


BOOST_AUTO_TEST_SUITE_END()

<<<<<<< HEAD
    suite->add(QUANTLIB_TEST_CASE(&LowDiscrepancyTest::testHighDimensionalIntegrals));

    return suite;
}
=======
BOOST_AUTO_TEST_SUITE_END()
>>>>>>> 8e1f4ac3
<|MERGE_RESOLUTION|>--- conflicted
+++ resolved
@@ -1069,10 +1069,8 @@
     }
 }
 
-<<<<<<< HEAD
-void LowDiscrepancyTest::testHighDimensionalIntegrals() {
-
-    BOOST_TEST_MESSAGE("Testing High Dimensional Integrals");
+BOOST_AUTO_TEST_CASE(testHighDimensionalIntegrals, *precondition(if_speed(Slow))) {
+    BOOST_TEST_MESSAGE("Testing high-dimensional integrals...");
 
     /* We are running "Integration test 1, results for high dimensions" (Figure 9) from:
 
@@ -1094,9 +1092,7 @@
 
     Size N = 30031;
 
-    BOOST_TEST_MESSAGE("dimension,Sobol(Gray),Sobol(Seq),Burley2020");
-
-    std::vector<Size> dimension = {1000,2000,5000};
+    std::vector<Size> dimension = {1000, 2000, 5000};
     std::vector<std::vector<Real>> expectedOrderOfError = {
         {-3.0, -3.0, -4.5}, {-2.5, -2.5, -4.0}, {-2.0, -2.0, -4.0}};
 
@@ -1115,11 +1111,9 @@
             I3 += integrand(c1, s3.nextSequence().value) / static_cast<double>(N);
         }
 
-        Real errOrder1 = std::log10(std::abs(I1-1.0));
-        Real errOrder2 = std::log10(std::abs(I2-1.0));
-        Real errOrder3 = std::log10(std::abs(I3-1.0));
-
-        BOOST_TEST_MESSAGE(dimension[d] << "," << errOrder1 << "," << errOrder2 << "," << errOrder3);
+        Real errOrder1 = std::log10(std::abs(I1 - 1.0));
+        Real errOrder2 = std::log10(std::abs(I2 - 1.0));
+        Real errOrder3 = std::log10(std::abs(I3 - 1.0));
 
         BOOST_CHECK_MESSAGE(errOrder1 < expectedOrderOfError[d][0],
                             "order of error for dimension " + std::to_string(dimension[d]) + " is" +
@@ -1135,77 +1129,8 @@
                                 std::to_string(expectedOrderOfError[d][2]));
     }
 }
-=======
-BOOST_AUTO_TEST_CASE(testHighDimensionalIntegrals, *precondition(if_speed(Slow))) {
-    BOOST_TEST_MESSAGE("Testing high-dimensional integrals...");
->>>>>>> 8e1f4ac3
-
-    /* We are running "Integration test 1, results for high dimensions" (Figure 9) from:
-
-       Sobol, Asotsky, Kreinin, Kucherenko: Construction and Comparison of High-Dimensional Sobol’
-       Generators, available at https://www.broda.co.uk/doc/HD_SobolGenerator.pdf
-
-       We check the error of Kuo1 (using Gray code and sequential numbers) roughly against what
-       their graph suggests. In addition we check the error of the Burley2020-scrambled version of
-       Kuo1 against what we experimentally find - the error turns out to be more than one order
-       better than the unscrambled version. */
-
-    auto integrand = [](const std::vector<Real>& c, const std::vector<Real>& x) {
-        Real p = 1.0;
-        for (Size i = 0; i < c.size(); ++i) {
-            p *= 1.0 + c[i] * (x[i] - 0.5);
-        }
-        return p;
-    };
-
-    Size N = 30031;
-
-    std::vector<Size> dimension = {1000, 2000, 5000};
-    std::vector<std::vector<Real>> expectedOrderOfError = {
-        {-3.0, -3.0, -4.5}, {-2.5, -2.5, -4.0}, {-2.0, -2.0, -4.0}};
-
-    for (Size d = 0; d < dimension.size(); ++d) {
-
-        std::vector<Real> c1(dimension[d], 0.01);
-
-        SobolRsg s1(dimension[d], 42, SobolRsg::DirectionIntegers::Kuo, true);
-        SobolRsg s2(dimension[d], 42, SobolRsg::DirectionIntegers::Kuo, false);
-        Burley2020SobolRsg s3(dimension[d], 42, SobolRsg::DirectionIntegers::Kuo, 43);
-
-        Real I1 = 0.0, I2 = 0.0, I3 = 0.0;
-        for (Size i = 0; i < N; ++i) {
-            I1 += integrand(c1, s1.nextSequence().value) / static_cast<double>(N);
-            I2 += integrand(c1, s2.nextSequence().value) / static_cast<double>(N);
-            I3 += integrand(c1, s3.nextSequence().value) / static_cast<double>(N);
-        }
-
-        Real errOrder1 = std::log10(std::abs(I1 - 1.0));
-        Real errOrder2 = std::log10(std::abs(I2 - 1.0));
-        Real errOrder3 = std::log10(std::abs(I3 - 1.0));
-
-        BOOST_CHECK_MESSAGE(errOrder1 < expectedOrderOfError[d][0],
-                            "order of error for dimension " + std::to_string(dimension[d]) + " is" +
-                                std::to_string(errOrder1) + " expected " +
-                                std::to_string(expectedOrderOfError[d][0]));
-        BOOST_CHECK_MESSAGE(errOrder2 < expectedOrderOfError[d][1],
-                            "order of error for dimension " + std::to_string(dimension[d]) + " is" +
-                                std::to_string(errOrder2) + " expected " +
-                                std::to_string(expectedOrderOfError[d][1]));
-        BOOST_CHECK_MESSAGE(errOrder3 < expectedOrderOfError[d][2],
-                            "order of error for dimension " + std::to_string(dimension[d]) + " is" +
-                                std::to_string(errOrder3) + " expected " +
-                                std::to_string(expectedOrderOfError[d][2]));
-    }
-}
 
 
 BOOST_AUTO_TEST_SUITE_END()
 
-<<<<<<< HEAD
-    suite->add(QUANTLIB_TEST_CASE(&LowDiscrepancyTest::testHighDimensionalIntegrals));
-
-    return suite;
-}
-=======
-BOOST_AUTO_TEST_SUITE_END()
->>>>>>> 8e1f4ac3
+BOOST_AUTO_TEST_SUITE_END()