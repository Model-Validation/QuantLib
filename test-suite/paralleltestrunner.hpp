--- conflicted
+++ resolved
@@ -1,4 +1,5 @@
 /* -*- mode: c++; tab-width: 4; indent-tabs-mode: nil; c-basic-offset: 4 -*- */
+
 /*
  Copyright (C) 2016 Klaus Spanderen
 
@@ -26,61 +27,45 @@
  */
 
 
-#pragma once
-
+#ifndef quantlib_parallel_test_runner_hpp
+#define quantlib_parallel_test_runner_hpp
+
+#include <ql/types.hpp>
 #include <ql/errors.hpp>
-#include <ql/types.hpp>
 
 #ifdef VERSION
 /* This comes from ./configure, and for some reason it interferes with
    the internals of the unit test library in Boost 1.63. */
-#    undef VERSION
+#undef VERSION
 #endif
 
 #include <boost/interprocess/ipc/message_queue.hpp>
+#include <boost/interprocess/sync/scoped_lock.hpp>
 #include <boost/interprocess/sync/named_mutex.hpp>
-#include <boost/interprocess/sync/scoped_lock.hpp>
-#include <boost/thread/thread.hpp>
-#include <boost/timer/timer.hpp>
 
 #define BOOST_TEST_NO_MAIN 1
+#include <boost/test/included/unit_test.hpp>
 #include <boost/algorithm/string.hpp>
-<<<<<<< HEAD
-#include <boost/test/included/unit_test.hpp>
+#include <boost/process.hpp>
+
+#include <map>
+#include <list>
+#include <sstream>
+#include <utility>
+#include <fstream>
 #include <chrono>
-#include <cstdlib>
+#include <string>
 #include <cstring>
-#include <fstream>
+#include <thread>
 #include <limits>
-=======
-#include <boost/process.hpp>
-
-#include <map>
->>>>>>> c5e65ea9
-#include <list>
-#include <map>
-#include <sstream>
-#include <string>
-<<<<<<< HEAD
-=======
-#include <cstring>
->>>>>>> c5e65ea9
-#include <thread>
-#include <utility>
-
-#ifndef BOOST_TEST_MODULE
-#    define BOOST_TEST_MODULE "TestSuite"
-#endif
+
 using boost::unit_test::test_results;
 using namespace boost::interprocess;
 using namespace boost::unit_test_framework;
 namespace bp = boost::process;
 
+
 namespace {
-<<<<<<< HEAD
-    int worker(std::string cmd) {
-        return std::system(cmd.c_str());
-=======
     int worker(const char* exe, const std::vector<std::string>& args) {
         return bp::system(exe, bp::args=args);
     }
@@ -90,7 +75,6 @@
         boost::unit_test::traverse_test_tree(id, tcc);
 
         return tcc.p_count;
->>>>>>> c5e65ea9
     }
 
     class TestCaseCollector : public test_tree_visitor {
@@ -100,25 +84,28 @@
         const id_map_t& map() const { return idMap_; }
         test_unit_id testSuiteId() const { return testSuiteId_; }
 
-
-        bool visit(test_unit const& tu) override {
+        bool visit(test_unit const& tu) {
             if (tu.p_parent_id == framework::master_test_suite().p_id) {
+                QL_REQUIRE(!tu.p_name.get().compare("QuantLib test suite"),
+                     "could not find QuantLib test suite");
+
                 testSuiteId_ = tu.p_id;
-            } else if (tu.p_type == test_unit_type::TUT_SUITE && tu.p_parent_id == testSuiteId_ &&
-                       tu.is_enabled()) {
-                idMap_[tu.p_parent_id].push_back(tu.p_id);
             }
             return test_tree_visitor::visit(tu);
         }
 
+        void visit(test_case const& tc) {
+            if (test_enabled(tc.p_id) != 0u)
+                idMap_[tc.p_parent_id].push_back(tc.p_id);
+        }
+
         std::list<test_unit_id>::size_type numberOfTests() {
-            std::list<test_unit_id>::size_type n = 0;
-            for (id_map_t::const_iterator p_it = idMap_.begin(); p_it != idMap_.end(); ++p_it)
-                n += p_it->second.size();
+            std::list<test_unit_id>::size_type n=0;
+            for (id_map_t::const_iterator p_it = idMap_.begin();
+                p_it != idMap_.end(); ++p_it) n+=p_it->second.size();
 
             return n;
         }
-
       private:
         id_map_t idMap_;
         test_unit_id testSuiteId_;
@@ -126,9 +113,9 @@
 
     class TestCaseReportAggregator : public test_tree_visitor {
       public:
-        void test_suite_finish(test_suite const& ts) override {
-            results_collect_helper ch(s_rc_impl().m_results_store[ts.p_id], ts);
-            traverse_test_tree(ts, ch);
+        void test_suite_finish( test_suite const& ts)  {
+            results_collect_helper ch( s_rc_impl().m_results_store[ts.p_id], ts );
+            traverse_test_tree( ts, ch );
         }
     };
 
@@ -147,35 +134,32 @@
         test_results results;
     };
 
-} // namespace
-
-test_suite* init_unit_test_suite(int, char*[]);
-
-int main(int argc, char* argv[]) {
-    typedef QuantLib::Time Time;
-
-    std::string moduleName = BOOST_TEST_MODULE;
-    std::string profileFileNameStr = moduleName + "_unit_test_profile.txt";
-    const char* const profileFileName = profileFileNameStr.c_str();
-    std::string testUnitIdQueueNameStr = moduleName + "_test_unit_queue";
-    const char* const testUnitIdQueueName = testUnitIdQueueNameStr.c_str();
-    std::string testResultQueueNameStr = moduleName + "_test_result_queue";
-    const char* const testResultQueueName = testResultQueueNameStr.c_str();
-    std::string testRuntimeLogNameStr = moduleName + "_test_runtime_log_queue";
-    const char* const testRuntimeLogName = testRuntimeLogNameStr.c_str();
-
-    const std::string clientModeStr = "--client_mode=true";
-    bool clientMode = false;
-
-    for (int i = 1; i < argc; ++i) {
-        if (argv[i] == clientModeStr) {
-            clientMode = true;
-            break;
-        }
-    }
-
-<<<<<<< HEAD
-=======
+    const char* const namesLogMutexName = "named_log_mutex";
+
+    void output_logstream(
+        std::ostream& out, std::streambuf* outBuf, std::stringstream& s) {
+
+        static named_mutex mutex(open_or_create, namesLogMutexName);
+        scoped_lock<named_mutex> lock(mutex);
+
+        out.flush();
+        out.rdbuf(outBuf);
+
+        std::vector<std::string> tok;
+        const std::string lines = s.str();
+        boost::split(tok, lines, boost::is_any_of("\n"));
+
+        for (std::vector<std::string>::const_iterator iter = tok.begin();
+            iter != tok.end(); ++iter) {
+            if ((iter->length() != 0u) && (iter->compare("Running 1 test case...") != 0)) {
+                out << *iter  << std::endl;
+            }
+        }
+
+        s.str(std::string());
+        out.rdbuf(s.rdbuf());
+    }
+
     std::ostream& log_stream() {
     #if BOOST_VERSION < 106200
         return s_log_impl().stream();
@@ -200,13 +184,11 @@
     const std::string clientModeStr = "--client_mode=true";
     const bool clientMode = (std::string(argv[argc-1]) == clientModeStr);
 
->>>>>>> c5e65ea9
     message_queue::size_type recvd_size;
 
     try {
         unsigned int priority;
         if (!clientMode) {
-            auto startTime = std::chrono::steady_clock::now();
             std::map<std::string, Time> runTimeLog;
 
             std::ifstream in(profileFileName);
@@ -216,7 +198,8 @@
                     std::vector<std::string> tok;
                     boost::split(tok, line, boost::is_any_of(":"));
 
-                    QL_REQUIRE(tok.size() == 2, "every line should consists of two entries");
+                    QL_REQUIRE(tok.size() == 2,
+                        "every line should consists of two entries");
                     runTimeLog[tok[0]] = std::stod(tok[1]);
                 }
             }
@@ -226,7 +209,8 @@
 
             std::vector<std::string> workerArgs;
             std::vector<char*> localArgs(1, argv[0]);
-            for (int i = 1; i < argc; ++i) {
+
+            for( int i = 1; i < argc; ++i ) {
                 const std::string arg(argv[i]);
 
                 // check for number of processes
@@ -234,13 +218,6 @@
                 boost::split(tok, arg, boost::is_any_of("="));
                 if (tok[0] == "--nProc" && tok.size() == 2) {
                     nProc = std::stoul(tok[1]);
-<<<<<<< HEAD
-                } else if (arg != "--build_info=yes") {
-                    cmd << arg << " ";
-                    localArgs.push_back(argv[i]);
-                }
-            }           
-=======
                 }
                 else if (tok[0] != "--build_info") {
                     if (tok[0] != "--run_test")
@@ -250,117 +227,135 @@
             }
 
             workerArgs.push_back(clientModeStr);
->>>>>>> c5e65ea9
-
-            framework::init(init_unit_test_suite, localArgs.size(), &localArgs[0]);
+
+            framework::init(init_unit_test_suite,
+                            localArgs.size(), &localArgs[0]);
             framework::finalize_setup_phase();
 
-            framework::impl::s_frk_state().deduce_run_status(framework::master_test_suite().p_id);
+            framework::impl::s_frk_state().deduce_run_status(
+                framework::master_test_suite().p_id);
 
             TestCaseCollector tcc;
-            traverse_test_tree(framework::master_test_suite(), tcc, true);
+            traverse_test_tree(framework::master_test_suite(), tcc , true);
+
+            log_stream() << "Total number of test cases: "
+                << tcc.numberOfTests() << std::endl;
+
+            log_stream() << "Total number of worker processes: "
+                << nProc << std::endl;
 
             message_queue::remove(testUnitIdQueueName);
-            message_queue mq(create_only, testUnitIdQueueName, tcc.numberOfTests() + nProc,
-                             sizeof(TestCaseId));
+            message_queue mq(create_only, testUnitIdQueueName,
+                tcc.numberOfTests() + nProc, sizeof(TestCaseId));
 
             message_queue::remove(testResultQueueName);
-            message_queue rq(create_only, testResultQueueName, nProc, sizeof(QualifiedTestResults));
+            message_queue rq(create_only, testResultQueueName, nProc,
+                sizeof(QualifiedTestResults));
 
             message_queue::remove(testRuntimeLogName);
-            message_queue lq(create_only, testRuntimeLogName, nProc, sizeof(RuntimeLog));
+            message_queue lq(create_only, testRuntimeLogName, nProc,
+                sizeof(RuntimeLog));
+
+            // run root test cases in master process
+            const std::list<test_unit_id> qlRoot = (tcc.map().count(tcc.testSuiteId())) != 0u ?
+                                                       tcc.map().find(tcc.testSuiteId())->second :
+                                                       std::list<test_unit_id>();
 
             // fork worker processes
             std::vector<std::thread> threadGroup;
-<<<<<<< HEAD
-            std::vector<std::string> cmdStrs(nProc, cmd.str());
-            for (unsigned i = 0; i < nProc; ++i) {
-                std::stringstream proStr;
-                proStr << "--process_id=" << i << " " << clientModeStr;
-                cmdStrs[i] += proStr.str();
-=======
             for (unsigned i = 0; i < nProc; ++i) {
                 threadGroup.emplace_back([&]() { worker(argv[0], workerArgs); });
->>>>>>> c5e65ea9
-            }
-
-            for (unsigned i = 0; i < nProc; ++i) {
-                threadGroup.push_back(std::thread(worker, cmdStrs[i]));
-            }
+            }
+
+            struct mutex_remove {
+                ~mutex_remove() { named_mutex::remove(namesLogMutexName); }
+            } mutex_remover;
 
             struct queue_remove {
-                explicit queue_remove(const char* name) : name_(name) {}
+                explicit queue_remove(const char* name) : name_(name) { }
                 ~queue_remove() { message_queue::remove(name_); }
 
-              private:
+            private:
                 const char* const name_;
-            } queue_remover1(testUnitIdQueueName), queue_remover2(testResultQueueName),
+            } queue_remover1(testUnitIdQueueName),
+                queue_remover2(testResultQueueName),
                 queue_remover3(testRuntimeLogName);
 
             std::multimap<Time, test_unit_id> testsSortedByRunTime;
 
-            for (TestCaseCollector::id_map_t::const_iterator p_it = tcc.map().begin();
-                 p_it != tcc.map().end(); ++p_it) {
-
-                for (std::list<test_unit_id>::const_iterator it = p_it->second.begin();
-                     it != p_it->second.end(); ++it) {
-
-                    const std::string name = framework::get(*it, TUT_ANY).p_name;
-
-                    if (runTimeLog.count(name) != 0u) {
-                        testsSortedByRunTime.insert(std::make_pair(runTimeLog[name], *it));
-                    } else {
-                        testsSortedByRunTime.insert(
-                            std::make_pair((std::numeric_limits<Time>::max)(), *it));
+            for (TestCaseCollector::id_map_t::const_iterator
+                p_it = tcc.map().begin();
+                p_it != tcc.map().end(); ++p_it) {
+
+                if (p_it->first != tcc.testSuiteId()) {
+                    for (std::list<test_unit_id>::const_iterator
+                        it =  p_it->second.begin();
+                        it != p_it->second.end(); ++it) {
+
+                        const std::string name
+                            = framework::get(*it, TUT_ANY).p_name;
+
+                        if (runTimeLog.count(name) != 0u) {
+                            testsSortedByRunTime.insert(
+                                std::make_pair(runTimeLog[name], *it));
+                        }
+                        else {
+                            testsSortedByRunTime.insert(
+                                std::make_pair((std::numeric_limits<Time>::max)(), *it));
+                        }
                     }
                 }
             }
 
             std::list<test_unit_id> ids;
-            for (std::multimap<Time, test_unit_id>::const_iterator iter =
-                     testsSortedByRunTime.begin();
-                 iter != testsSortedByRunTime.end(); ++iter) {
+            for (std::multimap<Time, test_unit_id>::const_iterator
+                iter = testsSortedByRunTime.begin();
+                iter != testsSortedByRunTime.end(); ++iter) {
 
                 ids.push_front(iter->second);
             }
+            QL_REQUIRE(ids.size() + qlRoot.size() == tcc.numberOfTests(),
+                "missing test case in distrubtion list");
 
             testsSortedByRunTime.clear();
 
-            for (std::list<test_unit_id>::const_iterator iter = ids.begin(); iter != ids.end();
-                 ++iter) {
-                const TestCaseId id = {*iter, false};
+            for (std::list<test_unit_id>::const_iterator iter = ids.begin();
+                iter != ids.end(); ++iter) {
+                const TestCaseId id = { *iter, false };
                 mq.send(&id, sizeof(TestCaseId), 0);
             }
 
-            const TestCaseId id = {0, true};
+            const TestCaseId id = { 0, true };
             for (unsigned i = 0; i < nProc; ++i) {
                 mq.send(&id, sizeof(TestCaseId), 0);
             }
 
-            for (unsigned i = 0; i < ids.size(); ++i) {
+            for(unsigned i = 0; i < ids.size(); ++i) {
                 QualifiedTestResults remoteResults;
 
-                rq.receive(&remoteResults, sizeof(QualifiedTestResults), recvd_size, priority);
-
-                boost::unit_test::s_rc_impl().m_results_store[remoteResults.id] =
-                    remoteResults.results;
+                rq.receive(&remoteResults,
+                    sizeof(QualifiedTestResults), recvd_size, priority);
+
+                boost::unit_test::s_rc_impl().m_results_store[remoteResults.id]
+                    = remoteResults.results;
             }
 
             TestCaseReportAggregator tca;
-            traverse_test_tree(framework::master_test_suite(), tca, true);
+            traverse_test_tree(framework::master_test_suite(), tca , true);
 
             results_reporter::make_report();
 
             RuntimeLog log;
-            for (unsigned i = 0; i < ids.size(); ++i) {
+            for (unsigned i=0; i < ids.size(); ++i) {
                 lq.receive(&log, sizeof(RuntimeLog), recvd_size, priority);
                 runTimeLog[std::string(log.testCaseName)] = log.time;
             }
 
-            std::ofstream out(profileFileName, std::ios::out | std::ios::trunc);
+            std::ofstream out(
+                profileFileName, std::ios::out | std::ios::trunc);
             out << std::setprecision(6);
-            for (std::map<std::string, QuantLib::Time>::const_iterator iter = runTimeLog.begin();
-                 iter != runTimeLog.end(); ++iter) {
+            for (std::map<std::string, QuantLib::Time>::const_iterator
+                iter = runTimeLog.begin(); iter != runTimeLog.end(); ++iter) {
                 out << iter->first << ":" << iter->second << std::endl;
             }
             out.close();
@@ -368,66 +363,27 @@
             for (auto& thread : threadGroup) {
                 thread.join();
             }
-
-            auto stopTime = std::chrono::steady_clock::now();
-            double seconds =
-                std::chrono::duration_cast<std::chrono::microseconds>(stopTime - startTime)
-                           .count() * 1e-6;
-            int hours = int(seconds / 3600);
-            seconds -= hours * 3600;
-            int minutes = int(seconds / 60);
-            seconds -= minutes * 60;
-            std::cout << std::endl << BOOST_TEST_MODULE << " tests completed in ";
-            if (hours > 0)
-                std::cout << hours << " h ";
-            if (hours > 0 || minutes > 0)
-                std::cout << minutes << " m ";
-            std::cout << std::fixed << std::setprecision(0) << seconds << " s" << std::endl;
-
-        } else {
-
-            // first get a process id
-            std::string processId;
-            for (int i = 1; i < argc; ++i) {
-                if (boost::starts_with(argv[i], "--process_id")) {
-                    std::vector<std::string> strs;
-                    boost::split(strs, argv[i], boost::is_any_of("="));
-                    if (strs.size() > 1)
-                        processId = strs[1];                    
-                }
-            }
-
-            std::vector<char*> localArgs(1, argv[0]);
-
-            // update the log sink for each sub process
-            for (int i = 1; i < argc; ++i) {
-                const std::string arg(argv[i]);
-
-                std::vector<std::string> tok;
-                boost::split(tok, arg, boost::is_any_of("="));
-                if (tok[0] == "--log_sink") {
-                    std::vector<std::string> logSink;
-                    boost::split(logSink, tok[1], boost::is_any_of("."));
-                    std::string newLog =
-                        tok[0] + "=" + logSink[0] + "_" + processId + "." + logSink[1];
-                    char* pString = new char[newLog.length() + 1];
-                    std::copy(newLog.c_str(), newLog.c_str() + newLog.length() + 1, pString);
-                    localArgs.push_back(pString);
-                } else if (tok[0] != "--client_mode" && tok[0] != "--process_id")
-                    localArgs.push_back(argv[i]);
-            }
-                
-            framework::init(init_unit_test_suite, localArgs.size(), &localArgs[0]);
+        }
+        else {
+            std::stringstream logBuf;
+            std::streambuf* const oldBuf = log_stream().rdbuf();
+            log_stream().rdbuf(logBuf.rdbuf());
+
+            framework::init(init_unit_test_suite, argc-1, argv );
             framework::finalize_setup_phase();
 
-            framework::impl::s_frk_state().deduce_run_status(framework::master_test_suite().p_id);
+            framework::impl::s_frk_state().deduce_run_status(
+                framework::master_test_suite().p_id);
+
+            logBuf.str(std::string());
 
             message_queue mq(open_only, testUnitIdQueueName);
 
             TestCaseId id;
             mq.receive(&id, sizeof(TestCaseId), recvd_size, priority);
 
-            typedef std::list<std::pair<std::string, QuantLib::Time> > run_time_list_type;
+            typedef std::list<std::pair<std::string, QuantLib::Time> >
+                run_time_list_type;
             run_time_list_type runTimeLogs;
 
             message_queue rq(open_only, testResultQueueName);
@@ -435,84 +391,102 @@
             while (!id.terminate) {
                 auto startTime = std::chrono::steady_clock::now();
 
-#if BOOST_VERSION < 106200
-                BOOST_TEST_FOREACH(test_observer*, to, framework::impl::s_frk_state().m_observers)
-                framework::impl::s_frk_state().m_aux_em.vexecute([&]() { to->test_start(1); });
-
-                framework::impl::s_frk_state().execute_test_tree(id.id);
-
-                BOOST_TEST_REVERSE_FOREACH(test_observer*, to,
-                                           framework::impl::s_frk_state().m_observers)
-                to->test_finish();
-#else
-                // works for BOOST_VERSION > 106100, needed for >106500    
-                framework::run(id.id, false);
-#endif
+                #if BOOST_VERSION < 106200
+                    BOOST_TEST_FOREACH( test_observer*, to,
+                        framework::impl::s_frk_state().m_observers )
+                        framework::impl::s_frk_state().m_aux_em.vexecute([&](){ to->test_start(1); });
+
+                    framework::impl::s_frk_state().execute_test_tree( id.id );
+
+                    BOOST_TEST_REVERSE_FOREACH( test_observer*, to,
+                        framework::impl::s_frk_state().m_observers )
+                        to->test_finish();
+                #else
+                    // works for BOOST_VERSION > 106100, needed for >106500
+                    framework::run(id.id, false);
+                #endif
 
                 auto stopTime = std::chrono::steady_clock::now();
-                double T =
-                    std::chrono::duration_cast<std::chrono::microseconds>(stopTime - startTime)
-                        .count() *
-                    1e-6;
-                runTimeLogs.push_back(std::make_pair(framework::get(id.id, TUT_ANY).p_name, T));
-
-                QualifiedTestResults results = {id.id,
-                                                boost::unit_test::results_collector.results(id.id)};
+                double T = std::chrono::duration_cast<std::chrono::microseconds>(stopTime - startTime).count() * 1e-6;
+                runTimeLogs.push_back(std::make_pair(
+                    framework::get(id.id, TUT_ANY).p_name, T));
+
+                output_logstream(log_stream(), oldBuf, logBuf);
+
+                QualifiedTestResults results
+                    = { id.id,
+                        boost::unit_test::results_collector.results(id.id) };
 
                 rq.send(&results, sizeof(QualifiedTestResults), 0);
 
                 mq.receive(&id, sizeof(TestCaseId), recvd_size, priority);
             }
 
+
+            output_logstream(log_stream(), oldBuf, logBuf);
+            log_stream().rdbuf(oldBuf);
+
             RuntimeLog log;
-            log.testCaseName[sizeof(log.testCaseName) - 1] = '\0';
+            log.testCaseName[sizeof(log.testCaseName)-1] = '\0';
 
             message_queue lq(open_only, testRuntimeLogName);
             for (run_time_list_type::const_iterator iter = runTimeLogs.begin();
-                 iter != runTimeLogs.end(); ++iter) {
+                iter != runTimeLogs.end(); ++iter) {
                 log.time = iter->second;
 
-                std::strncpy(log.testCaseName, iter->first.c_str(), sizeof(log.testCaseName) - 1);
+                std::strncpy(log.testCaseName, iter->first.c_str(),
+                    sizeof(log.testCaseName)-1);
 
                 lq.send(&log, sizeof(RuntimeLog), 0);
             }
         }
-    } catch (QuantLib::Error& ex) {
+    }
+    catch(QuantLib::Error &ex) {
         std::cerr << "QuantLib exception: " << ex.what() << std::endl;
         return boost::exit_exception_failure;
-    } catch (interprocess_exception& ex) {
+    }
+    catch(interprocess_exception &ex){
         std::cerr << "interprocess exception: " << ex.what() << std::endl;
         return boost::exit_exception_failure;
-    } catch (framework::nothing_to_test const&) {
+    }
+    catch( framework::nothing_to_test const& ) {
         return boost::exit_success;
-    } catch (framework::internal_error const& ex) {
+    }
+    catch( framework::internal_error const& ex ) {
         results_reporter::get_stream()
-            << "Boost.Test framework internal error: " << ex.what() << std::endl;
+            << "Boost.Test framework internal error: "
+            << ex.what() << std::endl;
 
         return boost::exit_exception_failure;
-    } catch (framework::setup_error const& ex) {
-        results_reporter::get_stream() << "Test setup error: " << ex.what() << std::endl;
+    }
+    catch( framework::setup_error const& ex ) {
+        results_reporter::get_stream() << "Test setup error: "
+            << ex.what() << std::endl;
 
         return boost::exit_exception_failure;
-    } catch (...) {
+    }
+    catch( ... ) {
         results_reporter::get_stream()
-            << "Boost.Test framework internal error: unknown reason" << std::endl;
+            << "Boost.Test framework internal error: unknown reason"
+            << std::endl;
 
         return boost::exit_exception_failure;
     }
 
     framework::shutdown();
 
-#if BOOST_VERSION < 106000
+    #if BOOST_VERSION < 106000
     return runtime_config::no_result_code()
-#elif BOOST_VERSION < 106400
+    #elif BOOST_VERSION < 106400
     // changed in Boost 1.60
-    return !runtime_config::get<bool>(runtime_config::RESULT_CODE)
-#else
+    return !runtime_config::get<bool>( runtime_config::RESULT_CODE )
+    #else
     // changed again in Boost 1.64
-    return !runtime_config::get<bool>(runtime_config::btrt_result_code)
-#endif
-               ?
-               boost::exit_success :
-               results_collector.results(framework::master_test_suite().p_id).result_code();
-}+    return !runtime_config::get<bool>( runtime_config::btrt_result_code )
+    #endif
+        ? boost::exit_success
+        : results_collector.results(
+            framework::master_test_suite().p_id ).result_code();
+}
+
+#endif