--- conflicted
+++ resolved
@@ -2503,11 +2503,7 @@
     }
 }
 
-<<<<<<< HEAD
-void InterpolationTest::testLaplaceInterpolation() {
-=======
 BOOST_AUTO_TEST_CASE(testLaplaceInterpolation) {
->>>>>>> 8e1f4ac3
     BOOST_TEST_MESSAGE("Testing Laplace interpolation...");
 
     Real tol = 1E-12;
@@ -2582,11 +2578,7 @@
     laplaceInterpolation(m6);
 
     BOOST_CHECK_CLOSE(m6(1, 2), 3.0, tol);
-<<<<<<< HEAD
-    
-=======
-
->>>>>>> 8e1f4ac3
+
     // corners
 
     Matrix m7 = {
@@ -2788,65 +2780,15 @@
                   {na, na, na, na, na, 1.0, 1.0, 1.0, 1.0, 1.0, 1.0, 1.0, na, na},
                   {na, na, na, na, na, na, na, na, na, na, na, na, na, na}};
 
-<<<<<<< HEAD
-=======
     // we need to allow for more iterations to achieve the desired accuracy
->>>>>>> 8e1f4ac3
     laplaceInterpolation(m52, tx, ty, 1E-6, 100);
 
     for (auto const& v : m52) {
         BOOST_CHECK_CLOSE(v, 1.0, 0.1);
     }
-<<<<<<< HEAD
-}
-
-test_suite* InterpolationTest::suite(SpeedLevel speed) {
-    auto* suite = BOOST_TEST_SUITE("Interpolation tests");
-
-    suite->add(QUANTLIB_TEST_CASE(&InterpolationTest::testSplineOnGenericValues));
-    suite->add(QUANTLIB_TEST_CASE(&InterpolationTest::testSimmetricEndConditions));
-    suite->add(QUANTLIB_TEST_CASE(&InterpolationTest::testDerivativeEndConditions));
-    suite->add(QUANTLIB_TEST_CASE(&InterpolationTest::testNonRestrictiveHymanFilter));
-    suite->add(QUANTLIB_TEST_CASE(&InterpolationTest::testSplineOnRPN15AValues));
-    suite->add(QUANTLIB_TEST_CASE(&InterpolationTest::testSplineOnGaussianValues));
-    suite->add(QUANTLIB_TEST_CASE(&InterpolationTest::testSplineErrorOnGaussianValues));
-    suite->add(QUANTLIB_TEST_CASE(&InterpolationTest::testMultiSpline));
-    suite->add(QUANTLIB_TEST_CASE(&InterpolationTest::testAsFunctor));
-    suite->add(QUANTLIB_TEST_CASE(&InterpolationTest::testFritschButland));
-    suite->add(QUANTLIB_TEST_CASE(&InterpolationTest::testBackwardFlat));
-    suite->add(QUANTLIB_TEST_CASE(&InterpolationTest::testForwardFlat));
-    suite->add(QUANTLIB_TEST_CASE(&InterpolationTest::testSabrInterpolation));
-    suite->add(QUANTLIB_TEST_CASE(&InterpolationTest::testFlochKennedySabrIsSmoothAroundATM));
-    suite->add(QUANTLIB_TEST_CASE(&InterpolationTest::testLeFlochKennedySabrExample));
-    suite->add(QUANTLIB_TEST_CASE(&InterpolationTest::testKernelInterpolation));
-    suite->add(QUANTLIB_TEST_CASE(&InterpolationTest::testKernelInterpolation2D));
-    suite->add(QUANTLIB_TEST_CASE(&InterpolationTest::testBicubicDerivatives));
-    suite->add(QUANTLIB_TEST_CASE(&InterpolationTest::testBicubicUpdate));
-    suite->add(QUANTLIB_TEST_CASE(&InterpolationTest::testUnknownRichardsonExtrapolation));
-    suite->add(QUANTLIB_TEST_CASE(&InterpolationTest::testRichardsonExtrapolation));
-    suite->add(QUANTLIB_TEST_CASE(&InterpolationTest::testSabrSingleCases));
-    suite->add(QUANTLIB_TEST_CASE(&InterpolationTest::testTransformations));
-    suite->add(QUANTLIB_TEST_CASE(&InterpolationTest::testLagrangeInterpolation));
-    suite->add(QUANTLIB_TEST_CASE(&InterpolationTest::testLagrangeInterpolationAtSupportPoint));
-    suite->add(QUANTLIB_TEST_CASE(&InterpolationTest::testLagrangeInterpolationDerivative));
-    suite->add(QUANTLIB_TEST_CASE(&InterpolationTest::testLagrangeInterpolationOnChebyshevPoints));
-    suite->add(QUANTLIB_TEST_CASE(&InterpolationTest::testBSplines));
-    suite->add(QUANTLIB_TEST_CASE(&InterpolationTest::testBackwardFlatOnSinglePoint));
-    suite->add(QUANTLIB_TEST_CASE(&InterpolationTest::testChebyshevInterpolation));
-    suite->add(QUANTLIB_TEST_CASE(&InterpolationTest::testChebyshevInterpolationOnNodes));
-    suite->add(QUANTLIB_TEST_CASE(&InterpolationTest::testChebyshevInterpolationUpdateY));
-    suite->add(QUANTLIB_TEST_CASE(&InterpolationTest::testLaplaceInterpolation));
-    if (speed <= Fast) {
-        suite->add(QUANTLIB_TEST_CASE(&InterpolationTest::testNoArbSabrInterpolation));
-    }
-
-    return suite;
-}
-=======
 
 }
 
 BOOST_AUTO_TEST_SUITE_END()
 
-BOOST_AUTO_TEST_SUITE_END()
->>>>>>> 8e1f4ac3
+BOOST_AUTO_TEST_SUITE_END()