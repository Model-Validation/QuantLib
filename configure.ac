# Process this file with autoconf to produce a configure script.
AC_INIT([QuantLib], [1.29],
        [quantlib-dev@lists.sourceforge.net],
        [QuantLib])
AC_PREREQ(2.62)
AC_CONFIG_SRCDIR([ql/qldefines.hpp])
AC_CONFIG_AUX_DIR([config])
AC_CONFIG_HEADERS([ql/config.hpp])
AM_INIT_AUTOMAKE([foreign nostdinc subdir-objects tar-ustar])
AC_CONFIG_MACRO_DIR([m4])

AC_COPYRIGHT([
Copyright (C) 2000, 2001, 2002, 2003 RiskMap srl
Copyright (C) 2003, 2004, 2005, 2006, 2007, 2008, 2009, 2010 StatPro Italia srl
Copyright (C) 2004, 2005 Ferdinando Ametrano

This file is part of QuantLib, a free-software/open-source library
for financial quantitative analysts and developers - http://quantlib.org/

QuantLib is free software: you can redistribute it and/or modify it
under the terms of the QuantLib license.  You should have received a
copy of the license along with this program; if not, please email
<quantlib-dev@lists.sf.net>. The license is also available online at
<http://quantlib.org/license.shtml>.

This program is distributed in the hope that it will be useful, but WITHOUT
ANY WARRANTY; without even the implied warranty of MERCHANTABILITY or FITNESS
FOR A PARTICULAR PURPOSE.  See the license for more details.])

AC_PROG_AWK
AC_PROG_INSTALL

# Help the compiler find external software

AC_ARG_WITH([boost-include],
            AS_HELP_STRING([--with-boost-include=INCLUDE_PATH],
                           [Supply the location of Boost header files]),
            [ql_boost_include_path="`cd ${withval} 2>/dev/null && pwd`"],
            [ql_boost_include_path=""])
if test [ -n "$ql_boost_include_path" ] ; then
   AC_SUBST([BOOST_INCLUDE],["-isystem ${ql_boost_include_path}"])
   AC_SUBST([CPPFLAGS],["${CPPFLAGS} -isystem ${ql_boost_include_path}"])
fi

# Continue setup

AC_PROG_CC
AC_PROG_CXX
AC_PROG_CPP
LT_INIT

AM_CONDITIONAL(ENABLE_STATIC, test "${enable_static}" == "yes")

AC_LANG([C++])

AC_ARG_ENABLE([openmp],
              AS_HELP_STRING([--enable-openmp],
                             [If enabled, configure will try to detect
                              and enable OpenMP support.]),
              [ql_openmp=$enableval],
              [ql_openmp=no])
if test "$ql_openmp" = "yes" ; then
   AC_OPENMP
   AC_SUBST([CXXFLAGS],["${CXXFLAGS} ${OPENMP_CXXFLAGS}"])
fi

# Check for C++14 support
QL_CHECK_CPP14

# Check for other compiler flags
QL_CHECK_SYSTEM_HEADER_PREFIX

# Check for Boost components
QL_CHECK_BOOST

# Check for Emacs
AM_PATH_LISPDIR
AM_CONDITIONAL(EMACS_FOUND, test "${EMACS}" != "no")

# Check for tools needed for building documentation
AC_PATH_PROG([DOXYGEN], [doxygen])
AC_PATH_PROG([SED], [sed])
AC_PATH_PROG([LATEX], [latex])
AC_PATH_PROG([PDFLATEX], [pdflatex])
AC_PATH_PROG([MAKEINDEX], [makeindex])
AC_PATH_PROG([DVIPS], [dvips])


# site configuration

# AC_ARG_WITH([real],
#             AS_HELP_STRING([--with-real=type],
#                            [The given type will be used for floating-point
#                             calculations.
#                             In case this option is not invoked, double
#                             will be used.]),
#             [AC_DEFINE_UNQUOTED([QL_REAL],[$withval],
#                                 [Define this as the type to be used for
#                                  floating-point calculations.])],
#             [AC_DEFINE_UNQUOTED([QL_REAL],[double],
#                                 [Define this as the type to be used for
#                                  floating-point calculations.])])

# AC_ARG_WITH([integer],
#             AS_HELP_STRING([--with-integer=type],
#                            [The given type will be used for integer
#                             calculations. At least an int is required.
#                             In case this option is not invoked, int
#                             will be used.]),
#             [AC_DEFINE_UNQUOTED([QL_INTEGER],[$withval],
#                                 [Define this as the type to be used for
#                                  integer calculations. At least an int
#                                  is required.])],
#             [AC_DEFINE_UNQUOTED([QL_INTEGER],[int],
#                                 [Define this as the type to be used for
#                                  integer calculations. At least an int
#                                  is required.])])

# AC_ARG_WITH([big-integer],
#             AS_HELP_STRING([--with-big-integer=type],
#                            [The given type will be used for large integer
#                             calculations. At least 4 bytes are required.
#                             In case this option is not invoked, long
#                             will be used.]),
#             [AC_DEFINE_UNQUOTED([QL_BIG_INTEGER],[$withval],
#                                 [Define this as the type to be used for
#                                  large integer calculations. At least
#                                  4 bytes are required.])],
#             [AC_DEFINE_UNQUOTED([QL_BIG_INTEGER],[long],
#                                 [Define this as the type to be used for
#                                  large integer calculations. At least
#                                  4 bytes are required.])])


AC_ARG_ENABLE([error-lines],
              AS_HELP_STRING([--enable-error-lines],
                             [If enabled, file and line information is
                              added to the error messages thrown by
                              the library.]),
              [ql_error_lines=$enableval],
              [ql_error_lines=no])
AC_MSG_CHECKING([whether to add file and line information to errors])
if test "$ql_error_lines" = "yes" ; then
   AC_DEFINE([QL_ERROR_LINES],[1],
             [Define this if error messages should include file and line
              information.])
fi
AC_MSG_RESULT([$ql_error_lines])

AC_ARG_ENABLE([error-functions],
              AS_HELP_STRING([--enable-error-functions],
                             [If enabled, current function information
                              is added to the error messages thrown by
                              the library.]),
              [ql_error_functions=$enableval],
              [ql_error_functions=no])
AC_MSG_CHECKING([whether to add function information to errors])
if test "$ql_error_functions" = "yes" ; then
   AC_DEFINE([QL_ERROR_FUNCTIONS],[1],
             [Define this if error messages should include current function
              information.])
fi
AC_MSG_RESULT([$ql_error_functions])

AC_ARG_ENABLE([tracing],
              AS_HELP_STRING([--enable-tracing],
                             [If enabled, tracing messages might be emitted
                              by the library depending on run-time
                              settings. Enabling this option can degrade
                              performance.]),
              [ql_tracing=$enableval],
              [ql_tracing=no])
AC_MSG_CHECKING([whether to enable tracing])
if test "$ql_tracing" = "yes" ; then
   AC_DEFINE([QL_ENABLE_TRACING],[1],
             [Define this if tracing messages should allowed (whether they
              are actually emitted will depend on run-time settings.)])
fi
AC_MSG_RESULT([$ql_tracing])

AC_MSG_CHECKING([whether to enable indexed coupons])
AC_ARG_ENABLE([indexed-coupons],
              AS_HELP_STRING([--enable-indexed-coupons],
                             [If enabled, indexed coupons (see the
                              documentation) are used in floating legs.
                              If disabled (the default), par coupons
                              are used.]),
              [ql_indexed_coupon=$enableval],
              [ql_indexed_coupon=no])
if test "$ql_indexed_coupon" = "yes" ; then
   AC_DEFINE([QL_USE_INDEXED_COUPON],[1],
             [Define this to use indexed coupons instead of par coupons in
              floating legs.])
fi
AC_MSG_RESULT([$ql_indexed_coupon])

AC_MSG_CHECKING([whether to enable extra safety checks])
AC_ARG_ENABLE([extra-safety-checks],
              AS_HELP_STRING([--enable-extra-safety-checks],
                             [If enabled, extra run-time checks are added
                              to a few functions. This can prevent their
                              inlining and degrade performance.]),
              [ql_belt_and_braces=$enableval],
              [ql_belt_and_braces=no])
if test "$ql_belt_and_braces" = "yes" ; then
   AC_DEFINE([QL_EXTRA_SAFETY_CHECKS],[1],
             [Define this if extra safety checks should be performed.
              This can degrade performance.])
fi
AC_MSG_RESULT([$ql_belt_and_braces])

AC_MSG_CHECKING([whether to enable sessions])
AC_ARG_ENABLE([sessions],
              AS_HELP_STRING([--enable-sessions],
                             [If enabled, singletons will return different
                              instances for different sessions. You will
                              have to provide and link with the library
                              a sessionId() function in namespace QuantLib,
                              returning a different session id for each
                              session. This also implies thread-safe
                              Singleton initialization.]),
              [ql_use_sessions=$enableval],
              [ql_use_sessions=no])
if test "$ql_use_sessions" = "yes" ; then
   AC_DEFINE([QL_ENABLE_SESSIONS],[1],
             [Define this if you want to enable sessions.])
fi
AC_MSG_RESULT([$ql_use_sessions])

AC_MSG_CHECKING([whether to enable thread-safe observer pattern])
AC_ARG_ENABLE([thread-safe-observer-pattern],
              AS_HELP_STRING([--enable-thread-safe-observer-pattern],
                             [If enabled, thread-safe version of the 
                              observer pattern will be used. You should 
                              enable it if you want to use QuantLib 
                              via the SWIG layer within the JVM or .NET 
                              eco system or any environment with an 
                              async garbage collector. C++-17 is required
                              if this option is used together with 
                              --enable-std-pointers]),
              [ql_use_tsop=$enableval],
              [ql_use_tsop=no])
AC_MSG_RESULT([$ql_use_tsop])
if test "$ql_use_tsop" = "yes" ; then
   AC_DEFINE([QL_ENABLE_THREAD_SAFE_OBSERVER_PATTERN],[1],
             [Define this if you want to enable 
              thread-safe observer pattern.])
fi

<<<<<<< HEAD
if test "$ql_use_sessions" = "yes" || test "$ql_use_tsop" = "yes" || test "$ql_use_safe_singleton_init" = "yes"; then
=======
if test "$ql_use_sessions" = "yes" || test "$ql_use_tsop" = "yes"; then
>>>>>>> 38577473
   QL_CHECK_BOOST_VERSION_1_58_OR_HIGHER
   QL_CHECK_BOOST_SIGNALS2
else
   AC_SUBST([PTHREAD_LIB],[""])
fi

AC_MSG_CHECKING([whether to enable parallel unit test runner])
AC_ARG_ENABLE([parallel-unit-test-runner],
              AS_HELP_STRING([--enable-parallel-unit-test-runner],
                             [If enabled, a parallel unit test runner is used 
                              to execute the C++ test suite. This will reduce 
                              the runtime on multi core CPUs.]),
              [ql_use_parallel_test=$enableval],
              [ql_use_parallel_test=no])
AC_MSG_RESULT([$ql_use_parallel_test])
if test "$ql_use_parallel_test" = "yes" ; then
   AC_DEFINE([QL_ENABLE_PARALLEL_UNIT_TEST_RUNNER],[1],
             [Define this if you want to enable 
              the parallel unit test runner.])
   QL_CHECK_BOOST_VERSION_1_59_OR_HIGHER
   QL_CHECK_BOOST_TEST_INTERPROCESS
else
   AC_SUBST([BOOST_INTERPROCESS_LIB],[""])
fi

AC_MSG_CHECKING([whether to install examples])
AC_ARG_ENABLE([examples],
              AS_HELP_STRING([--enable-examples],
                             [If enabled, examples are built and installed
                              when "make" and "make install" are invoked.
                              If disabled (the default) they are built
                              but not installed.]),
              [ql_install_examples=$enableval],
              [ql_install_examples=no])
AM_CONDITIONAL(AUTO_EXAMPLES, test "$ql_install_examples" != "no")
AC_MSG_RESULT([$ql_install_examples])

AC_MSG_CHECKING([whether to install the benchmark])
AC_ARG_ENABLE([benchmark],
              AS_HELP_STRING([--enable-benchmark],
                             [If enabled, the benchmark is built and
                              installed when "make" and "make install"
                              are invoked. If disabled (the default)
                              it is built but not installed.]),
              [ql_install_benchmark=$enableval],
              [ql_install_benchmark=no])
AM_CONDITIONAL(AUTO_BENCHMARK, test "$ql_install_benchmark" != "no")
AC_MSG_RESULT([$ql_install_benchmark])

AC_MSG_CHECKING([whether to use unity build])
AC_ARG_ENABLE([unity-build],
              AS_HELP_STRING([--enable-unity-build],
                             [If enabled, the source files in each directory
                              are collected into one single source file and
                              compiled together. This can speed up the
                              compilation of the library.
                              If disabled (the default) each source file is
                              compiled separately..]),
              [ql_use_unity_build=$enableval],
              [ql_use_unity_build=no])
AM_CONDITIONAL(UNITY_BUILD, test "$ql_use_unity_build" != "no")
AC_MSG_RESULT([$ql_use_unity_build])

AC_MSG_CHECKING([whether to enable intraday date and daycounters])
AC_ARG_ENABLE([intraday],
              AS_HELP_STRING([--enable-intraday],
                             [If enabled, date objects will support an intraday 
                              datetime resolution down to microseconds. 
                              Strickly monotone daycounters (Actual360, 
                              Actual365Fixed and ActualActual) will take 
                              the additional information into account 
                              and allow for accurate intraday pricing. 
                              If disabled (the default) the smallest 
                              resolution of date objects will be a single day.
                              Intraday datetime resolution is experimental.]),
              [ql_use_intraday=$enableval],
              [ql_use_intraday=no])
if test "$ql_use_intraday" = "yes" ; then
   AC_DEFINE([QL_HIGH_RESOLUTION_DATE],[1],
             [Define this if you want to enable high resolution date class.])
fi
AC_MSG_RESULT([$ql_use_intraday])

AC_MSG_CHECKING([whether to enable standard smart pointers])
AC_ARG_ENABLE([std-pointers],
              AS_HELP_STRING([--enable-std-pointers],
                             [If enabled, std::shared_ptr and related
                              classes and functions will be used instead
                              of boost::shared_ptr.
                              If disabled (the default) the Boost facilities
                              are used.
                              Note that std::shared_ptr does not check
                              access and can cause segmentation faults.]),
              [ql_use_std_pointers=$enableval],
              [ql_use_std_pointers=no])
if test "$ql_use_std_pointers" = "yes" ; then
   AC_DEFINE([QL_USE_STD_SHARED_PTR],[1],
             [Define this if you want to use standard smart pointers.])
fi
AC_MSG_RESULT([$ql_use_std_pointers])

AC_MSG_CHECKING([whether to enable std::function])
AC_ARG_ENABLE([std-function],
              AS_HELP_STRING([--enable-std-function],
                             [If enabled, std::function and std::bind will be
                              used instead of boost::function and boost::bind.
                              If disabled (the default) the Boost facilities
                              are used.]),
              [ql_use_std_function=$enableval],
              [ql_use_std_function=no])
if test "$ql_use_std_function" = "yes" ; then
   AC_DEFINE([QL_USE_STD_FUNCTION],[1],
             [Define this if you want to use std::function and std::bind.])
fi
AC_MSG_RESULT([$ql_use_std_function])

AC_MSG_CHECKING([whether to enable std::tuple])
AC_ARG_ENABLE([std-tuple],
              AS_HELP_STRING([--enable-std-tuple],
                             [If enabled, std::tuple and related functions
                              will be used instead of boost::tuple.
                              If disabled (the default) the Boost facilities
                              are used.]),
              [ql_use_std_tuple=$enableval],
              [ql_use_std_tuple=no])
if test "$ql_use_std_tuple" = "yes" ; then
   AC_DEFINE([QL_USE_STD_TUPLE],[1],
             [Define this if you want to use std::tuple.])
fi
AC_MSG_RESULT([$ql_use_std_pointers])

AC_MSG_CHECKING([whether to enable available std classes])
AC_ARG_ENABLE([std-classes],
              AS_HELP_STRING([--enable-std-classes],
                             [This is a shortcut for --enable-std-pointers
                              --enable-std-function --enable-std-tuple.
                              If enabled, this supersedes any --disable
                              option passed for the above.]),
              [ql_use_std_classes=$enableval],
              [ql_use_std_classes=no])
if test "$ql_use_std_classes" = "yes" ; then
   AC_DEFINE([QL_USE_STD_SHARED_PTR],[1],
             [Define this if you want to use standard smart pointers.])
   AC_DEFINE([QL_USE_STD_FUNCTION],[1],
             [Define this if you want to use std::function and std::bind.])
   AC_DEFINE([QL_USE_STD_TUPLE],[1],
             [Define this if you want to use std::tuple.])
fi
AC_MSG_RESULT([$ql_use_std_classes])

AC_MSG_CHECKING([whether to enable the implementation of Null as template functions])
AC_ARG_ENABLE([null-as-functions],
              AS_HELP_STRING([--enable-null-as-functions],
                             [If enabled, Null will be implemented as a set
                              of template functions.  This allows the code
                              to work with user-defined Real types but was
                              reported to cause internal compiler errors
                              with Visual C++ 2022 in some cases.
                              If disabled (the default) Null will be
                              implemented as a class template, as in
                              previous releases.]),
              [ql_use_null_functions=$enableval],
              [ql_use_null_functions=no])
if test "$ql_use_null_functions" = "yes" ; then
   AC_DEFINE([QL_NULL_AS_FUNCTIONS],[1],
             [Define this if you want to enable the implementation of Null as template functions.])
fi
AC_MSG_RESULT([$ql_use_null_functions])

AC_MSG_CHECKING([whether to compile the test suite])
AC_ARG_ENABLE([test-suite],
              AS_HELP_STRING([--enable-test-suite],
                             [If enabled (the default), the test suite is
                              also built, assuming Boost.Test could be found.
                              If disabled, it is not. Do not try this at home.]),
              [ql_build_test_suite=$enableval],
              [ql_build_test_suite=yes])
AM_CONDITIONAL(BUILD_TEST_SUITE, test "$ql_build_test_suite" != "no" && test "x${HAVE_BOOST_TEST}" != "x" )
AC_MSG_RESULT([$ql_build_test_suite])


# manual configurations for specific hosts
case $host in
  sparc-sun-solaris*)
    AC_DEFINE([QL_PATCH_SOLARIS],[1],
              [Define if running on a Sun Solaris machine.])
    ;;
esac


# done, output the configured files
AC_CONFIG_FILES([
    Makefile
    ql/Makefile
    ql/cashflows/Makefile
    ql/currencies/Makefile
    ql/experimental/Makefile
    ql/experimental/amortizingbonds/Makefile
    ql/experimental/asian/Makefile
    ql/experimental/averageois/Makefile
    ql/experimental/barrieroption/Makefile
    ql/experimental/basismodels/Makefile
    ql/experimental/callablebonds/Makefile
    ql/experimental/catbonds/Makefile
    ql/experimental/commodities/Makefile
    ql/experimental/coupons/Makefile
    ql/experimental/credit/Makefile
    ql/experimental/exoticoptions/Makefile
    ql/experimental/finitedifferences/Makefile
    ql/experimental/forward/Makefile
    ql/experimental/fx/Makefile
    ql/experimental/inflation/Makefile
    ql/experimental/lattices/Makefile
    ql/experimental/math/Makefile
    ql/experimental/mcbasket/Makefile
    ql/experimental/models/Makefile
    ql/experimental/processes/Makefile
    ql/experimental/risk/Makefile
    ql/experimental/shortrate/Makefile
    ql/experimental/swaptions/Makefile
    ql/experimental/termstructures/Makefile
    ql/experimental/variancegamma/Makefile
    ql/experimental/varianceoption/Makefile
    ql/experimental/volatility/Makefile
    ql/indexes/Makefile
    ql/indexes/ibor/Makefile
    ql/indexes/inflation/Makefile
    ql/indexes/swap/Makefile
    ql/instruments/Makefile
    ql/instruments/bonds/Makefile
    ql/legacy/Makefile
    ql/legacy/libormarketmodels/Makefile
    ql/math/Makefile
    ql/math/copulas/Makefile
    ql/math/distributions/Makefile
    ql/math/integrals/Makefile
    ql/math/interpolations/Makefile
    ql/math/matrixutilities/Makefile
    ql/math/ode/Makefile
    ql/math/optimization/Makefile
    ql/math/randomnumbers/Makefile
    ql/math/solvers1d/Makefile
    ql/math/statistics/Makefile
    ql/methods/Makefile
    ql/methods/finitedifferences/Makefile    
    ql/methods/finitedifferences/meshers/Makefile
    ql/methods/finitedifferences/operators/Makefile
    ql/methods/finitedifferences/schemes/Makefile
    ql/methods/finitedifferences/solvers/Makefile
    ql/methods/finitedifferences/stepconditions/Makefile
    ql/methods/finitedifferences/utilities/Makefile
    ql/methods/lattices/Makefile
    ql/methods/montecarlo/Makefile
    ql/models/Makefile
    ql/models/equity/Makefile
    ql/models/marketmodels/Makefile
    ql/models/marketmodels/browniangenerators/Makefile
    ql/models/marketmodels/callability/Makefile
    ql/models/marketmodels/correlations/Makefile
    ql/models/marketmodels/curvestates/Makefile
    ql/models/marketmodels/driftcomputation/Makefile
    ql/models/marketmodels/evolvers/Makefile
    ql/models/marketmodels/evolvers/volprocesses/Makefile
    ql/models/marketmodels/models/Makefile
    ql/models/marketmodels/pathwisegreeks/Makefile
    ql/models/marketmodels/products/Makefile
    ql/models/marketmodels/products/onestep/Makefile
    ql/models/marketmodels/products/multistep/Makefile
    ql/models/marketmodels/products/pathwise/Makefile
    ql/models/shortrate/Makefile
    ql/models/shortrate/calibrationhelpers/Makefile
    ql/models/shortrate/onefactormodels/Makefile
    ql/models/shortrate/twofactormodels/Makefile
    ql/models/volatility/Makefile
    ql/patterns/Makefile
    ql/pricingengines/Makefile
    ql/pricingengines/asian/Makefile
    ql/pricingengines/barrier/Makefile
    ql/pricingengines/basket/Makefile
    ql/pricingengines/bond/Makefile
    ql/pricingengines/capfloor/Makefile
    ql/pricingengines/cliquet/Makefile
    ql/pricingengines/credit/Makefile
    ql/pricingengines/forward/Makefile
    ql/pricingengines/inflation/Makefile
    ql/pricingengines/lookback/Makefile
    ql/pricingengines/quanto/Makefile
    ql/pricingengines/swap/Makefile
    ql/pricingengines/swaption/Makefile
    ql/pricingengines/vanilla/Makefile
    ql/processes/Makefile
    ql/quotes/Makefile
    ql/termstructures/Makefile
    ql/termstructures/credit/Makefile
    ql/termstructures/inflation/Makefile
    ql/termstructures/volatility/Makefile
    ql/termstructures/volatility/equityfx/Makefile
    ql/termstructures/volatility/capfloor/Makefile
    ql/termstructures/volatility/inflation/Makefile
    ql/termstructures/volatility/optionlet/Makefile
    ql/termstructures/volatility/swaption/Makefile
    ql/termstructures/yield/Makefile
    ql/time/Makefile
    ql/time/calendars/Makefile
    ql/time/daycounters/Makefile
    ql/utilities/Makefile
    man/Makefile
    m4/Makefile
    Docs/Makefile
    Examples/Makefile
    test-suite/Makefile])
AC_CONFIG_FILES([quantlib-config],[chmod +x quantlib-config])
AC_CONFIG_FILES([QuantLib.spec])
AC_CONFIG_FILES([quantlib.pc])
AC_OUTPUT
<|MERGE_RESOLUTION|>--- conflicted
+++ resolved
@@ -246,12 +246,10 @@
              [Define this if you want to enable 
               thread-safe observer pattern.])
 fi
-
-<<<<<<< HEAD
-if test "$ql_use_sessions" = "yes" || test "$ql_use_tsop" = "yes" || test "$ql_use_safe_singleton_init" = "yes"; then
-=======
+# QL1.29 MergeConflict theirsi
 if test "$ql_use_sessions" = "yes" || test "$ql_use_tsop" = "yes"; then
->>>>>>> 38577473
+# QL1.29 MergeConflict ours
+# if test "$ql_use_sessions" = "yes" || test "$ql_use_tsop" = "yes" || test "$ql_use_safe_singleton_init" = "yes"; then
    QL_CHECK_BOOST_VERSION_1_58_OR_HIGHER
    QL_CHECK_BOOST_SIGNALS2
 else
