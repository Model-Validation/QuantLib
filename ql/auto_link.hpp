--- conflicted
+++ resolved
@@ -61,18 +61,16 @@
 #  pragma message("Will (need to) link to lib file: " QL_LIB_NAME)
 #endif
 
-<<<<<<< HEAD
+// QL1.29 MergeConflict ours removed
 /* Also, these Boost libraries might be needed */
-#if defined(QL_ENABLE_THREAD_SAFE_OBSERVER_PATTERN)
-#  define BOOST_LIB_NAME boost_system
-#  include <boost/config/auto_link.hpp>
-#  undef BOOST_LIB_NAME
-#  define BOOST_LIB_NAME boost_thread
-#  include <boost/config/auto_link.hpp>
-#  undef BOOST_LIB_NAME
-#endif
+//#if defined(QL_ENABLE_THREAD_SAFE_OBSERVER_PATTERN)
+//#  define BOOST_LIB_NAME boost_system
+//#  include <boost/config/auto_link.hpp>
+//#  undef BOOST_LIB_NAME
+//#  define BOOST_LIB_NAME boost_thread
+//#  include <boost/config/auto_link.hpp>
+//#  undef BOOST_LIB_NAME
+//#endif
 
 
-=======
->>>>>>> 38577473
 #endif