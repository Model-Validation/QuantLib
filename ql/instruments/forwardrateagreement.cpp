/* -*- mode: c++; tab-width: 4; indent-tabs-mode: nil; c-basic-offset: 4 -*- */

/*
 Copyright (C) 2006 Allen Kuo

 This file is part of QuantLib, a free-software/open-source library
 for financial quantitative analysts and developers - http://quantlib.org/

 QuantLib is free software: you can redistribute it and/or modify it
 under the terms of the QuantLib license. You should have received a
 copy of the license along with this program; if not, please email
 <quantlib-dev@lists.sf.net>. The license is also available online at
 <http://quantlib.org/license.shtml>.

 This program is distributed in the hope that it will be useful, but WITHOUT
 ANY WARRANTY; without even the implied warranty of MERCHANTABILITY or FITNESS
 FOR A PARTICULAR PURPOSE.  See the license for more details.
*/

#include <ql/event.hpp>
#include <ql/indexes/iborindex.hpp>
#include <ql/instruments/forwardrateagreement.hpp>
#include <utility>
#include <iostream>

namespace QuantLib {

    ForwardRateAgreement::ForwardRateAgreement(const Date& valueDate,
                                               const Date& maturityDate,
                                               Position::Type type,
                                               Rate strikeForwardRate,
                                               Real notionalAmount,
                                               const ext::shared_ptr<IborIndex>& index,
                                               Handle<YieldTermStructure> discountCurve,
                                               bool useIndexedCoupon)
    : ForwardRateAgreement(index, valueDate, maturityDate, type, strikeForwardRate,
                           notionalAmount, std::move(discountCurve)) {
        useIndexedCoupon_ = useIndexedCoupon;
    }

    ForwardRateAgreement::ForwardRateAgreement(const Date& valueDate,
                                               Position::Type type,
                                               Rate strikeForwardRate,
                                               Real notionalAmount,
                                               const ext::shared_ptr<IborIndex>& index,
                                               Handle<YieldTermStructure> discountCurve)
    : ForwardRateAgreement(index, valueDate, type, strikeForwardRate,
                           notionalAmount, std::move(discountCurve)) {}

    ForwardRateAgreement::ForwardRateAgreement(const ext::shared_ptr<IborIndex>& index,
                                               const Date& valueDate,
                                               Position::Type type,
                                               Rate strikeForwardRate,
                                               Real notionalAmount,
                                               Handle<YieldTermStructure> discountCurve)
    : ForwardRateAgreement(index, valueDate, index->maturityDate(valueDate), type,
                           strikeForwardRate, notionalAmount, std::move(discountCurve)) {
        useIndexedCoupon_ = true;
    }

    ForwardRateAgreement::ForwardRateAgreement(const ext::shared_ptr<IborIndex>& index,
                                               const Date& valueDate,
                                               const Date& maturityDate,
                                               Position::Type type,
                                               Rate strikeForwardRate,
                                               Real notionalAmount,
                                               Handle<YieldTermStructure> discountCurve)
    : fraType_(type), notionalAmount_(notionalAmount), index_(index),
      useIndexedCoupon_(false), dayCounter_(index->dayCounter()),
      calendar_(index->fixingCalendar()), businessDayConvention_(index->businessDayConvention()),
      valueDate_(valueDate), maturityDate_(maturityDate),
      discountCurve_(std::move(discountCurve)) {

        maturityDate_ = calendar_.adjust(maturityDate_, businessDayConvention_);

        registerWith(Settings::instance().evaluationDate());
        registerWith(discountCurve_);

        QL_REQUIRE(notionalAmount > 0.0, "notionalAmount must be positive");
        QL_REQUIRE(valueDate_ < maturityDate_, "valueDate must be earlier than maturityDate");

        strikeForwardRate_ = InterestRate(strikeForwardRate,
                                          index->dayCounter(),
                                          Simple, Once);
        registerWith(index_);
    }

<<<<<<< HEAD
    ForwardRateAgreement::ForwardRateAgreement(const Date& valueDate,
                                               Position::Type type,
                                               Rate strikeForwardRate,
                                               Real notionalAmount,
                                               const ext::shared_ptr<IborIndex>& index,
                                               Handle<YieldTermStructure> discountCurve)
    : ForwardRateAgreement(valueDate, index->maturityDate(valueDate), type, strikeForwardRate,
                           notionalAmount, index, std::move(discountCurve), true) {}

    QL_DEPRECATED_ENABLE_WARNING

=======
>>>>>>> c5e65ea9
    Date ForwardRateAgreement::fixingDate() const {
        return index_->fixingDate(valueDate_);
    }

    bool ForwardRateAgreement::isExpired() const {
        return detail::simple_event(valueDate_).hasOccurred();
    }

    Real ForwardRateAgreement::amount() const {
        calculate();
        return amount_;
    }

    InterestRate ForwardRateAgreement::forwardRate() const {
        calculate();
        return forwardRate_;
    }

    void ForwardRateAgreement::setupExpired() const {
        Instrument::setupExpired();
        calculateForwardRate();
    }

    void ForwardRateAgreement::performCalculations() const {
        calculateAmount();
        Handle<YieldTermStructure> discount =
            discountCurve_.empty() ? index_->forwardingTermStructure() : discountCurve_;
        NPV_ = amount_ * discount->discount(valueDate_);
    }

    void ForwardRateAgreement::calculateForwardRate() const {
        if (useIndexedCoupon_)
            forwardRate_ =
                InterestRate(index_->fixing(fixingDate()), index_->dayCounter(), Simple, Once);
        else
            // par coupon approximation
            forwardRate_ =
                InterestRate((index_->forwardingTermStructure()->discount(valueDate_) /
                                  index_->forwardingTermStructure()->discount(maturityDate_) -
                              1.0) /
                                 index_->dayCounter().yearFraction(valueDate_, maturityDate_),
                             index_->dayCounter(), Simple, Once);
    }

    void ForwardRateAgreement::calculateAmount() const {
        calculateForwardRate();
        Integer sign = fraType_ == Position::Long? 1 : -1;
        Rate F = forwardRate_.rate();
        Rate K = strikeForwardRate_.rate();
        Time T = forwardRate_.dayCounter().yearFraction(valueDate_, maturityDate_);
        amount_ = notionalAmount_ * sign * (F - K) * T / (1.0 + F * T);
    }

}<|MERGE_RESOLUTION|>--- conflicted
+++ resolved
@@ -38,14 +38,24 @@
         useIndexedCoupon_ = useIndexedCoupon;
     }
 
+    // v1.31.1
+    // ForwardRateAgreement::ForwardRateAgreement(const Date& valueDate,
+    //                                            Position::Type type,
+    //                                            Rate strikeForwardRate,
+    //                                            Real notionalAmount,
+    //                                            const ext::shared_ptr<IborIndex>& index,
+    //                                            Handle<YieldTermStructure> discountCurve)
+    // : ForwardRateAgreement(index, valueDate, type, strikeForwardRate,
+    //                        notionalAmount, std::move(discountCurve)) {}
+
     ForwardRateAgreement::ForwardRateAgreement(const Date& valueDate,
                                                Position::Type type,
                                                Rate strikeForwardRate,
                                                Real notionalAmount,
                                                const ext::shared_ptr<IborIndex>& index,
                                                Handle<YieldTermStructure> discountCurve)
-    : ForwardRateAgreement(index, valueDate, type, strikeForwardRate,
-                           notionalAmount, std::move(discountCurve)) {}
+    : ForwardRateAgreement(valueDate, index->maturityDate(valueDate), type, strikeForwardRate,
+                           notionalAmount, index, std::move(discountCurve), true) {}
 
     ForwardRateAgreement::ForwardRateAgreement(const ext::shared_ptr<IborIndex>& index,
                                                const Date& valueDate,
@@ -85,20 +95,8 @@
         registerWith(index_);
     }
 
-<<<<<<< HEAD
-    ForwardRateAgreement::ForwardRateAgreement(const Date& valueDate,
-                                               Position::Type type,
-                                               Rate strikeForwardRate,
-                                               Real notionalAmount,
-                                               const ext::shared_ptr<IborIndex>& index,
-                                               Handle<YieldTermStructure> discountCurve)
-    : ForwardRateAgreement(valueDate, index->maturityDate(valueDate), type, strikeForwardRate,
-                           notionalAmount, index, std::move(discountCurve), true) {}
-
     QL_DEPRECATED_ENABLE_WARNING
 
-=======
->>>>>>> c5e65ea9
     Date ForwardRateAgreement::fixingDate() const {
         return index_->fixingDate(valueDate_);
     }
