/* -*- mode: c++; tab-width: 4; indent-tabs-mode: nil; c-basic-offset: 4 -*- */

/*
 Copyright (C) 2006 Allen Kuo

 This file is part of QuantLib, a free-software/open-source library
 for financial quantitative analysts and developers - http://quantlib.org/

 QuantLib is free software: you can redistribute it and/or modify it
 under the terms of the QuantLib license. You should have received a
 copy of the license along with this program; if not, please email
 <quantlib-dev@lists.sf.net>. The license is also available online at
 <http://quantlib.org/license.shtml>.

 This program is distributed in the hope that it will be useful, but WITHOUT
 ANY WARRANTY; without even the implied warranty of MERCHANTABILITY or FITNESS
 FOR A PARTICULAR PURPOSE.  See the license for more details.
*/

#include <ql/event.hpp>
#include <ql/indexes/iborindex.hpp>
#include <ql/instruments/forwardrateagreement.hpp>
#include <utility>
#include <iostream>

namespace QuantLib {

<<<<<<< HEAD
    ForwardRateAgreement::ForwardRateAgreement(const Date& valueDate,
                                               const Date& maturityDate,
                                               Position::Type type,
                                               Rate strikeForwardRate,
                                               Real notionalAmount,
                                               const ext::shared_ptr<IborIndex>& index,
                                               Handle<YieldTermStructure> discountCurve,
                                               bool useIndexedCoupon)
    : ForwardRateAgreement(index, valueDate, maturityDate, type, strikeForwardRate,
                           notionalAmount, std::move(discountCurve)) {
        useIndexedCoupon_ = useIndexedCoupon;
    }

    // v1.31.1
    // ForwardRateAgreement::ForwardRateAgreement(const Date& valueDate,
    //                                            Position::Type type,
    //                                            Rate strikeForwardRate,
    //                                            Real notionalAmount,
    //                                            const ext::shared_ptr<IborIndex>& index,
    //                                            Handle<YieldTermStructure> discountCurve)
    // : ForwardRateAgreement(index, valueDate, type, strikeForwardRate,
    //                        notionalAmount, std::move(discountCurve)) {}

    ForwardRateAgreement::ForwardRateAgreement(const Date& valueDate,
                                               Position::Type type,
                                               Rate strikeForwardRate,
                                               Real notionalAmount,
                                               const ext::shared_ptr<IborIndex>& index,
                                               Handle<YieldTermStructure> discountCurve)
    : ForwardRateAgreement(valueDate, index->maturityDate(valueDate), type, strikeForwardRate,
                           notionalAmount, index, std::move(discountCurve), true) {}

=======
>>>>>>> 75e2fb75
    ForwardRateAgreement::ForwardRateAgreement(const ext::shared_ptr<IborIndex>& index,
                                               const Date& valueDate,
                                               Position::Type type,
                                               Rate strikeForwardRate,
                                               Real notionalAmount,
                                               Handle<YieldTermStructure> discountCurve)
    : ForwardRateAgreement(index, valueDate, index->maturityDate(valueDate), type,
                           strikeForwardRate, notionalAmount, std::move(discountCurve)) {
        useIndexedCoupon_ = true;
    }

    ForwardRateAgreement::ForwardRateAgreement(const ext::shared_ptr<IborIndex>& index,
                                               const Date& valueDate,
                                               const Date& maturityDate,
                                               Position::Type type,
                                               Rate strikeForwardRate,
                                               Real notionalAmount,
                                               Handle<YieldTermStructure> discountCurve)
    : fraType_(type), notionalAmount_(notionalAmount), index_(index),
      useIndexedCoupon_(false), dayCounter_(index->dayCounter()),
      calendar_(index->fixingCalendar()), businessDayConvention_(index->businessDayConvention()),
      valueDate_(valueDate), maturityDate_(maturityDate),
      discountCurve_(std::move(discountCurve)) {

        maturityDate_ = calendar_.adjust(maturityDate_, businessDayConvention_);

        registerWith(Settings::instance().evaluationDate());
        registerWith(discountCurve_);

        QL_REQUIRE(notionalAmount > 0.0, "notionalAmount must be positive");
        QL_REQUIRE(valueDate_ < maturityDate_, "valueDate must be earlier than maturityDate");

        strikeForwardRate_ = InterestRate(strikeForwardRate,
                                          index->dayCounter(),
                                          Simple, Once);
        registerWith(index_);
    }

    QL_DEPRECATED_ENABLE_WARNING

    Date ForwardRateAgreement::fixingDate() const {
        return index_->fixingDate(valueDate_);
    }

    bool ForwardRateAgreement::isExpired() const {
        return detail::simple_event(valueDate_).hasOccurred();
    }

    Real ForwardRateAgreement::amount() const {
        calculate();
        return amount_;
    }

    InterestRate ForwardRateAgreement::forwardRate() const {
        calculate();
        return forwardRate_;
    }

    void ForwardRateAgreement::setupExpired() const {
        Instrument::setupExpired();
        calculateForwardRate();
    }

    void ForwardRateAgreement::performCalculations() const {
        calculateAmount();
        Handle<YieldTermStructure> discount =
            discountCurve_.empty() ? index_->forwardingTermStructure() : discountCurve_;
        NPV_ = amount_ * discount->discount(valueDate_);
    }

    void ForwardRateAgreement::calculateForwardRate() const {
        if (useIndexedCoupon_)
            forwardRate_ =
                InterestRate(index_->fixing(fixingDate()), index_->dayCounter(), Simple, Once);
        else
            // par coupon approximation
            forwardRate_ =
                InterestRate((index_->forwardingTermStructure()->discount(valueDate_) /
                                  index_->forwardingTermStructure()->discount(maturityDate_) -
                              1.0) /
                                 index_->dayCounter().yearFraction(valueDate_, maturityDate_),
                             index_->dayCounter(), Simple, Once);
    }

    void ForwardRateAgreement::calculateAmount() const {
        calculateForwardRate();
        Integer sign = fraType_ == Position::Long? 1 : -1;
        Rate F = forwardRate_.rate();
        Rate K = strikeForwardRate_.rate();
        Time T = forwardRate_.dayCounter().yearFraction(valueDate_, maturityDate_);
        amount_ = notionalAmount_ * sign * (F - K) * T / (1.0 + F * T);
    }

}<|MERGE_RESOLUTION|>--- conflicted
+++ resolved
@@ -25,41 +25,6 @@
 
 namespace QuantLib {
 
-<<<<<<< HEAD
-    ForwardRateAgreement::ForwardRateAgreement(const Date& valueDate,
-                                               const Date& maturityDate,
-                                               Position::Type type,
-                                               Rate strikeForwardRate,
-                                               Real notionalAmount,
-                                               const ext::shared_ptr<IborIndex>& index,
-                                               Handle<YieldTermStructure> discountCurve,
-                                               bool useIndexedCoupon)
-    : ForwardRateAgreement(index, valueDate, maturityDate, type, strikeForwardRate,
-                           notionalAmount, std::move(discountCurve)) {
-        useIndexedCoupon_ = useIndexedCoupon;
-    }
-
-    // v1.31.1
-    // ForwardRateAgreement::ForwardRateAgreement(const Date& valueDate,
-    //                                            Position::Type type,
-    //                                            Rate strikeForwardRate,
-    //                                            Real notionalAmount,
-    //                                            const ext::shared_ptr<IborIndex>& index,
-    //                                            Handle<YieldTermStructure> discountCurve)
-    // : ForwardRateAgreement(index, valueDate, type, strikeForwardRate,
-    //                        notionalAmount, std::move(discountCurve)) {}
-
-    ForwardRateAgreement::ForwardRateAgreement(const Date& valueDate,
-                                               Position::Type type,
-                                               Rate strikeForwardRate,
-                                               Real notionalAmount,
-                                               const ext::shared_ptr<IborIndex>& index,
-                                               Handle<YieldTermStructure> discountCurve)
-    : ForwardRateAgreement(valueDate, index->maturityDate(valueDate), type, strikeForwardRate,
-                           notionalAmount, index, std::move(discountCurve), true) {}
-
-=======
->>>>>>> 75e2fb75
     ForwardRateAgreement::ForwardRateAgreement(const ext::shared_ptr<IborIndex>& index,
                                                const Date& valueDate,
                                                Position::Type type,
