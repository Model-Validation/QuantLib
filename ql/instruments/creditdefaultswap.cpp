/* -*- mode: c++; tab-width: 4; indent-tabs-mode: nil; c-basic-offset: 4 -*- */

/*
 Copyright (C) 2008, 2009 Jose Aparicio
 Copyright (C) 2008 Roland Lichters
 Copyright (C) 2008 StatPro Italia srl

 This file is part of QuantLib, a free-software/open-source library
 for financial quantitative analysts and developers - http://quantlib.org/

 QuantLib is free software: you can redistribute it and/or modify it
 under the terms of the QuantLib license.  You should have received a
 copy of the license along with this program; if not, please email
 <quantlib-dev@lists.sf.net>. The license is also available online at
 <http://quantlib.org/license.shtml>.

 This program is distributed in the hope that it will be useful, but WITHOUT
 ANY WARRANTY; without even the implied warranty of MERCHANTABILITY or FITNESS
 FOR A PARTICULAR PURPOSE.  See the license for more details.
*/

#include <ql/instruments/creditdefaultswap.hpp>
#include <ql/instruments/claim.hpp>
#include <ql/cashflows/cashflows.hpp>
#include <ql/cashflows/fixedratecoupon.hpp>
#include <ql/cashflows/simplecashflow.hpp>
#include <ql/termstructures/yieldtermstructure.hpp>
#include <ql/termstructures/credit/flathazardrate.hpp>
#include <ql/pricingengines/credit/midpointcdsengine.hpp>
#include <ql/pricingengines/credit/isdacdsengine.hpp>
#include <ql/quotes/simplequote.hpp>
#include <ql/math/solvers1d/brent.hpp>
#include <ql/time/calendars/weekendsonly.hpp>
<<<<<<< HEAD
=======
#include <ql/time/schedule.hpp>
#include <ql/optional.hpp>
#include <utility>
>>>>>>> 83e58541

namespace QuantLib {

    CreditDefaultSwap::CreditDefaultSwap(Protection::Side side,
                                         Real notional,
                                         Rate spread,
                                         const Schedule& schedule,
                                         BusinessDayConvention convention,
                                         const DayCounter& dayCounter,
                                         bool settlesAccrual,
                                         bool paysAtDefaultTime,
                                         const Date& protectionStart,
                                         const ext::shared_ptr<Claim>& claim,
                                         const DayCounter& lastPeriodDayCounter,
                                         bool rebatesAccrual,
                                         const Date& tradeDate,
                                         Natural cashSettlementDays)
<<<<<<< HEAD
    : side_(side), notional_(notional), upfront_(boost::none), runningSpread_(spread),
      schedule_(schedule), paymentConvention_(convention), settlesAccrual_(settlesAccrual),
      paysAtDefaultTime_(paysAtDefaultTime),
      protectionPaymentTime_(settlesAccrual ? atDefault : atPeriodEnd), claim_(claim),
=======
    : side_(side), notional_(notional), upfront_(ext::nullopt), runningSpread_(spread),
      settlesAccrual_(settlesAccrual), paysAtDefaultTime_(paysAtDefaultTime),
      claim_(std::move(claim)),
>>>>>>> 83e58541
      protectionStart_(protectionStart == Null<Date>() ? schedule[0] : protectionStart),
      tradeDate_(tradeDate), cashSettlementDays_(cashSettlementDays),
      rebatesAccrual_(rebatesAccrual) {

        init(dayCounter, lastPeriodDayCounter);
    }

    CreditDefaultSwap::CreditDefaultSwap(Protection::Side side,
                                         Real notional,
                                         Rate upfront,
                                         Rate runningSpread,
                                         const Schedule& schedule,
                                         BusinessDayConvention convention,
                                         const DayCounter& dayCounter,
                                         bool settlesAccrual,
                                         bool paysAtDefaultTime,
                                         const Date& protectionStart,
                                         const Date& upfrontDate,
                                         const ext::shared_ptr<Claim>& claim,
                                         const DayCounter& lastPeriodDayCounter,
                                         bool rebatesAccrual,
                                         const Date& tradeDate,
                                         Natural cashSettlementDays)
    : side_(side), notional_(notional), upfront_(upfront), runningSpread_(runningSpread),
      schedule_(schedule), paymentConvention_(convention), settlesAccrual_(settlesAccrual),
      paysAtDefaultTime_(paysAtDefaultTime),
      protectionPaymentTime_(settlesAccrual ? atDefault : atPeriodEnd), claim_(claim),
      protectionStart_(protectionStart == Null<Date>() ? schedule[0] : protectionStart),
      tradeDate_(tradeDate), cashSettlementDays_(cashSettlementDays),
      rebatesAccrual_(rebatesAccrual) {

        init(dayCounter, lastPeriodDayCounter, upfrontDate);
    }

    CreditDefaultSwap::CreditDefaultSwap(Protection::Side side,
                                         Real notional,
                                         Rate spread,
                                         const Schedule& schedule,
                                         BusinessDayConvention convention,
                                         const DayCounter& dayCounter,
                                         bool settlesAccrual,
                                         ProtectionPaymentTime protectionPaymentTime,
                                         const Date& protectionStart,
                                         const boost::shared_ptr<Claim>& claim,
                                         const DayCounter& lastPeriodDayCounter,
                                         bool rebatesAccrual,
                                         const Date& tradeDate,
                                         Natural cashSettlementDays)
    : side_(side), notional_(notional), upfront_(boost::none), runningSpread_(spread),
      schedule_(schedule), paymentConvention_(convention), settlesAccrual_(settlesAccrual),
      paysAtDefaultTime_(protectionPaymentTime == atDefault ? true : false),
      protectionPaymentTime_(protectionPaymentTime), claim_(claim),
      protectionStart_(protectionStart == Date() ? schedule[0] : protectionStart),
      tradeDate_(tradeDate), cashSettlementDays_(cashSettlementDays),
      rebatesAccrual_(rebatesAccrual) {

        init(dayCounter, lastPeriodDayCounter);
    }

    CreditDefaultSwap::CreditDefaultSwap(Protection::Side side,
                                         Real notional,
                                         Rate upfront,
                                         Rate runningSpread,
                                         const Schedule& schedule,
                                         BusinessDayConvention convention,
                                         const DayCounter& dayCounter,
                                         bool settlesAccrual,
                                         ProtectionPaymentTime protectionPaymentTime,
                                         const Date& protectionStart,
                                         const Date& upfrontDate,
                                         const boost::shared_ptr<Claim>& claim,
                                         const DayCounter& lastPeriodDayCounter,
                                         bool rebatesAccrual,
                                         const Date& tradeDate,
                                         Natural cashSettlementDays)
    : side_(side), notional_(notional), upfront_(upfront), runningSpread_(runningSpread),
      schedule_(schedule), paymentConvention_(convention), settlesAccrual_(settlesAccrual),
      paysAtDefaultTime_(protectionPaymentTime == atDefault ? true : false),
      protectionPaymentTime_(protectionPaymentTime), claim_(claim),
      protectionStart_(protectionStart == Date() ? schedule[0] : protectionStart),
      tradeDate_(tradeDate), cashSettlementDays_(cashSettlementDays),
      rebatesAccrual_(rebatesAccrual) {

        init(dayCounter, lastPeriodDayCounter, upfrontDate);
    }

    CreditDefaultSwap::CreditDefaultSwap(Protection::Side side,
                                         Real notional,
                                         const Leg& amortized_leg,
                                         Rate spread,
                                         const Schedule& schedule,
                                         BusinessDayConvention convention,
                                         const DayCounter& dayCounter,
                                         bool settlesAccrual,
                                         ProtectionPaymentTime protectionPaymentTime,
                                         const Date& protectionStart,
                                         const boost::shared_ptr<Claim>& claim,
                                         const DayCounter& lastPeriodDayCounter,
                                         bool rebatesAccrual,
                                         const Date& tradeDate,
                                         Natural cashSettlementDays)
    : side_(side), notional_(notional), upfront_(boost::none), runningSpread_(spread),
      schedule_(schedule), paymentConvention_(convention), settlesAccrual_(settlesAccrual),
      paysAtDefaultTime_(protectionPaymentTime == atDefault ? true : false),
      protectionPaymentTime_(protectionPaymentTime), claim_(claim), leg_(amortized_leg),
      protectionStart_(protectionStart == Date() ? schedule[0] : protectionStart),
      tradeDate_(tradeDate), cashSettlementDays_(cashSettlementDays),
      rebatesAccrual_(rebatesAccrual) {

        init(dayCounter, lastPeriodDayCounter);
    }

    CreditDefaultSwap::CreditDefaultSwap(Protection::Side side,
                                         Real notional,
                                         const Leg& amortized_leg,
                                         Rate upfront,
                                         Rate runningSpread,
                                         const Schedule& schedule,
                                         BusinessDayConvention convention,
                                         const DayCounter& dayCounter,
                                         bool settlesAccrual,
                                         ProtectionPaymentTime protectionPaymentTime,
                                         const Date& protectionStart,
                                         const Date& upfrontDate,
                                         const boost::shared_ptr<Claim>& claim,
                                         const DayCounter& lastPeriodDayCounter,
                                         bool rebatesAccrual,
                                         const Date& tradeDate,
                                         Natural cashSettlementDays)
    : side_(side), notional_(notional), upfront_(upfront), runningSpread_(runningSpread),
      schedule_(schedule), paymentConvention_(convention), settlesAccrual_(settlesAccrual),
      paysAtDefaultTime_(protectionPaymentTime == atDefault ? true : false),
      protectionPaymentTime_(protectionPaymentTime), claim_(claim), leg_(amortized_leg),
      protectionStart_(protectionStart == Date() ? schedule[0] : protectionStart),
      tradeDate_(tradeDate), cashSettlementDays_(cashSettlementDays),
      rebatesAccrual_(rebatesAccrual) {

        init(dayCounter, lastPeriodDayCounter, upfrontDate);
    }


    void CreditDefaultSwap::init(const DayCounter& dayCounter,
                                 const DayCounter& lastPeriodDayCounter,
                                 const Date& upfrontDate) {

        QL_REQUIRE(!schedule_.empty(), "CreditDefaultSwap needs a non-empty schedule.");

        postBigBang_ = false;
        if (schedule_.hasRule()) {
            DateGeneration::Rule rule = schedule_.rule();
            postBigBang_ = rule == DateGeneration::CDS || rule == DateGeneration::CDS2015;
        }
        
        if (!postBigBang_) {
            QL_REQUIRE(protectionStart_ <= schedule_[0], "CreditDefaultSwap: protection can not start after accrual");
        }
        
        // If the leg_ has not already been populated via amortised leg ctor, populate it.
        if (leg_.empty()) {
            leg_ = FixedRateLeg(schedule_)
                .withNotionals(notional_)
                .withCouponRates(runningSpread_, dayCounter)
                .withPaymentAdjustment(paymentConvention_)
                .withLastPeriodDayCounter(lastPeriodDayCounter);
        }
        
        // Deduce the trade date if not given.
        if (tradeDate_ == Date()) {
            if (postBigBang_) {
                tradeDate_ = protectionStart_;
            } else {
                tradeDate_ = protectionStart_ - 1;
            }
        }
        
        // Deduce the cash settlement date if not given.
        effectiveUpfrontDate_ = upfrontDate;
        if (effectiveUpfrontDate_ == Date()) {
            effectiveUpfrontDate_ = schedule_.calendar().advance(tradeDate_, cashSettlementDays_,
                                                                 Days, paymentConvention_);
        }
        QL_REQUIRE(effectiveUpfrontDate_ >= protectionStart_,
                   "The cash settlement date must not be before the protection start date.");

        // Create the upfront payment, if one is provided.
        Real upfrontAmount = 0.0;
        if (upfront_)
            upfrontAmount = *upfront_ * notional_;
        upfrontPayment_ = boost::make_shared<SimpleCashFlow>(upfrontAmount, effectiveUpfrontDate_);

        // Set the maturity date.
        maturity_ = schedule_.dates().back();
        
        if (!claim_)
            claim_ = boost::make_shared<FaceValueClaim>();
        registerWith(claim_);
    }

    void CreditDefaultSwap::performCalculations() const {
        // Deal with the accrual rebate. We use the standard conventions for accrual calculation introduced with the
        // CDS Big Bang in 2009
        if (rebatesAccrual_ && postBigBang_) {
            accrualRebate_ = boost::make_shared<SimpleCashFlow>(
                CashFlows::accruedAmount(leg_, leg_.back()->date() == tradeDate_ + 1,
                                         tradeDate_ + 1),
                effectiveUpfrontDate_);
            Date current = std::max((Date)Settings::instance().evaluationDate(), tradeDate_);
            accrualRebateCurrent_ = boost::make_shared<SimpleCashFlow>(
                CashFlows::accruedAmount(leg_, false, current + 1),
                schedule_.calendar().advance(current, cashSettlementDays_, Days,
                                             paymentConvention_));
        }
        Instrument::performCalculations();
    }

    Protection::Side CreditDefaultSwap::side() const {
        return side_;
    }

    Real CreditDefaultSwap::notional() const {
        return notional_;
    }

    Rate CreditDefaultSwap::runningSpread() const {
        return runningSpread_;
    }

    ext::optional<Rate> CreditDefaultSwap::upfront() const {
        return upfront_;
    }

    bool CreditDefaultSwap::settlesAccrual() const {
        return settlesAccrual_;
    }

    bool CreditDefaultSwap::paysAtDefaultTime() const {
        return paysAtDefaultTime_;
    }

    CreditDefaultSwap::ProtectionPaymentTime CreditDefaultSwap::protectionPaymentTime() const {
        return protectionPaymentTime_;
    }

    const Leg& CreditDefaultSwap::coupons() const {
        return leg_;
    }


    bool CreditDefaultSwap::isExpired() const {
        for (Leg::const_reverse_iterator i = leg_.rbegin();
                                         i != leg_.rend(); ++i) {
            if (!(*i)->hasOccurred())
                return false;
        }
        return true;
    }

    void CreditDefaultSwap::setupExpired() const {
        Instrument::setupExpired();
        fairSpread_ = fairSpreadClean_ = fairSpreadDirty_ = fairUpfront_ = 0.0;
        couponLegBPS_ = upfrontBPS_ = 0.0;
        couponLegNPV_ = defaultLegNPV_ = upfrontNPV_ = 0.0;
    }

    void CreditDefaultSwap::setupArguments(
                                       PricingEngine::arguments* args) const {
        CreditDefaultSwap::arguments* arguments =
            dynamic_cast<CreditDefaultSwap::arguments*>(args);
        QL_REQUIRE(arguments != 0, "wrong argument type");

        arguments->side = side_;
        arguments->notional = notional_;
        arguments->leg = leg_;
        arguments->upfrontPayment = upfrontPayment_;
        arguments->accrualRebate = accrualRebate_;
        arguments->accrualRebateCurrent = accrualRebateCurrent_;
        arguments->settlesAccrual = settlesAccrual_;
        arguments->paysAtDefaultTime = paysAtDefaultTime_;
        arguments->protectionPaymentTime = protectionPaymentTime_;
        arguments->claim = claim_;
        arguments->upfront = upfront_;
        arguments->spread = runningSpread_;
        arguments->protectionStart = protectionStart_;
        arguments->maturity = maturity_;
    }


    void CreditDefaultSwap::fetchResults(
                                      const PricingEngine::results* r) const {
        Instrument::fetchResults(r);

        const CreditDefaultSwap::results* results =
            dynamic_cast<const CreditDefaultSwap::results*>(r);
        QL_REQUIRE(results != 0, "wrong result type");

        fairSpread_ = results->fairSpread;
        fairSpreadDirty_ = results->fairSpreadDirty;
        fairSpreadClean_ = results->fairSpreadClean;
        fairUpfront_ = results->fairUpfront;
        couponLegBPS_ = results->couponLegBPS;
        couponLegNPV_ = results->couponLegNPV;
        defaultLegNPV_ = results->defaultLegNPV;
        upfrontNPV_ = results->upfrontNPV;
        upfrontBPS_ = results->upfrontBPS;
        accrualRebateNPV_ = results->accrualRebateNPV;
        accrualRebateNPVCurrent_ = results->accrualRebateNPVCurrent;
    }

    Rate CreditDefaultSwap::fairUpfront() const {
        calculate();
        QL_REQUIRE(fairUpfront_ != Null<Rate>(),
                   "fair upfront not available");
        return fairUpfront_;
    }

    Rate CreditDefaultSwap::fairSpreadDirty() const {
        calculate();
        QL_REQUIRE(fairSpreadDirty_ != Null<Rate>(), "fair spread (dirtry) not available");
        return fairSpreadDirty_;
    }

    Rate CreditDefaultSwap::fairSpreadClean() const {
        calculate();
        QL_REQUIRE(fairSpreadClean_ != Null<Rate>(), "fair spread (clean) not available");
        return fairSpreadClean_;
    }

    Rate CreditDefaultSwap::fairSpread() const {
        calculate();
        QL_REQUIRE(fairSpread_ != Null<Rate>(), "fair spread not available");
        return fairSpread_;
    }

    Real CreditDefaultSwap::couponLegBPS() const {
        calculate();
        QL_REQUIRE(couponLegBPS_ != Null<Rate>(),
                   "coupon-leg BPS not available");
        return couponLegBPS_;
    }

    Real CreditDefaultSwap::couponLegNPV() const {
        calculate();
        QL_REQUIRE(couponLegNPV_ != Null<Rate>(),
                   "coupon-leg NPV not available");
        return couponLegNPV_;
    }

    Real CreditDefaultSwap::defaultLegNPV() const {
        calculate();
        QL_REQUIRE(defaultLegNPV_ != Null<Rate>(),
                   "default-leg NPV not available");
        return defaultLegNPV_;
    }

    Real CreditDefaultSwap::upfrontNPV() const {
        calculate();
        QL_REQUIRE(upfrontNPV_ != Null<Real>(),
                   "upfront NPV not available");
        return upfrontNPV_;
    }

    Real CreditDefaultSwap::upfrontBPS() const {
        calculate();
        QL_REQUIRE(upfrontBPS_ != Null<Real>(),
                   "upfront BPS not available");
        return upfrontBPS_;
    }

    Real CreditDefaultSwap::accrualRebateNPV() const {
        calculate();
        QL_REQUIRE(accrualRebateNPV_ != Null<Real>(),
                   "accrual Rebate NPV not available");
        return accrualRebateNPV_;
    }

    namespace {

        class ObjectiveFunction {
          public:
            ObjectiveFunction(Real target,
                              SimpleQuote& quote,
                              PricingEngine& engine,
                              const CreditDefaultSwap::results* results)
            : target_(target), quote_(quote),
              engine_(engine), results_(results) {}

            Real operator()(Real guess) const {
                quote_.setValue(guess);
                engine_.calculate();
                return results_->value - target_;
            }
          private:
            Real target_;
            SimpleQuote& quote_;
            PricingEngine& engine_;
            const CreditDefaultSwap::results* results_;
        };

    }

    ext::shared_ptr<PricingEngine> CreditDefaultSwap::buildPricingEngine(
                               const Handle<DefaultProbabilityTermStructure>& p,
                               Real r, const Handle<YieldTermStructure>& d,
                               PricingModel model) const {
        ext::shared_ptr<PricingEngine> engine;
        switch (model) {
          case Midpoint:
            engine = ext::make_shared<MidPointCdsEngine>(p, r, d);
            break;
          case ISDA:
            engine = ext::make_shared<IsdaCdsEngine>(
<<<<<<< HEAD
                p, r, d,
                boost::none,
=======
                probability, recoveryRate, discountCurve,
                ext::nullopt,
>>>>>>> 83e58541
                IsdaCdsEngine::Taylor,
                IsdaCdsEngine::HalfDayBias,
                IsdaCdsEngine::Piecewise);
            break;
          default:
            QL_FAIL("unknown CDS pricing model: " << model);
        }
        return engine;
    }
        
    Rate CreditDefaultSwap::impliedHazardRate(
                               Real targetNPV,
                               const Handle<YieldTermStructure>& discountCurve,
                               const DayCounter& dayCounter,
                               Real recoveryRate,
                               Real accuracy,
                               PricingModel model) const {

        calculate();
        ext::shared_ptr<SimpleQuote> flatRate = ext::make_shared<SimpleQuote>(0.0);

        Handle<DefaultProbabilityTermStructure> probability =
            Handle<DefaultProbabilityTermStructure>(
                ext::make_shared<FlatHazardRate>(0, WeekendsOnly(),
                                                   Handle<Quote>(flatRate), dayCounter));

        ext::shared_ptr<PricingEngine> engine = buildPricingEngine(probability, recoveryRate, discountCurve, model);

        setupArguments(engine->getArguments());
        const CreditDefaultSwap::results* results =
            dynamic_cast<const CreditDefaultSwap::results*>(
                engine->getResults());

        ObjectiveFunction f(targetNPV, *flatRate, *engine, results);
        //very close guess if targetNPV = 0.
        Rate guess = runningSpread_ / (1 - recoveryRate) * 365./360.;
        Real step = 0.1 * guess;
        return Brent().solve(f, accuracy, guess, step);
    }

    Rate CreditDefaultSwap::conventionalSpread(
                              Real conventionalRecovery,
                              const Handle<YieldTermStructure>& discountCurve,
                              const DayCounter& dayCounter,
                              PricingModel model) const {

        calculate();
        ext::shared_ptr<SimpleQuote> flatRate = ext::make_shared<SimpleQuote>(0.0);

        Handle<DefaultProbabilityTermStructure> probability =
            Handle<DefaultProbabilityTermStructure>(
                ext::make_shared<FlatHazardRate>(0, WeekendsOnly(),
                                                   Handle<Quote>(flatRate), dayCounter));

<<<<<<< HEAD
        ext::shared_ptr<PricingEngine> engine = buildPricingEngine(probability, conventionalRecovery, discountCurve, model);
        // ext::shared_ptr<PricingEngine> engine;
        // switch (model) {
        //   case Midpoint:
        //     engine = ext::make_shared<MidPointCdsEngine>(
        //         probability, conventionalRecovery, discountCurve);
        //     break;
        //   case ISDA:
        //     engine = ext::make_shared<IsdaCdsEngine>(
        //         probability, conventionalRecovery, discountCurve,
        //         boost::none,
        //         IsdaCdsEngine::Taylor,
        //         IsdaCdsEngine::HalfDayBias,
        //         IsdaCdsEngine::Piecewise);
        //     break;
        //   default:
        //     QL_FAIL("unknown CDS pricing model: " << model);
        // }
=======
        ext::shared_ptr<PricingEngine> engine;
        switch (model) {
          case Midpoint:
            engine = ext::make_shared<MidPointCdsEngine>(
                probability, conventionalRecovery, discountCurve);
            break;
          case ISDA:
            engine = ext::make_shared<IsdaCdsEngine>(
                probability, conventionalRecovery, discountCurve,
                ext::nullopt,
                IsdaCdsEngine::Taylor,
                IsdaCdsEngine::HalfDayBias,
                IsdaCdsEngine::Piecewise);
            break;
          default:
            QL_FAIL("unknown CDS pricing model: " << model);
        }
>>>>>>> 83e58541

        setupArguments(engine->getArguments());
        const CreditDefaultSwap::results* results =
            dynamic_cast<const CreditDefaultSwap::results*>(
                engine->getResults());

        ObjectiveFunction f(0., *flatRate, *engine, results);
        Rate guess = runningSpread_ / (1 - conventionalRecovery) * 365./360.;
        Real step = guess * 0.1;

        Brent().solve(f, 1e-9, guess, step);
        return results->fairSpread;
    }


    const Date& CreditDefaultSwap::protectionStartDate() const {
        return protectionStart_;
    }

    const Date& CreditDefaultSwap::protectionEndDate() const {
        return ext::dynamic_pointer_cast<Coupon>(leg_.back())
            ->accrualEndDate();
    }

    const ext::shared_ptr<SimpleCashFlow>& CreditDefaultSwap::upfrontPayment() const {
        return upfrontPayment_;
    }

    const ext::shared_ptr<SimpleCashFlow>& CreditDefaultSwap::accrualRebate() const {
        calculate();
        return accrualRebate_;
    }

    const ext::shared_ptr<SimpleCashFlow>& CreditDefaultSwap::accrualRebateCurrent() const {
        calculate();
        return accrualRebateCurrent_;
    }

    const Date& CreditDefaultSwap::tradeDate() const {
        return tradeDate_;
    }

    Natural CreditDefaultSwap::cashSettlementDays() const {
        return cashSettlementDays_;
    }

    CreditDefaultSwap::arguments::arguments()
    : side(Protection::Side(-1)), notional(Null<Real>()),
      spread(Null<Rate>()) {}

    void CreditDefaultSwap::arguments::validate() const {
        QL_REQUIRE(side != Protection::Side(-1), "side not set");
        QL_REQUIRE(notional != Null<Real>(), "notional not set");
        QL_REQUIRE(notional != 0.0, "null notional set");
        QL_REQUIRE(spread != Null<Rate>(), "spread not set");
        QL_REQUIRE(!leg.empty(), "coupons not set");
        QL_REQUIRE(upfrontPayment, "upfront payment not set");
        QL_REQUIRE(claim, "claim not set");
        QL_REQUIRE(protectionStart != Null<Date>(),
                   "protection start date not set");
        QL_REQUIRE(maturity != Null<Date>(),
                   "maturity date not set");
    }

    void CreditDefaultSwap::results::reset() {
        Instrument::results::reset();
        fairSpread = Null<Rate>();
        fairSpreadClean = Null<Rate>();
        fairSpreadDirty = Null<Rate>();
        fairUpfront = Null<Rate>();
        couponLegBPS = Null<Real>();
        couponLegNPV = Null<Real>();
        defaultLegNPV = Null<Real>();
        upfrontBPS = Null<Real>();
        upfrontNPV = Null<Real>();
        accrualRebateNPV = Null<Real>();
        accrualRebateNPVCurrent = Null<Real>();
    }

    std::ostream &operator<<(std::ostream &out,
                             const CreditDefaultSwap::ProtectionPaymentTime &t)  {
        if (t == CreditDefaultSwap::ProtectionPaymentTime::atDefault)
            out << "at default";
        else if (t == CreditDefaultSwap::ProtectionPaymentTime::atPeriodEnd)
            out << "at period end";
        else if (t == CreditDefaultSwap::ProtectionPaymentTime::atMaturity)
            out << "at maturity";
        else
            out << "unknown protection payment time";

        return out;
    }

}<|MERGE_RESOLUTION|>--- conflicted
+++ resolved
@@ -31,12 +31,9 @@
 #include <ql/quotes/simplequote.hpp>
 #include <ql/math/solvers1d/brent.hpp>
 #include <ql/time/calendars/weekendsonly.hpp>
-<<<<<<< HEAD
-=======
 #include <ql/time/schedule.hpp>
 #include <ql/optional.hpp>
 #include <utility>
->>>>>>> 83e58541
 
 namespace QuantLib {
 
@@ -54,16 +51,10 @@
                                          bool rebatesAccrual,
                                          const Date& tradeDate,
                                          Natural cashSettlementDays)
-<<<<<<< HEAD
-    : side_(side), notional_(notional), upfront_(boost::none), runningSpread_(spread),
+    : side_(side), notional_(notional), upfront_(ext::nullopt), runningSpread_(spread),
       schedule_(schedule), paymentConvention_(convention), settlesAccrual_(settlesAccrual),
       paysAtDefaultTime_(paysAtDefaultTime),
-      protectionPaymentTime_(settlesAccrual ? atDefault : atPeriodEnd), claim_(claim),
-=======
-    : side_(side), notional_(notional), upfront_(ext::nullopt), runningSpread_(spread),
-      settlesAccrual_(settlesAccrual), paysAtDefaultTime_(paysAtDefaultTime),
-      claim_(std::move(claim)),
->>>>>>> 83e58541
+      protectionPaymentTime_(settlesAccrual ? atDefault : atPeriodEnd), claim_(std::move(claim)),
       protectionStart_(protectionStart == Null<Date>() ? schedule[0] : protectionStart),
       tradeDate_(tradeDate), cashSettlementDays_(cashSettlementDays),
       rebatesAccrual_(rebatesAccrual) {
@@ -475,13 +466,8 @@
             break;
           case ISDA:
             engine = ext::make_shared<IsdaCdsEngine>(
-<<<<<<< HEAD
                 p, r, d,
-                boost::none,
-=======
-                probability, recoveryRate, discountCurve,
                 ext::nullopt,
->>>>>>> 83e58541
                 IsdaCdsEngine::Taylor,
                 IsdaCdsEngine::HalfDayBias,
                 IsdaCdsEngine::Piecewise);
@@ -536,44 +522,7 @@
                 ext::make_shared<FlatHazardRate>(0, WeekendsOnly(),
                                                    Handle<Quote>(flatRate), dayCounter));
 
-<<<<<<< HEAD
         ext::shared_ptr<PricingEngine> engine = buildPricingEngine(probability, conventionalRecovery, discountCurve, model);
-        // ext::shared_ptr<PricingEngine> engine;
-        // switch (model) {
-        //   case Midpoint:
-        //     engine = ext::make_shared<MidPointCdsEngine>(
-        //         probability, conventionalRecovery, discountCurve);
-        //     break;
-        //   case ISDA:
-        //     engine = ext::make_shared<IsdaCdsEngine>(
-        //         probability, conventionalRecovery, discountCurve,
-        //         boost::none,
-        //         IsdaCdsEngine::Taylor,
-        //         IsdaCdsEngine::HalfDayBias,
-        //         IsdaCdsEngine::Piecewise);
-        //     break;
-        //   default:
-        //     QL_FAIL("unknown CDS pricing model: " << model);
-        // }
-=======
-        ext::shared_ptr<PricingEngine> engine;
-        switch (model) {
-          case Midpoint:
-            engine = ext::make_shared<MidPointCdsEngine>(
-                probability, conventionalRecovery, discountCurve);
-            break;
-          case ISDA:
-            engine = ext::make_shared<IsdaCdsEngine>(
-                probability, conventionalRecovery, discountCurve,
-                ext::nullopt,
-                IsdaCdsEngine::Taylor,
-                IsdaCdsEngine::HalfDayBias,
-                IsdaCdsEngine::Piecewise);
-            break;
-          default:
-            QL_FAIL("unknown CDS pricing model: " << model);
-        }
->>>>>>> 83e58541
 
         setupArguments(engine->getArguments());
         const CreditDefaultSwap::results* results =
