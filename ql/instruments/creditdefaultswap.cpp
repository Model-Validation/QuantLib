/* -*- mode: c++; tab-width: 4; indent-tabs-mode: nil; c-basic-offset: 4 -*- */

/*
 Copyright (C) 2008, 2009 Jose Aparicio
 Copyright (C) 2008 Roland Lichters
 Copyright (C) 2008 StatPro Italia srl

 This file is part of QuantLib, a free-software/open-source library
 for financial quantitative analysts and developers - http://quantlib.org/

 QuantLib is free software: you can redistribute it and/or modify it
 under the terms of the QuantLib license.  You should have received a
 copy of the license along with this program; if not, please email
 <quantlib-dev@lists.sf.net>. The license is also available online at
 <http://quantlib.org/license.shtml>.

 This program is distributed in the hope that it will be useful, but WITHOUT
 ANY WARRANTY; without even the implied warranty of MERCHANTABILITY or FITNESS
 FOR A PARTICULAR PURPOSE.  See the license for more details.
*/

#include <ql/instruments/creditdefaultswap.hpp>
#include <ql/instruments/claim.hpp>
#include <ql/cashflows/cashflows.hpp>
#include <ql/cashflows/fixedratecoupon.hpp>
#include <ql/cashflows/simplecashflow.hpp>
#include <ql/termstructures/yieldtermstructure.hpp>
#include <ql/termstructures/credit/flathazardrate.hpp>
#include <ql/time/daycounters/actual360.hpp>
#include <ql/pricingengines/credit/midpointcdsengine.hpp>
#include <ql/pricingengines/credit/isdacdsengine.hpp>
#include <ql/quotes/simplequote.hpp>
#include <ql/math/solvers1d/brent.hpp>
#include <ql/time/calendars/weekendsonly.hpp>
#include <ql/time/schedule.hpp>
#include <ql/optional.hpp>
#include <utility>

namespace QuantLib {

    CreditDefaultSwap::CreditDefaultSwap(Protection::Side side,
                                         Real notional,
                                         Rate spread,
                                         const Schedule& schedule,
                                         BusinessDayConvention convention,
                                         const DayCounter& dayCounter,
                                         bool settlesAccrual,
                                         bool paysAtDefaultTime,
                                         const Date& protectionStart,
                                         const ext::shared_ptr<Claim>& claim,
                                         const DayCounter& lastPeriodDayCounter,
                                         bool rebatesAccrual,
                                         const Date& tradeDate,
                                         Natural cashSettlementDays)
    : side_(side), notional_(notional), upfront_(ext::nullopt), runningSpread_(spread),
      schedule_(schedule), paymentConvention_(convention), settlesAccrual_(settlesAccrual),
      paysAtDefaultTime_(paysAtDefaultTime),
      protectionPaymentTime_(settlesAccrual ? atDefault : atPeriodEnd), claim_(std::move(claim)),
      protectionStart_(protectionStart == Null<Date>() ? schedule[0] : protectionStart),
      tradeDate_(tradeDate), cashSettlementDays_(cashSettlementDays),
      rebatesAccrual_(rebatesAccrual), dayCounter_(dayCounter),
      lastPeriodDayCounter_(lastPeriodDayCounter){

        init();
    }

    CreditDefaultSwap::CreditDefaultSwap(Protection::Side side,
                                         Real notional,
                                         Rate upfront,
                                         Rate runningSpread,
                                         const Schedule& schedule,
                                         BusinessDayConvention convention,
                                         const DayCounter& dayCounter,
                                         bool settlesAccrual,
                                         bool paysAtDefaultTime,
                                         const Date& protectionStart,
                                         const Date& upfrontDate,
                                         const ext::shared_ptr<Claim>& claim,
                                         const DayCounter& lastPeriodDayCounter,
                                         bool rebatesAccrual,
                                         const Date& tradeDate,
                                         Natural cashSettlementDays)
    : side_(side), notional_(notional), upfront_(upfront), runningSpread_(runningSpread),
      schedule_(schedule), paymentConvention_(convention), settlesAccrual_(settlesAccrual),
      paysAtDefaultTime_(paysAtDefaultTime),
      protectionPaymentTime_(settlesAccrual ? atDefault : atPeriodEnd), claim_(claim),
      protectionStart_(protectionStart == Null<Date>() ? schedule[0] : protectionStart),
      tradeDate_(tradeDate), cashSettlementDays_(cashSettlementDays),
      rebatesAccrual_(rebatesAccrual), dayCounter_(dayCounter),
      lastPeriodDayCounter_(lastPeriodDayCounter){

        init(upfrontDate);
    }

    CreditDefaultSwap::CreditDefaultSwap(Protection::Side side,
                                         Real notional,
                                         Rate spread,
                                         const Schedule& schedule,
                                         BusinessDayConvention convention,
                                         const DayCounter& dayCounter,
                                         bool settlesAccrual,
                                         ProtectionPaymentTime protectionPaymentTime,
                                         const Date& protectionStart,
                                         const ext::shared_ptr<Claim>& claim,
                                         const DayCounter& lastPeriodDayCounter,
                                         bool rebatesAccrual,
                                         const Date& tradeDate,
                                         Natural cashSettlementDays)
    : side_(side), notional_(notional), upfront_(boost::none), runningSpread_(spread),
      schedule_(schedule), paymentConvention_(convention), settlesAccrual_(settlesAccrual),
      paysAtDefaultTime_(protectionPaymentTime == atDefault ? true : false),
      protectionPaymentTime_(protectionPaymentTime), claim_(claim),
      protectionStart_(protectionStart == Date() ? schedule[0] : protectionStart),
      tradeDate_(tradeDate), cashSettlementDays_(cashSettlementDays),
      rebatesAccrual_(rebatesAccrual),dayCounter_(dayCounter),
      lastPeriodDayCounter_(lastPeriodDayCounter) {

        init();
    }

    CreditDefaultSwap::CreditDefaultSwap(Protection::Side side,
                                         Real notional,
                                         Rate upfront,
                                         Rate runningSpread,
                                         const Schedule& schedule,
                                         BusinessDayConvention convention,
                                         const DayCounter& dayCounter,
                                         bool settlesAccrual,
                                         ProtectionPaymentTime protectionPaymentTime,
                                         const Date& protectionStart,
                                         const Date& upfrontDate,
                                         const ext::shared_ptr<Claim>& claim,
                                         const DayCounter& lastPeriodDayCounter,
                                         bool rebatesAccrual,
                                         const Date& tradeDate,
                                         Natural cashSettlementDays)
    : side_(side), notional_(notional), upfront_(upfront), runningSpread_(runningSpread),
      schedule_(schedule), paymentConvention_(convention), settlesAccrual_(settlesAccrual),
      paysAtDefaultTime_(protectionPaymentTime == atDefault ? true : false),
      protectionPaymentTime_(protectionPaymentTime), claim_(claim),
      protectionStart_(protectionStart == Date() ? schedule[0] : protectionStart),
      tradeDate_(tradeDate), cashSettlementDays_(cashSettlementDays),
      rebatesAccrual_(rebatesAccrual),dayCounter_(dayCounter),
      lastPeriodDayCounter_(lastPeriodDayCounter) {

        init(upfrontDate);
    }

    CreditDefaultSwap::CreditDefaultSwap(Protection::Side side,
                                         Real notional,
                                         const Leg& amortized_leg,
                                         Rate spread,
                                         const Schedule& schedule,
                                         BusinessDayConvention convention,
                                         const DayCounter& dayCounter,
                                         bool settlesAccrual,
                                         ProtectionPaymentTime protectionPaymentTime,
                                         const Date& protectionStart,
                                         const ext::shared_ptr<Claim>& claim,
                                         const DayCounter& lastPeriodDayCounter,
                                         bool rebatesAccrual,
                                         const Date& tradeDate,
                                         Natural cashSettlementDays)
    : side_(side), notional_(notional), upfront_(boost::none), runningSpread_(spread),
      schedule_(schedule), paymentConvention_(convention), settlesAccrual_(settlesAccrual),
      paysAtDefaultTime_(protectionPaymentTime == atDefault ? true : false),
      protectionPaymentTime_(protectionPaymentTime), claim_(claim), leg_(amortized_leg),
      protectionStart_(protectionStart == Date() ? schedule[0] : protectionStart),
      tradeDate_(tradeDate), cashSettlementDays_(cashSettlementDays),
      rebatesAccrual_(rebatesAccrual), dayCounter_(dayCounter),
      lastPeriodDayCounter_(lastPeriodDayCounter) {

        init();
    }

    CreditDefaultSwap::CreditDefaultSwap(Protection::Side side, Real notional, const Leg& amortized_leg, Rate upfront,
                                         Rate runningSpread, const Schedule& schedule, BusinessDayConvention convention,
                                         const DayCounter& dayCounter, bool settlesAccrual,
                                         ProtectionPaymentTime protectionPaymentTime, const Date& protectionStart,
                                         const Date& upfrontDate, const ext::shared_ptr<Claim>& claim,
                                         const DayCounter& lastPeriodDayCounter, bool rebatesAccrual,
                                         const Date& tradeDate, Natural cashSettlementDays)
        : side_(side), notional_(notional), upfront_(upfront), runningSpread_(runningSpread), schedule_(schedule),
          paymentConvention_(convention), settlesAccrual_(settlesAccrual),
          paysAtDefaultTime_(protectionPaymentTime == atDefault ? true : false),
          protectionPaymentTime_(protectionPaymentTime), claim_(claim), leg_(amortized_leg),
          protectionStart_(protectionStart == Date() ? schedule[0] : protectionStart), tradeDate_(tradeDate),
          cashSettlementDays_(cashSettlementDays), rebatesAccrual_(rebatesAccrual),
          dayCounter_(dayCounter), lastPeriodDayCounter_(lastPeriodDayCounter){

        init(upfrontDate);
    }

    void CreditDefaultSwap::init(const Date& upfrontDate) {

        QL_REQUIRE(!schedule_.empty(), "CreditDefaultSwap needs a non-empty schedule.");

        postBigBang_ = false;
        if (schedule_.hasRule()) {
            DateGeneration::Rule rule = schedule_.rule();
            postBigBang_ = rule == DateGeneration::CDS || rule == DateGeneration::CDS2015;
        }
        
        if (!postBigBang_) {
            QL_REQUIRE(protectionStart_ <= schedule_[0], "CreditDefaultSwap: protection can not start after accrual");
        }
        

        // For CDS, the standard day counter is Actual/360 and the final period coupon accrual includes the maturity date.
        // If the main day counter is Act/360 and no lastPeriodDayCounter_ is given, default to Act/360 including last.
        DayCounter effectiveLastPeriodDayCounter =
            lastPeriodDayCounter.empty() ?
                (dayCounter == Actual360() ? Actual360(true) : dayCounter) :
                lastPeriodDayCounter;

        // If the leg_ has not already been populated via amortised leg ctor, populate it.
        if (leg_.empty()) {
            leg_ = FixedRateLeg(schedule_)
                .withNotionals(notional_)
                .withCouponRates(runningSpread_, dayCounter_)
                .withPaymentAdjustment(paymentConvention_)
<<<<<<< HEAD
                .withLastPeriodDayCounter(lastPeriodDayCounter_);
=======
                .withLastPeriodDayCounter(effectiveLastPeriodDayCounter);
>>>>>>> a70582fe
        }
        
        // Deduce the trade date if not given.
        if (tradeDate_ == Date()) {
            if (postBigBang_) {
                tradeDate_ = protectionStart_;
            } else {
                tradeDate_ = protectionStart_ - 1;
            }
        }
        
        // Deduce the cash settlement date if not given.
        effectiveUpfrontDate_ = upfrontDate;
        if (effectiveUpfrontDate_ == Date()) {
            effectiveUpfrontDate_ = schedule_.calendar().advance(tradeDate_, cashSettlementDays_,
                                                                 Days, paymentConvention_);
        }
        QL_REQUIRE(effectiveUpfrontDate_ >= protectionStart_,
                   "The cash settlement date must not be before the protection start date.");

        // Create the upfront payment, if one is provided.
        Real upfrontAmount = 0.0;
        if (upfront_)
            upfrontAmount = *upfront_ * notional_;
        upfrontPayment_ = ext::make_shared<SimpleCashFlow>(upfrontAmount, effectiveUpfrontDate_);

        // Set the maturity date.
        maturity_ = schedule_.dates().back();
        
        if (!claim_)
            claim_ = ext::make_shared<FaceValueClaim>();
        registerWith(claim_);
    }

    void CreditDefaultSwap::performCalculations() const {
        // Deal with the accrual rebate. We use the standard conventions for accrual calculation introduced with the
        // CDS Big Bang in 2009
        auto calculateAccrualDate =[](const Date& d, const Leg& leg, const DayCounter& dayCounter, const DayCounter& lastPeriodDayCounter)->Date {
            Date nextPaymentDate = CashFlows::nextCashFlowDate(leg, true, d);
            Date accrualDate = d + (dayCounter.includeLastDay() ? 0 : 1);
            if (nextPaymentDate < leg.back()->date()) {
                accrualDate = d + (lastPeriodDayCounter.includeLastDay() ? 0 : 1);
            }
            return accrualDate;
        };
        if (rebatesAccrual_ && postBigBang_) {
            Date accrualDate = calculateAccrualDate(tradeDate_, leg_, dayCounter_, lastPeriodDayCounter_);
            accrualRebate_ = ext::make_shared<SimpleCashFlow>(
                CashFlows::accruedAmount(leg_, true, accrualDate),
                effectiveUpfrontDate_);
            Date current = std::max((Date)Settings::instance().evaluationDate(), tradeDate_) + 1;
            Date currentAccrualDate = calculateAccrualDate(current, leg_, dayCounter_, lastPeriodDayCounter_);
            accrualRebateCurrent_ = ext::make_shared<SimpleCashFlow>(
                CashFlows::accruedAmount(leg_, true, currentAccrualDate),
                schedule_.calendar().advance(current, cashSettlementDays_, Days,
                                             paymentConvention_));
        }
        Instrument::performCalculations();
    }

    Protection::Side CreditDefaultSwap::side() const {
        return side_;
    }

    Real CreditDefaultSwap::notional() const {
        return notional_;
    }

    Rate CreditDefaultSwap::runningSpread() const {
        return runningSpread_;
    }

    ext::optional<Rate> CreditDefaultSwap::upfront() const {
        return upfront_;
    }

    bool CreditDefaultSwap::settlesAccrual() const {
        return settlesAccrual_;
    }

    bool CreditDefaultSwap::paysAtDefaultTime() const {
        return paysAtDefaultTime_;
    }

    CreditDefaultSwap::ProtectionPaymentTime CreditDefaultSwap::protectionPaymentTime() const {
        return protectionPaymentTime_;
    }

    const Leg& CreditDefaultSwap::coupons() const {
        return leg_;
    }


    bool CreditDefaultSwap::isExpired() const {
        for (Leg::const_reverse_iterator i = leg_.rbegin();
                                         i != leg_.rend(); ++i) {
            if (!(*i)->hasOccurred())
                return false;
        }
        return true;
    }

    void CreditDefaultSwap::setupExpired() const {
        Instrument::setupExpired();
        fairSpread_ = fairSpreadClean_ = fairSpreadDirty_ = fairUpfront_ = 0.0;
        couponLegBPS_ = upfrontBPS_ = 0.0;
        couponLegNPV_ = defaultLegNPV_ = upfrontNPV_ = 0.0;
    }

    void CreditDefaultSwap::setupArguments(
                                       PricingEngine::arguments* args) const {
        CreditDefaultSwap::arguments* arguments =
            dynamic_cast<CreditDefaultSwap::arguments*>(args);
        QL_REQUIRE(arguments != 0, "wrong argument type");

        arguments->side = side_;
        arguments->notional = notional_;
        arguments->leg = leg_;
        arguments->upfrontPayment = upfrontPayment_;
        arguments->accrualRebate = accrualRebate_;
        arguments->accrualRebateCurrent = accrualRebateCurrent_;
        arguments->settlesAccrual = settlesAccrual_;
        arguments->paysAtDefaultTime = paysAtDefaultTime_;
        arguments->protectionPaymentTime = protectionPaymentTime_;
        arguments->claim = claim_;
        arguments->upfront = upfront_;
        arguments->spread = runningSpread_;
        arguments->protectionStart = protectionStart_;
        arguments->maturity = maturity_;
    }


    void CreditDefaultSwap::fetchResults(
                                      const PricingEngine::results* r) const {
        Instrument::fetchResults(r);

        const CreditDefaultSwap::results* results =
            dynamic_cast<const CreditDefaultSwap::results*>(r);
        QL_REQUIRE(results != 0, "wrong result type");

        fairSpread_ = results->fairSpread;
        fairSpreadDirty_ = results->fairSpreadDirty;
        fairSpreadClean_ = results->fairSpreadClean;
        fairUpfront_ = results->fairUpfront;
        couponLegBPS_ = results->couponLegBPS;
        couponLegNPV_ = results->couponLegNPV;
        defaultLegNPV_ = results->defaultLegNPV;
        upfrontNPV_ = results->upfrontNPV;
        upfrontBPS_ = results->upfrontBPS;
        accrualRebateNPV_ = results->accrualRebateNPV;
        accrualRebateNPVCurrent_ = results->accrualRebateNPVCurrent;
    }

    Rate CreditDefaultSwap::fairUpfront() const {
        calculate();
        QL_REQUIRE(fairUpfront_ != Null<Rate>(),
                   "fair upfront not available");
        return fairUpfront_;
    }

    Rate CreditDefaultSwap::fairSpreadDirty() const {
        calculate();
        QL_REQUIRE(fairSpreadDirty_ != Null<Rate>(), "fair spread (dirtry) not available");
        return fairSpreadDirty_;
    }

    Rate CreditDefaultSwap::fairSpreadClean() const {
        calculate();
        QL_REQUIRE(fairSpreadClean_ != Null<Rate>(), "fair spread (clean) not available");
        return fairSpreadClean_;
    }

    Rate CreditDefaultSwap::fairSpread() const {
        calculate();
        QL_REQUIRE(fairSpread_ != Null<Rate>(), "fair spread not available");
        return fairSpread_;
    }

    Real CreditDefaultSwap::couponLegBPS() const {
        calculate();
        QL_REQUIRE(couponLegBPS_ != Null<Rate>(),
                   "coupon-leg BPS not available");
        return couponLegBPS_;
    }

    Real CreditDefaultSwap::couponLegNPV() const {
        calculate();
        QL_REQUIRE(couponLegNPV_ != Null<Rate>(),
                   "coupon-leg NPV not available");
        return couponLegNPV_;
    }

    Real CreditDefaultSwap::defaultLegNPV() const {
        calculate();
        QL_REQUIRE(defaultLegNPV_ != Null<Rate>(),
                   "default-leg NPV not available");
        return defaultLegNPV_;
    }

    Real CreditDefaultSwap::upfrontNPV() const {
        calculate();
        QL_REQUIRE(upfrontNPV_ != Null<Real>(),
                   "upfront NPV not available");
        return upfrontNPV_;
    }

    Real CreditDefaultSwap::upfrontBPS() const {
        calculate();
        QL_REQUIRE(upfrontBPS_ != Null<Real>(),
                   "upfront BPS not available");
        return upfrontBPS_;
    }

    Real CreditDefaultSwap::accrualRebateNPV() const {
        calculate();
        QL_REQUIRE(accrualRebateNPV_ != Null<Real>(),
                   "accrual Rebate NPV not available");
        return accrualRebateNPV_;
    }

    namespace {

        class ObjectiveFunction {
          public:
            ObjectiveFunction(Real target,
                              SimpleQuote& quote,
                              PricingEngine& engine,
                              const CreditDefaultSwap::results* results)
            : target_(target), quote_(quote),
              engine_(engine), results_(results) {}

            Real operator()(Real guess) const {
                quote_.setValue(guess);
                engine_.calculate();
                return results_->value - target_;
            }
          private:
            Real target_;
            SimpleQuote& quote_;
            PricingEngine& engine_;
            const CreditDefaultSwap::results* results_;
        };

    }

    ext::shared_ptr<PricingEngine> CreditDefaultSwap::buildPricingEngine(
                               const Handle<DefaultProbabilityTermStructure>& p,
                               Real r, const Handle<YieldTermStructure>& d,
                               PricingModel model) const {
        ext::shared_ptr<PricingEngine> engine;
        switch (model) {
          case Midpoint:
            engine = ext::make_shared<MidPointCdsEngine>(p, r, d);
            break;
          case ISDA:
            engine = ext::make_shared<IsdaCdsEngine>(
                p, r, d,
                ext::nullopt,
                IsdaCdsEngine::Taylor,
                IsdaCdsEngine::HalfDayBias,
                IsdaCdsEngine::Piecewise);
            break;
          default:
            QL_FAIL("unknown CDS pricing model: " << model);
        }
        return engine;
    }
        
    Rate CreditDefaultSwap::impliedHazardRate(
                               Real targetNPV,
                               const Handle<YieldTermStructure>& discountCurve,
                               const DayCounter& dayCounter,
                               Real recoveryRate,
                               Real accuracy,
                               PricingModel model) const {

        calculate();
        ext::shared_ptr<SimpleQuote> flatRate = ext::make_shared<SimpleQuote>(0.0);

        Handle<DefaultProbabilityTermStructure> probability =
            Handle<DefaultProbabilityTermStructure>(
                ext::make_shared<FlatHazardRate>(0, WeekendsOnly(),
                                                   Handle<Quote>(flatRate), dayCounter));

        ext::shared_ptr<PricingEngine> engine = buildPricingEngine(probability, recoveryRate, discountCurve, model);

        setupArguments(engine->getArguments());
        const CreditDefaultSwap::results* results =
            dynamic_cast<const CreditDefaultSwap::results*>(
                engine->getResults());

        ObjectiveFunction f(targetNPV, *flatRate, *engine, results);
        //very close guess if targetNPV = 0.
        Rate guess = runningSpread_ / (1 - recoveryRate) * 365./360.;
        Real step = 0.1 * guess;
        return Brent().solve(f, accuracy, guess, step);
    }

    Rate CreditDefaultSwap::conventionalSpread(
                              Real conventionalRecovery,
                              const Handle<YieldTermStructure>& discountCurve,
                              const DayCounter& dayCounter,
                              PricingModel model) const {

        calculate();
        ext::shared_ptr<SimpleQuote> flatRate = ext::make_shared<SimpleQuote>(0.0);

        Handle<DefaultProbabilityTermStructure> probability =
            Handle<DefaultProbabilityTermStructure>(
                ext::make_shared<FlatHazardRate>(0, WeekendsOnly(),
                                                   Handle<Quote>(flatRate), dayCounter));

        ext::shared_ptr<PricingEngine> engine = buildPricingEngine(probability, conventionalRecovery, discountCurve, model);

        setupArguments(engine->getArguments());
        const CreditDefaultSwap::results* results =
            dynamic_cast<const CreditDefaultSwap::results*>(
                engine->getResults());

        ObjectiveFunction f(0., *flatRate, *engine, results);
        Rate guess = runningSpread_ / (1 - conventionalRecovery) * 365./360.;
        Real step = guess * 0.1;

        Brent().solve(f, 1e-9, guess, step);
        return results->fairSpread;
    }


    const Date& CreditDefaultSwap::protectionStartDate() const {
        return protectionStart_;
    }

    const Date& CreditDefaultSwap::protectionEndDate() const {
        return ext::dynamic_pointer_cast<Coupon>(leg_.back())
            ->accrualEndDate();
    }

    const ext::shared_ptr<SimpleCashFlow>& CreditDefaultSwap::upfrontPayment() const {
        return upfrontPayment_;
    }

    const ext::shared_ptr<SimpleCashFlow>& CreditDefaultSwap::accrualRebate() const {
        calculate();
        return accrualRebate_;
    }

    const ext::shared_ptr<SimpleCashFlow>& CreditDefaultSwap::accrualRebateCurrent() const {
        calculate();
        return accrualRebateCurrent_;
    }

    const Date& CreditDefaultSwap::tradeDate() const {
        return tradeDate_;
    }

    Natural CreditDefaultSwap::cashSettlementDays() const {
        return cashSettlementDays_;
    }

    CreditDefaultSwap::arguments::arguments()
    : side(Protection::Side(-1)), notional(Null<Real>()),
      spread(Null<Rate>()) {}

    void CreditDefaultSwap::arguments::validate() const {
        QL_REQUIRE(side != Protection::Side(-1), "side not set");
        QL_REQUIRE(notional != Null<Real>(), "notional not set");
        QL_REQUIRE(notional != 0.0, "null notional set");
        QL_REQUIRE(spread != Null<Rate>(), "spread not set");
        QL_REQUIRE(!leg.empty(), "coupons not set");
        QL_REQUIRE(upfrontPayment, "upfront payment not set");
        QL_REQUIRE(claim, "claim not set");
        QL_REQUIRE(protectionStart != Null<Date>(),
                   "protection start date not set");
        QL_REQUIRE(maturity != Null<Date>(),
                   "maturity date not set");
    }

    void CreditDefaultSwap::results::reset() {
        Instrument::results::reset();
        fairSpread = Null<Rate>();
        fairSpreadClean = Null<Rate>();
        fairSpreadDirty = Null<Rate>();
        fairUpfront = Null<Rate>();
        couponLegBPS = Null<Real>();
        couponLegNPV = Null<Real>();
        defaultLegNPV = Null<Real>();
        upfrontBPS = Null<Real>();
        upfrontNPV = Null<Real>();
        accrualRebateNPV = Null<Real>();
        accrualRebateNPVCurrent = Null<Real>();
    }

    std::ostream &operator<<(std::ostream &out,
                             const CreditDefaultSwap::ProtectionPaymentTime &t)  {
        if (t == CreditDefaultSwap::ProtectionPaymentTime::atDefault)
            out << "at default";
        else if (t == CreditDefaultSwap::ProtectionPaymentTime::atPeriodEnd)
            out << "at period end";
        else if (t == CreditDefaultSwap::ProtectionPaymentTime::atMaturity)
            out << "at maturity";
        else
            out << "unknown protection payment time";

        return out;
    }

}<|MERGE_RESOLUTION|>--- conflicted
+++ resolved
@@ -219,11 +219,7 @@
                 .withNotionals(notional_)
                 .withCouponRates(runningSpread_, dayCounter_)
                 .withPaymentAdjustment(paymentConvention_)
-<<<<<<< HEAD
-                .withLastPeriodDayCounter(lastPeriodDayCounter_);
-=======
                 .withLastPeriodDayCounter(effectiveLastPeriodDayCounter);
->>>>>>> a70582fe
         }
         
         // Deduce the trade date if not given.
