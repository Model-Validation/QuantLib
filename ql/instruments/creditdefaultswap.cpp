--- conflicted
+++ resolved
@@ -245,22 +245,13 @@
         // Deal with the accrual rebate. We use the standard conventions for accrual calculation introduced with the
         // CDS Big Bang in 2009
         if (rebatesAccrual_ && postBigBang_) {
-<<<<<<< HEAD
             accrualRebate_ = ext::make_shared<SimpleCashFlow>(
                 CashFlows::accruedAmount(leg_, leg_.back()->date() == tradeDate_ + 1,
                                          tradeDate_ + 1),
                 effectiveUpfrontDate_);
             Date current = std::max((Date)Settings::instance().evaluationDate(), tradeDate_);
             accrualRebateCurrent_ = ext::make_shared<SimpleCashFlow>(
-                CashFlows::accruedAmount(leg_, false, current + 1),
-=======
-            accrualRebate_ = boost::make_shared<SimpleCashFlow>(
-                CashFlows::accruedAmount(leg_, leg_.back()->date() == tradeDate_+1, tradeDate_+1),
-                effectiveUpfrontDate_);
-            Date current = std::max((Date)Settings::instance().evaluationDate(), tradeDate_);
-            accrualRebateCurrent_ = boost::make_shared<SimpleCashFlow>(
                 CashFlows::accruedAmount(leg_, true, current + 1),
->>>>>>> 8950181c
                 schedule_.calendar().advance(current, cashSettlementDays_, Days,
                                              paymentConvention_));
         }
