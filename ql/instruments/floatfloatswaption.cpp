--- conflicted
+++ resolved
@@ -30,8 +30,6 @@
     : Option(ext::shared_ptr<Payoff>(), exercise), swap_(std::move(swap)),
       settlementType_(delivery), settlementMethod_(settlementMethod) {
         registerWith(swap_);
-<<<<<<< HEAD
-=======
         // When we ask for the NPV of an expired swaption, the
         // swap is not recalculated and thus wouldn't forward
         // later notifications according to the default behavior of
@@ -40,7 +38,6 @@
         // expired, the instrument wouldn't be notified and thus it
         // wouldn't recalculate.  To avoid this, we override the
         // default behavior of the underlying swap.
->>>>>>> c5e65ea9
         swap_->alwaysForwardNotifications();
     }
 
