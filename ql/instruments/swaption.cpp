--- conflicted
+++ resolved
@@ -137,8 +137,14 @@
     : Option(ext::shared_ptr<Payoff>(), exercise), swap_(std::move(swap)),
       settlementType_(delivery), settlementMethod_(settlementMethod) {
         registerWith(swap_);
-<<<<<<< HEAD
-        // a swaption engine might not calculate the underlying swap
+        // When we ask for the NPV of an expired swaption, the
+        // swap is not recalculated and thus wouldn't forward
+        // later notifications according to the default behavior of
+        // LazyObject instances.  This means that even if the
+        // evaluation date changes so that the swaption is no longer
+        // expired, the instrument wouldn't be notified and thus it
+        // wouldn't recalculate.  To avoid this, we override the
+        // default behavior of the underlying swap.
         swap_->alwaysForwardNotifications();
     }
 
@@ -158,21 +164,6 @@
             swap_->deepUpdate();
         if (swapOis_)
             swapOis_->deepUpdate();
-=======
-        // When we ask for the NPV of an expired swaption, the
-        // swap is not recalculated and thus wouldn't forward
-        // later notifications according to the default behavior of
-        // LazyObject instances.  This means that even if the
-        // evaluation date changes so that the swaption is no longer
-        // expired, the instrument wouldn't be notified and thus it
-        // wouldn't recalculate.  To avoid this, we override the
-        // default behavior of the underlying swap.
-        swap_->alwaysForwardNotifications();
-    }
-
-    void Swaption::deepUpdate() {
-        swap_->deepUpdate();
->>>>>>> c5e65ea9
         update();
     }
 
