--- conflicted
+++ resolved
@@ -104,10 +104,6 @@
     }
 
     Real IborIborBasisSwapRateHelper::impliedQuote() const {
-<<<<<<< HEAD
-        //swap_->recalculate();
-=======
->>>>>>> c5e65ea9
         swap_->deepUpdate();
         return - (swap_->NPV() / swap_->legBPS(0)) * 1.0e-4;
     }
@@ -187,10 +183,6 @@
     }
 
     Real OvernightIborBasisSwapRateHelper::impliedQuote() const {
-<<<<<<< HEAD
-        // swap_->recalculate();
-=======
->>>>>>> c5e65ea9
         swap_->deepUpdate();
         return - (swap_->NPV() / swap_->legBPS(0)) * 1.0e-4;
     }
