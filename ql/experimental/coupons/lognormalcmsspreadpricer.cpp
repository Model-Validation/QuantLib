--- conflicted
+++ resolved
@@ -293,13 +293,7 @@
                                gearing2_ * adjustedRate2_ - strike);
             }
             res +=
-                1.0 / M_SQRTPI *
-<<<<<<< HEAD
-                integrator_->operator()(integrand_f(this));
-=======
-                (*integrator_)(std::bind1st(
-                    std::mem_fun(&LognormalCmsSpreadPricer::integrand), this));
->>>>>>> 763fe175
+                1.0 / M_SQRTPI * (*integrator_)(integrand_f(this));
         } else {
             // normal volatility
             Real forward = gearing1_ * adjustedRate1_ +
