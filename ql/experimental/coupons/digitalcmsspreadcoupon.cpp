/* -*- mode: c++; tab-width: 4; indent-tabs-mode: nil; c-basic-offset: 4 -*- */

/*
 Copyright (C) 2015 Peter Caspers

 This file is part of QuantLib, a free-software/open-source library
 for financial quantitative analysts and developers - http://quantlib.org/

 QuantLib is free software: you can redistribute it and/or modify it
 under the terms of the QuantLib license.  You should have received a
 copy of the license along with this program; if not, please email
 <quantlib-dev@lists.sf.net>. The license is also available online at
 <http://quantlib.org/license.shtml>.

 This program is distributed in the hope that it will be useful, but WITHOUT
 ANY WARRANTY; without even the implied warranty of MERCHANTABILITY or FITNESS
 FOR A PARTICULAR PURPOSE.  See the license for more details.
*/

#include <ql/experimental/coupons/digitalcmsspreadcoupon.hpp>
#include <ql/cashflows/cashflowvectors.hpp>

namespace QuantLib {

    DigitalCmsSpreadCoupon::DigitalCmsSpreadCoupon(
                      const ext::shared_ptr<CmsSpreadCoupon>& underlying,
                      Rate callStrike,
                      Position::Type callPosition,
                      bool isCallATMIncluded,
                      Rate callDigitalPayoff,
                      Rate putStrike,
                      Position::Type putPosition,
                      bool isPutATMIncluded,
                      Rate putDigitalPayoff,
                      const ext::shared_ptr<DigitalReplication>& replication,
                      bool nakedOption)
    : DigitalCoupon(underlying, callStrike, callPosition, isCallATMIncluded,
                    callDigitalPayoff, putStrike, putPosition,
                    isPutATMIncluded, putDigitalPayoff, replication, nakedOption) {}

    void DigitalCmsSpreadCoupon::accept(AcyclicVisitor& v) {
        typedef DigitalCoupon super;
        Visitor<DigitalCmsSpreadCoupon>* v1 =
            dynamic_cast<Visitor<DigitalCmsSpreadCoupon>*>(&v);
        if (v1 != 0)
            v1->visit(*this);
        else
            super::accept(v);
    }



    DigitalCmsSpreadLeg::DigitalCmsSpreadLeg(const Schedule& schedule,
                                 const ext::shared_ptr<SwapSpreadIndex>& index)
    : schedule_(schedule), index_(index),
      paymentAdjustment_(Following), inArrears_(false),
      longCallOption_(Position::Long), callATM_(false),
      longPutOption_(Position::Long), putATM_(false) {}

    DigitalCmsSpreadLeg& DigitalCmsSpreadLeg::withNotionals(Real notional) {
        notionals_ = std::vector<Real>(1,notional);
        return *this;
    }

    DigitalCmsSpreadLeg& DigitalCmsSpreadLeg::withNotionals(
                                         const std::vector<Real>& notionals) {
        notionals_ = notionals;
        return *this;
    }

    DigitalCmsSpreadLeg& DigitalCmsSpreadLeg::withPaymentDayCounter(
                                               const DayCounter& dayCounter) {
        paymentDayCounter_ = dayCounter;
        return *this;
    }

    DigitalCmsSpreadLeg& DigitalCmsSpreadLeg::withPaymentAdjustment(
                                           BusinessDayConvention convention) {
        paymentAdjustment_ = convention;
        return *this;
    }

    DigitalCmsSpreadLeg& DigitalCmsSpreadLeg::withPaymentCalendar(
                                           const Calendar& paymentcalendar) {
        paymentCalendar_ = paymentcalendar;
        return *this;
    }

    DigitalCmsSpreadLeg& DigitalCmsSpreadLeg::withFixingDays(Natural fixingDays) {
        fixingDays_ = std::vector<Natural>(1,fixingDays);
        return *this;
    }

    DigitalCmsSpreadLeg& DigitalCmsSpreadLeg::withFixingDays(
                                     const std::vector<Natural>& fixingDays) {
        fixingDays_ = fixingDays;
        return *this;
    }

    DigitalCmsSpreadLeg& DigitalCmsSpreadLeg::withGearings(Real gearing) {
        gearings_ = std::vector<Real>(1,gearing);
        return *this;
    }

    DigitalCmsSpreadLeg& DigitalCmsSpreadLeg::withGearings(
                                          const std::vector<Real>& gearings) {
        gearings_ = gearings;
        return *this;
    }

    DigitalCmsSpreadLeg& DigitalCmsSpreadLeg::withSpreads(Spread spread) {
        spreads_ = std::vector<Spread>(1,spread);
        return *this;
    }

    DigitalCmsSpreadLeg& DigitalCmsSpreadLeg::withSpreads(
                                         const std::vector<Spread>& spreads) {
        spreads_ = spreads;
        return *this;
    }

    DigitalCmsSpreadLeg& DigitalCmsSpreadLeg::inArrears(bool flag) {
        inArrears_ = flag;
        return *this;
    }

    DigitalCmsSpreadLeg& DigitalCmsSpreadLeg::withCallStrikes(Rate strike) {
        callStrikes_ = std::vector<Rate>(1,strike);
        return *this;
    }

    DigitalCmsSpreadLeg& DigitalCmsSpreadLeg::withCallStrikes(
                                           const std::vector<Rate>& strikes) {
        callStrikes_ = strikes;
        return *this;
    }

    DigitalCmsSpreadLeg& DigitalCmsSpreadLeg::withLongCallOption(Position::Type type) {
        longCallOption_ = type;
        return *this;
    }

    DigitalCmsSpreadLeg& DigitalCmsSpreadLeg::withCallATM(bool flag) {
        callATM_ = flag;
        return *this;
    }

    DigitalCmsSpreadLeg& DigitalCmsSpreadLeg::withCallPayoffs(Rate payoff) {
        callPayoffs_ = std::vector<Rate>(1,payoff);
        return *this;
    }

    DigitalCmsSpreadLeg& DigitalCmsSpreadLeg::withCallPayoffs(
                                           const std::vector<Rate>& payoffs) {
        callPayoffs_ = payoffs;
        return *this;
    }

    DigitalCmsSpreadLeg& DigitalCmsSpreadLeg::withPutStrikes(Rate strike) {
        putStrikes_ = std::vector<Rate>(1,strike);
        return *this;
    }

    DigitalCmsSpreadLeg& DigitalCmsSpreadLeg::withPutStrikes(
                                           const std::vector<Rate>& strikes) {
        putStrikes_ = strikes;
        return *this;
    }

    DigitalCmsSpreadLeg& DigitalCmsSpreadLeg::withLongPutOption(Position::Type type) {
        longPutOption_ = type;
        return *this;
    }

    DigitalCmsSpreadLeg& DigitalCmsSpreadLeg::withPutATM(bool flag) {
        putATM_ = flag;
        return *this;
    }

    DigitalCmsSpreadLeg& DigitalCmsSpreadLeg::withPutPayoffs(Rate payoff) {
        putPayoffs_ = std::vector<Rate>(1,payoff);
        return *this;
    }

    DigitalCmsSpreadLeg& DigitalCmsSpreadLeg::withPutPayoffs(
                                           const std::vector<Rate>& payoffs) {
        putPayoffs_ = payoffs;
        return *this;
    }

    DigitalCmsSpreadLeg& DigitalCmsSpreadLeg::withReplication(
                   const ext::shared_ptr<DigitalReplication>& replication) {
        replication_ = replication;
        return *this;
    }

    DigitalCmsSpreadLeg& DigitalCmsSpreadLeg::withNakedOption(bool nakedOption) {
        nakedOption_ = nakedOption;
        return *this;
    }
<<<<<<< HEAD
    // schedule_ replaced by paymentCalendar_
=======
    DigitalCmsSpreadLeg& DigitalCmsSpreadLeg::withPaymentCalendar(const Calendar& cal) {
        paymentCalendar_ = cal;
        return *this;
    }

>>>>>>> e06cb0b5
    DigitalCmsSpreadLeg::operator Leg() const {
        return FloatingDigitalLeg<SwapSpreadIndex, CmsSpreadCoupon, DigitalCmsSpreadCoupon>(
            schedule_, notionals_, index_, paymentDayCounter_, paymentAdjustment_, fixingDays_,
            gearings_, spreads_, inArrears_, callStrikes_, longCallOption_, callATM_, callPayoffs_,
            putStrikes_, longPutOption_, putATM_, putPayoffs_, replication_, nakedOption_);
    }

}<|MERGE_RESOLUTION|>--- conflicted
+++ resolved
@@ -198,15 +198,13 @@
         nakedOption_ = nakedOption;
         return *this;
     }
-<<<<<<< HEAD
-    // schedule_ replaced by paymentCalendar_
-=======
+
+
     DigitalCmsSpreadLeg& DigitalCmsSpreadLeg::withPaymentCalendar(const Calendar& cal) {
         paymentCalendar_ = cal;
         return *this;
     }
 
->>>>>>> e06cb0b5
     DigitalCmsSpreadLeg::operator Leg() const {
         return FloatingDigitalLeg<SwapSpreadIndex, CmsSpreadCoupon, DigitalCmsSpreadCoupon>(
             schedule_, notionals_, index_, paymentDayCounter_, paymentAdjustment_, fixingDays_,
