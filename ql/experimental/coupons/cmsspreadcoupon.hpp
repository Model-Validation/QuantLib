/*
 Copyright (C) 2014 Peter Caspers

 This file is part of QuantLib, a free-software/open-source library
 for financial quantitative analysts and developers - http://quantlib.org/

 QuantLib is free software: you can redistribute it and/or modify it
 under the terms of the QuantLib license.  You should have received a
 copy of the license along with this program; if not, please email
 <quantlib-dev@lists.sf.net>. The license is also available online at
 <http://quantlib.org/license.shtml>.


 This program is distributed in the hope that it will be useful, but
 WITHOUT ANY WARRANTY; without even the implied warranty of MERCHANTABILITY
 or FITNESS FOR A PARTICULAR PURPOSE. See the license for more details. */

/*! \file cmsspreadcoupon.hpp
    \brief CMS spread coupon
*/

#ifndef quantlib_cmsspread_coupon_hpp
#define quantlib_cmsspread_coupon_hpp

#include <ql/cashflows/capflooredcoupon.hpp>
#include <ql/cashflows/couponpricer.hpp>
#include <ql/cashflows/floatingratecoupon.hpp>
#include <ql/experimental/coupons/swapspreadindex.hpp>
#include <ql/time/schedule.hpp>
#include <utility>

namespace QuantLib {

    class SwapIndex;

    //! CMS spread coupon class
    /*! \warning This class does not perform any date adjustment,
                 i.e., the start and end date passed upon construction
                 should be already rolled to a business day.
    */
    class CmsSpreadCoupon : public FloatingRateCoupon {
      public:
        CmsSpreadCoupon(const Date& paymentDate,
                  Real nominal,
                  const Date& startDate,
                  const Date& endDate,
                  Natural fixingDays,
                  const ext::shared_ptr<SwapSpreadIndex>& index,
                  Real gearing = 1.0,
                  Spread spread = 0.0,
                  const Date& refPeriodStart = Date(),
                  const Date& refPeriodEnd = Date(),
                  const DayCounter& dayCounter = DayCounter(),
                  bool isInArrears = false,
                  const Date& exCouponDate = Date());
        //! \name Inspectors
        //@{
        const ext::shared_ptr<SwapSpreadIndex>& swapSpreadIndex() const {
            return index_;
        }
        //@}
        //! \name Visitability
        //@{
        void accept(AcyclicVisitor&) override;
        //@}
      private:
        ext::shared_ptr<SwapSpreadIndex> index_;
    };

    class CappedFlooredCmsSpreadCoupon : public CappedFlooredCoupon {
      public:
        CappedFlooredCmsSpreadCoupon(
                  const Date& paymentDate,
                  Real nominal,
                  const Date& startDate,
                  const Date& endDate,
                  Natural fixingDays,
                  const ext::shared_ptr<SwapSpreadIndex>& index,
                  Real gearing = 1.0,
                  Spread spread= 0.0,
                  const Rate cap = Null<Rate>(),
                  const Rate floor = Null<Rate>(),
                  const Date& refPeriodStart = Date(),
                  const Date& refPeriodEnd = Date(),
                  const DayCounter& dayCounter = DayCounter(),
                  bool isInArrears = false,
                  const Date& exCouponDate = Date())
        : CappedFlooredCoupon(ext::shared_ptr<FloatingRateCoupon>(new
            CmsSpreadCoupon(paymentDate, nominal, startDate, endDate, fixingDays,
                      index, gearing, spread, refPeriodStart, refPeriodEnd,
                      dayCounter, isInArrears, exCouponDate)), cap, floor) {}

        void accept(AcyclicVisitor& v) override {
            auto* v1 = dynamic_cast<Visitor<CappedFlooredCmsSpreadCoupon>*>(&v);
            if (v1 != nullptr)
                v1->visit(*this);
            else
                CappedFlooredCoupon::accept(v);
        }
    };

    //! helper class building a sequence of capped/floored cms-spread-rate coupons
    class CmsSpreadLeg {
      public:
        CmsSpreadLeg(Schedule schedule, ext::shared_ptr<SwapSpreadIndex> swapSpreadIndex);
        CmsSpreadLeg& withNotionals(Real notional);
        CmsSpreadLeg& withNotionals(const std::vector<Real>& notionals);
        CmsSpreadLeg& withPaymentDayCounter(const DayCounter&);
        CmsSpreadLeg& withPaymentCalendar(const Calendar& cal);
        CmsSpreadLeg& withPaymentAdjustment(BusinessDayConvention);
        CmsSpreadLeg& withFixingDays(Natural fixingDays);
        CmsSpreadLeg& withFixingDays(const std::vector<Natural>& fixingDays);
        CmsSpreadLeg& withGearings(Real gearing);
        CmsSpreadLeg& withGearings(const std::vector<Real>& gearings);
        CmsSpreadLeg& withSpreads(Spread spread);
        CmsSpreadLeg& withSpreads(const std::vector<Spread>& spreads);
        CmsSpreadLeg& withCaps(Rate cap);
        CmsSpreadLeg& withCaps(const std::vector<Rate>& caps);
        CmsSpreadLeg& withFloors(Rate floor);
        CmsSpreadLeg& withFloors(const std::vector<Rate>& floors);
        CmsSpreadLeg& inArrears(bool flag = true);
        CmsSpreadLeg& withZeroPayments(bool flag = true);
        operator Leg() const;
      private:
        Schedule schedule_;
        ext::shared_ptr<SwapSpreadIndex> swapSpreadIndex_;
        std::vector<Real> notionals_;
        DayCounter paymentDayCounter_;
        BusinessDayConvention paymentAdjustment_ = Following;
        std::vector<Natural> fixingDays_;
        std::vector<Real> gearings_;
        std::vector<Spread> spreads_;
        std::vector<Rate> caps_, floors_;
<<<<<<< HEAD
        bool inArrears_, zeroPayments_;
        Calendar paymentCalendar_;
=======
        bool inArrears_ = false, zeroPayments_ = false;
>>>>>>> 1f066933
    };


    //! base pricer for vanilla CMS spread coupons
    class CmsSpreadCouponPricer : public FloatingRateCouponPricer {
      public:
        explicit CmsSpreadCouponPricer(Handle<Quote> correlation = Handle<Quote>())
        : correlation_(std::move(correlation)) {
            registerWith(correlation_);
        }

        Handle<Quote> correlation() const{
            return correlation_;
        }

        void setCorrelation(
                         const Handle<Quote> &correlation = Handle<Quote>()) {
            unregisterWith(correlation_);
            correlation_ = correlation;
            registerWith(correlation_);
            update();
        }
      private:
        Handle<Quote> correlation_;
    };

}

#endif<|MERGE_RESOLUTION|>--- conflicted
+++ resolved
@@ -131,12 +131,8 @@
         std::vector<Real> gearings_;
         std::vector<Spread> spreads_;
         std::vector<Rate> caps_, floors_;
-<<<<<<< HEAD
-        bool inArrears_, zeroPayments_;
         Calendar paymentCalendar_;
-=======
         bool inArrears_ = false, zeroPayments_ = false;
->>>>>>> 1f066933
     };
 
 
