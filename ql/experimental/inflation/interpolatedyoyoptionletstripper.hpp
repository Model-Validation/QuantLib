/* -*- mode: c++; tab-width: 4; indent-tabs-mode: nil; c-basic-offset: 4 -*- */

/*
 Copyright (C) 2009 Chris Kenyon

 This file is part of QuantLib, a free-software/open-source library
 for financial quantitative analysts and developers - http://quantlib.org/

 QuantLib is free software: you can redistribute it and/or modify it
 under the terms of the QuantLib license.  You should have received a
 copy of the license along with this program; if not, please email
 <quantlib-dev@lists.sf.net>. The license is also available online at
 <http://quantlib.org/license.shtml>.

 This program is distributed in the hope that it will be useful, but WITHOUT
 ANY WARRANTY; without even the implied warranty of MERCHANTABILITY or FITNESS
 FOR A PARTICULAR PURPOSE.  See the license for more details.
*/

/*! \file interpolatedyoyoptionletstripper.hpp
    \brief interpolated yoy inflation-cap stripping
*/

#ifndef quantlib_interpolated_yoy_optionlet_stripper_hpp
#define quantlib_interpolated_yoy_optionlet_stripper_hpp

#include <ql/experimental/inflation/genericindexes.hpp>
#include <ql/experimental/inflation/piecewiseyoyoptionletvolatility.hpp>
#include <ql/experimental/inflation/yoyoptionlethelpers.hpp>
#include <ql/experimental/inflation/yoyoptionletstripper.hpp>
#include <ql/instruments/makeyoyinflationcapfloor.hpp>
#include <ql/termstructures/iterativebootstrap.hpp>
#include <ql/math/solvers1d/brent.hpp>
#include <utility>

namespace QuantLib {

/*! The interpolated version interpolates along each K (as opposed
    to fitting a model, say).

    \bug Tests currently fail.
*/

class YoYOptionletBaseSolver {
public:
    virtual ~YoYOptionletBaseSolver() {}
    virtual Real solveForImpliedVol(YoYInflationCapFloor::Type type, Real slope, Rate K, Period& lag,
                                    Natural fixingDays, const ext::shared_ptr<YoYInflationIndex>& anIndex,
                                    const ext::shared_ptr<YoYCapFloorTermPriceSurface>&,
                                    ext::shared_ptr<YoYInflationCapFloorEngine> p, Real priceToMatch) const = 0;      
protected:
    class ObjectiveFunction {
    public:
        ObjectiveFunction(YoYInflationCapFloor::Type type, Real slope, Rate K, Period& lag, Natural fixingDays,
                          const ext::shared_ptr<YoYInflationIndex>& anIndex,
                          const ext::shared_ptr<YoYCapFloorTermPriceSurface>& surf,
                          ext::shared_ptr<YoYInflationCapFloorEngine> p, Real priceToMatch)
            : slope_(slope), K_(K), frequency_(anIndex->frequency()), indexIsInterpolated_(anIndex->interpolated()),
              tvec_(std::vector<Time>(2)), dvec_(std::vector<Date>(2)), vvec_(std::vector<Volatility>(2)),
              priceToMatch_(priceToMatch), surf_(surf), p_(std::move(p)) {
            lag_ = surf_->observationLag();
            capfloor_ = MakeYoYInflationCapFloor(type, anIndex,
                                                 (Size)std::floor(0.5 + surf->timeFromReference(surf->minMaturity())),
                                                 surf->calendar(), lag, CPI::AsIndex)
                            .withNominal(10000.0)
                            .withStrike(K_);

            // shortest time available from price surface
            dvec_[0] = surf_->baseDate();
            dvec_[1] = surf_->minMaturity() + Period(7, Days);
            tvec_[0] = surf_->dayCounter().yearFraction(surf_->referenceDate(), dvec_[0]);
            tvec_[1] = surf_->dayCounter().yearFraction(surf_->referenceDate(), dvec_[1]);

            Size n = (Size)std::floor(0.5 + surf->timeFromReference(surf_->minMaturity()));
            QL_REQUIRE(n > 0, "first maturity in price surface not > 0: " << n);

            capfloor_->setPricingEngine(p_);
        }
        Real operator()(Volatility guess) const {
            vvec_[1] = guess;
            vvec_[0] = guess - slope_ * (tvec_[1] - tvec_[0]) * guess;
            // could have Interpolator1D instead of Linear
            ext::shared_ptr<InterpolatedYoYOptionletVolatilityCurve<Linear>> vCurve(
                new InterpolatedYoYOptionletVolatilityCurve<Linear>(0, TARGET(), ModifiedFollowing, Actual365Fixed(),
                                                                    lag_, frequency_, indexIsInterpolated_, dvec_,
                                                                    vvec_, -1.0,
                                                                    3.0)); // strike limits
            Handle<YoYOptionletVolatilitySurface> hCurve(vCurve);
            p_->setVolatility(hCurve);
            // hopefully this gets to the pricer ... then
            return priceToMatch_ - capfloor_->NPV();
        }

    private:
        Real slope_;
        Rate K_;
        Frequency frequency_;
        bool indexIsInterpolated_;
        std::vector<Time> tvec_;
        std::vector<Date> dvec_;
        mutable std::vector<Volatility> vvec_;
        ext::shared_ptr<YoYInflationCapFloor> capfloor_;
        Real priceToMatch_;
        ext::shared_ptr<YoYCapFloorTermPriceSurface> surf_;
        Period lag_;
        ext::shared_ptr<YoYInflationCapFloorEngine> p_;
    };
};

class YoYOptionletSolver : public YoYOptionletBaseSolver {
public:
    YoYOptionletSolver() {} ;
    Real solveForImpliedVol(YoYInflationCapFloor::Type type, Real slope, Rate K, Period& lag, Natural fixingDays,
                            const ext::shared_ptr<YoYInflationIndex>& anIndex,
                            const ext::shared_ptr<YoYCapFloorTermPriceSurface>& surface,
                            ext::shared_ptr<YoYInflationCapFloorEngine> p, Real priceToMatch) const override {
        Brent solver;
        Real solverTolerance_ = 1e-7;
        // these are VOLATILITY guesses (always +)
        Real lo = 0.00001, hi = 0.08;
        Real guess = (hi + lo) / 2.0;
        Real found;
        found = solver.solve(ObjectiveFunction(type, slope, K, lag, fixingDays, anIndex, surface, p, priceToMatch),
                             solverTolerance_, guess, lo, hi);
        return found;
    }
};

template <class Interpolator1D, template <class> class Bootstrap = QuantLib::IterativeBootstrap>
class InterpolatedYoYOptionletStripper : public YoYOptionletStripper {
public:
    typedef typename PiecewiseYoYOptionletVolatilityCurve<Interpolator1D, Bootstrap>::this_curve optionlet_curve;

<<<<<<< HEAD
    InterpolatedYoYOptionletStripper(std::unique_ptr<YoYOptionletBaseSolver> firstCapSolver =
                                         std::make_unique<YoYOptionletSolver>(),
                                     const Bootstrap<optionlet_curve>& bootstrap = Bootstrap<optionlet_curve>())
        : firstCapSolver_(std::move(firstCapSolver)), bootstrap_(bootstrap){
    };
    //! YoYOptionletStripper interface
    //@{
    void initialize(const ext::shared_ptr<YoYCapFloorTermPriceSurface>&,
                    const ext::shared_ptr<YoYInflationCapFloorEngine>&, Real slope) const override;
    Rate minStrike() const override { return YoYCapFloorTermPriceSurface_->strikes().front(); }
    Rate maxStrike() const override { return YoYCapFloorTermPriceSurface_->strikes().back(); }
    std::vector<Rate> strikes() const override { return YoYCapFloorTermPriceSurface_->strikes(); }
    std::pair<std::vector<Rate>, std::vector<Volatility>> slice(const Date& d) const override;
    //@}

protected:
    mutable std::vector<ext::shared_ptr<YoYOptionletVolatilitySurface>> volCurves_;
    std::unique_ptr<YoYOptionletBaseSolver> firstCapSolver_;
    Bootstrap<optionlet_curve> bootstrap_;
    // used to set up the first point on each vol curve
    // using assumptions on unobserved vols at start
};

// template definitions

template <class Interpolator1D, template <class> class Bootstrap>
void InterpolatedYoYOptionletStripper<Interpolator1D, Bootstrap>::initialize(
    const ext::shared_ptr<YoYCapFloorTermPriceSurface>& s, const ext::shared_ptr<YoYInflationCapFloorEngine>& p,
    const Real slope) const {
    YoYCapFloorTermPriceSurface_ = s;
    p_ = p;
    lag_ = YoYCapFloorTermPriceSurface_->observationLag();
    frequency_ = YoYCapFloorTermPriceSurface_->frequency();
    indexIsInterpolated_ = YoYCapFloorTermPriceSurface_->indexIsInterpolated();
    Natural fixingDays_ = YoYCapFloorTermPriceSurface_->fixingDays();
    Natural settlementDays = 0; // always
    Calendar cal = YoYCapFloorTermPriceSurface_->calendar();
    BusinessDayConvention bdc = YoYCapFloorTermPriceSurface_->businessDayConvention();
    DayCounter dc = YoYCapFloorTermPriceSurface_->dayCounter();

    // switch from caps to floors when out of floors
    Rate maxFloor = YoYCapFloorTermPriceSurface_->floorStrikes().back();
    YoYInflationCapFloor::Type useType = YoYInflationCapFloor::Floor;
    Period TPmin = YoYCapFloorTermPriceSurface_->maturities().front();
    // create a "fake index" based on Generic, this should work
    // provided that the lag and frequency are correct
    RelinkableHandle<YoYInflationTermStructure> hYoY(YoYCapFloorTermPriceSurface_->YoYTS());
    ext::shared_ptr<YoYInflationIndex> anIndex(new YYGenericCPI(frequency_, false, false, lag_, Currency(), hYoY));

    // strip each K separatly
    for (Size i = 0; i < YoYCapFloorTermPriceSurface_->strikes().size(); i++) {
        Rate K = YoYCapFloorTermPriceSurface_->strikes()[i];
        if (K > maxFloor)
            useType = YoYInflationCapFloor::Cap;

        Real priceToMatch = (useType == YoYInflationCapFloor::Cap ? YoYCapFloorTermPriceSurface_->capPrice(TPmin, K)
                                                                  : YoYCapFloorTermPriceSurface_->floorPrice(TPmin, K));

        // solve for the initial point on the vol curve

        Real found = 0.0;
        try {
            found = firstCapSolver_->solveForImpliedVol(useType, slope, K, lag_, fixingDays_, anIndex,
                                                        YoYCapFloorTermPriceSurface_, p_, priceToMatch);
        } catch (std::exception& e) {
            QL_FAIL("failed to find solution here because: " << e.what());
        }

        // ***create helpers***
        Real notional = 10000; // work in bps
        std::vector<ext::shared_ptr<BootstrapHelper<YoYOptionletVolatilitySurface>>> helperInstruments;
        std::vector<ext::shared_ptr<YoYOptionletHelper>> helpers;
        for (Size j = 0; j < YoYCapFloorTermPriceSurface_->maturities().size(); j++) {
            Period Tp = YoYCapFloorTermPriceSurface_->maturities()[j];

            Real nextPrice = (useType == YoYInflationCapFloor::Cap ? YoYCapFloorTermPriceSurface_->capPrice(Tp, K)
                                                                   : YoYCapFloorTermPriceSurface_->floorPrice(Tp, K));

            Handle<Quote> quote1(ext::shared_ptr<Quote>(new SimpleQuote(nextPrice)));
            // helper should be an integer number of periods away,
            // this is enforced by rounding
            Size nT = (Size)floor(s->timeFromReference(s->yoyOptionDateFromTenor(Tp)) + 0.5);
            helpers.push_back(ext::shared_ptr<YoYOptionletHelper>(
                new YoYOptionletHelper(quote1, notional, useType, lag_, dc, cal, fixingDays_, anIndex, CPI::Flat,
=======
    template <class Interpolator1D>
    void InterpolatedYoYOptionletStripper<Interpolator1D>::
    initialize(const ext::shared_ptr<YoYCapFloorTermPriceSurface> &s,
               const ext::shared_ptr<YoYInflationCapFloorEngine> &p,
               const Real slope) const {
        YoYCapFloorTermPriceSurface_ = s;
        p_ = p;
        lag_ = YoYCapFloorTermPriceSurface_->observationLag();
        frequency_ = YoYCapFloorTermPriceSurface_->frequency();
        indexIsInterpolated_ = YoYCapFloorTermPriceSurface_->indexIsInterpolated();
        Natural fixingDays_ = YoYCapFloorTermPriceSurface_->fixingDays();
        Natural settlementDays = 0; // always
        Calendar cal = YoYCapFloorTermPriceSurface_->calendar();
        BusinessDayConvention bdc =
            YoYCapFloorTermPriceSurface_->businessDayConvention();
        DayCounter dc = YoYCapFloorTermPriceSurface_->dayCounter();

        // switch from caps to floors when out of floors
        Rate maxFloor = YoYCapFloorTermPriceSurface_->floorStrikes().back();
        YoYInflationCapFloor::Type useType = YoYInflationCapFloor::Floor;
        Period TPmin = YoYCapFloorTermPriceSurface_->maturities().front();
        // create a "fake index" based on Generic, this should work
        // provided that the lag and frequency are correct
        RelinkableHandle<YoYInflationTermStructure> hYoY(
                                       YoYCapFloorTermPriceSurface_->YoYTS());
        ext::shared_ptr<YoYInflationIndex> anIndex(
                                           new YYGenericCPI(frequency_,
                                                            false, lag_,
                                                            Currency(), hYoY));

        // strip each K separatly
        for (Size i=0; i<YoYCapFloorTermPriceSurface_->strikes().size(); i++) {
            Rate K = YoYCapFloorTermPriceSurface_->strikes()[i];
            if (K > maxFloor) useType = YoYInflationCapFloor::Cap;

            // solve for the initial point on the vol curve
            Brent solver;
            Real solverTolerance_ = 1e-7;
             // these are VOLATILITY guesses (always +)
            Real lo = 0.00001, hi = 0.08;
            Real guess = (hi+lo)/2.0;
            Real found;
            Real priceToMatch =
                (useType == YoYInflationCapFloor::Cap ?
                 YoYCapFloorTermPriceSurface_->capPrice(TPmin, K) :
                 YoYCapFloorTermPriceSurface_->floorPrice(TPmin, K));

            try{
                found = solver.solve(
                      ObjectiveFunction(useType, slope, K, lag_, fixingDays_,
                                        anIndex, YoYCapFloorTermPriceSurface_,
                                        p_, priceToMatch),
                      solverTolerance_, guess, lo, hi );
            } catch( std::exception &e) {
                QL_FAIL("failed to find solution here because: " << e.what());
            }

            // ***create helpers***
            Real notional = 10000; // work in bps
            std::vector<ext::shared_ptr<BootstrapHelper<YoYOptionletVolatilitySurface> > > helperInstruments;
            std::vector<ext::shared_ptr<YoYOptionletHelper> > helpers;
            for (Size j = 0; j < YoYCapFloorTermPriceSurface_->maturities().size(); j++){
                Period Tp = YoYCapFloorTermPriceSurface_->maturities()[j];

                Real nextPrice =
                    (useType == YoYInflationCapFloor::Cap ?
                     YoYCapFloorTermPriceSurface_->capPrice(Tp, K) :
                     YoYCapFloorTermPriceSurface_->floorPrice(Tp, K));

                Handle<Quote> quote1(ext::shared_ptr<Quote>(
                                               new SimpleQuote( nextPrice )));
                // helper should be an integer number of periods away,
                // this is enforced by rounding
                Size nT = (Size)floor(s->timeFromReference(s->yoyOptionDateFromTenor(Tp))+0.5);
                helpers.push_back(ext::shared_ptr<YoYOptionletHelper>(
                          new YoYOptionletHelper(quote1, notional, useType,
                                                 lag_,
                                                 dc, cal,
                                                 fixingDays_,
                                                 anIndex, CPI::Flat,
>>>>>>> 5ccf7ffa
                                                 K, nT, p_)));

            ext::shared_ptr<ConstantYoYOptionletVolatility> yoyVolBLACK(
                new ConstantYoYOptionletVolatility(found, settlementDays, cal, bdc, dc, lag_, frequency_, false,
                                                   // -100% to +300%
                                                   -1.0, 3.0));

            helpers[j]->setTermStructure(
                // gets underlying pointer & removes const
                const_cast<ConstantYoYOptionletVolatility*>(yoyVolBLACK.get()));
            helperInstruments.push_back(helpers[j]);
        }
        // ***bootstrap***
        // this is the artificial vol at zero so that first section works
        Real Tmin = s->timeFromReference(s->yoyOptionDateFromTenor(TPmin));
        Volatility baseYoYVolatility = found - slope * Tmin * found;
        Rate eps = std::max(K, 0.02) / 1000.0;
        Rate minStrike = K - eps;
        Rate maxStrike = K + eps;

        auto testPW = ext::make_shared<PiecewiseYoYOptionletVolatilityCurve<Interpolator1D, Bootstrap>>(
                                             settlementDays, cal, bdc, dc, lag_, frequency_, indexIsInterpolated_,
                                             minStrike, maxStrike, baseYoYVolatility, helperInstruments, 1.0e-12,
                                             Interpolator1D(), bootstrap_);
        testPW->recalculate();
        volCurves_.push_back(testPW);
    }
}

template <class Interpolator1D, template <class> class Bootstrap>
std::pair<std::vector<Rate>, std::vector<Volatility>>
InterpolatedYoYOptionletStripper<Interpolator1D, Bootstrap>::slice(const Date& d) const {

    const std::vector<Real>& Ks = strikes();

    const Size nK = Ks.size();

    std::pair<std::vector<Rate>, std::vector<Volatility>> result =
        std::make_pair(std::vector<Rate>(nK), std::vector<Volatility>(nK));

    for (Size i = 0; i < nK; i++) {
        Rate K = Ks[i];
        Volatility v = volCurves_[i]->volatility(d, K);
        result.first[i] = K;
        result.second[i] = v;
    }

    return result;
}
} // namespace QuantLib

#endif<|MERGE_RESOLUTION|>--- conflicted
+++ resolved
@@ -131,7 +131,6 @@
 public:
     typedef typename PiecewiseYoYOptionletVolatilityCurve<Interpolator1D, Bootstrap>::this_curve optionlet_curve;
 
-<<<<<<< HEAD
     InterpolatedYoYOptionletStripper(std::unique_ptr<YoYOptionletBaseSolver> firstCapSolver =
                                          std::make_unique<YoYOptionletSolver>(),
                                      const Bootstrap<optionlet_curve>& bootstrap = Bootstrap<optionlet_curve>())
@@ -172,68 +171,6 @@
     BusinessDayConvention bdc = YoYCapFloorTermPriceSurface_->businessDayConvention();
     DayCounter dc = YoYCapFloorTermPriceSurface_->dayCounter();
 
-    // switch from caps to floors when out of floors
-    Rate maxFloor = YoYCapFloorTermPriceSurface_->floorStrikes().back();
-    YoYInflationCapFloor::Type useType = YoYInflationCapFloor::Floor;
-    Period TPmin = YoYCapFloorTermPriceSurface_->maturities().front();
-    // create a "fake index" based on Generic, this should work
-    // provided that the lag and frequency are correct
-    RelinkableHandle<YoYInflationTermStructure> hYoY(YoYCapFloorTermPriceSurface_->YoYTS());
-    ext::shared_ptr<YoYInflationIndex> anIndex(new YYGenericCPI(frequency_, false, false, lag_, Currency(), hYoY));
-
-    // strip each K separatly
-    for (Size i = 0; i < YoYCapFloorTermPriceSurface_->strikes().size(); i++) {
-        Rate K = YoYCapFloorTermPriceSurface_->strikes()[i];
-        if (K > maxFloor)
-            useType = YoYInflationCapFloor::Cap;
-
-        Real priceToMatch = (useType == YoYInflationCapFloor::Cap ? YoYCapFloorTermPriceSurface_->capPrice(TPmin, K)
-                                                                  : YoYCapFloorTermPriceSurface_->floorPrice(TPmin, K));
-
-        // solve for the initial point on the vol curve
-
-        Real found = 0.0;
-        try {
-            found = firstCapSolver_->solveForImpliedVol(useType, slope, K, lag_, fixingDays_, anIndex,
-                                                        YoYCapFloorTermPriceSurface_, p_, priceToMatch);
-        } catch (std::exception& e) {
-            QL_FAIL("failed to find solution here because: " << e.what());
-        }
-
-        // ***create helpers***
-        Real notional = 10000; // work in bps
-        std::vector<ext::shared_ptr<BootstrapHelper<YoYOptionletVolatilitySurface>>> helperInstruments;
-        std::vector<ext::shared_ptr<YoYOptionletHelper>> helpers;
-        for (Size j = 0; j < YoYCapFloorTermPriceSurface_->maturities().size(); j++) {
-            Period Tp = YoYCapFloorTermPriceSurface_->maturities()[j];
-
-            Real nextPrice = (useType == YoYInflationCapFloor::Cap ? YoYCapFloorTermPriceSurface_->capPrice(Tp, K)
-                                                                   : YoYCapFloorTermPriceSurface_->floorPrice(Tp, K));
-
-            Handle<Quote> quote1(ext::shared_ptr<Quote>(new SimpleQuote(nextPrice)));
-            // helper should be an integer number of periods away,
-            // this is enforced by rounding
-            Size nT = (Size)floor(s->timeFromReference(s->yoyOptionDateFromTenor(Tp)) + 0.5);
-            helpers.push_back(ext::shared_ptr<YoYOptionletHelper>(
-                new YoYOptionletHelper(quote1, notional, useType, lag_, dc, cal, fixingDays_, anIndex, CPI::Flat,
-=======
-    template <class Interpolator1D>
-    void InterpolatedYoYOptionletStripper<Interpolator1D>::
-    initialize(const ext::shared_ptr<YoYCapFloorTermPriceSurface> &s,
-               const ext::shared_ptr<YoYInflationCapFloorEngine> &p,
-               const Real slope) const {
-        YoYCapFloorTermPriceSurface_ = s;
-        p_ = p;
-        lag_ = YoYCapFloorTermPriceSurface_->observationLag();
-        frequency_ = YoYCapFloorTermPriceSurface_->frequency();
-        indexIsInterpolated_ = YoYCapFloorTermPriceSurface_->indexIsInterpolated();
-        Natural fixingDays_ = YoYCapFloorTermPriceSurface_->fixingDays();
-        Natural settlementDays = 0; // always
-        Calendar cal = YoYCapFloorTermPriceSurface_->calendar();
-        BusinessDayConvention bdc =
-            YoYCapFloorTermPriceSurface_->businessDayConvention();
-        DayCounter dc = YoYCapFloorTermPriceSurface_->dayCounter();
-
         // switch from caps to floors when out of floors
         Rate maxFloor = YoYCapFloorTermPriceSurface_->floorStrikes().back();
         YoYInflationCapFloor::Type useType = YoYInflationCapFloor::Floor;
@@ -247,57 +184,41 @@
                                                             false, lag_,
                                                             Currency(), hYoY));
 
-        // strip each K separatly
-        for (Size i=0; i<YoYCapFloorTermPriceSurface_->strikes().size(); i++) {
-            Rate K = YoYCapFloorTermPriceSurface_->strikes()[i];
-            if (K > maxFloor) useType = YoYInflationCapFloor::Cap;
-
-            // solve for the initial point on the vol curve
-            Brent solver;
-            Real solverTolerance_ = 1e-7;
-             // these are VOLATILITY guesses (always +)
-            Real lo = 0.00001, hi = 0.08;
-            Real guess = (hi+lo)/2.0;
-            Real found;
-            Real priceToMatch =
-                (useType == YoYInflationCapFloor::Cap ?
-                 YoYCapFloorTermPriceSurface_->capPrice(TPmin, K) :
-                 YoYCapFloorTermPriceSurface_->floorPrice(TPmin, K));
-
-            try{
-                found = solver.solve(
-                      ObjectiveFunction(useType, slope, K, lag_, fixingDays_,
-                                        anIndex, YoYCapFloorTermPriceSurface_,
-                                        p_, priceToMatch),
-                      solverTolerance_, guess, lo, hi );
-            } catch( std::exception &e) {
-                QL_FAIL("failed to find solution here because: " << e.what());
-            }
-
-            // ***create helpers***
-            Real notional = 10000; // work in bps
-            std::vector<ext::shared_ptr<BootstrapHelper<YoYOptionletVolatilitySurface> > > helperInstruments;
-            std::vector<ext::shared_ptr<YoYOptionletHelper> > helpers;
-            for (Size j = 0; j < YoYCapFloorTermPriceSurface_->maturities().size(); j++){
-                Period Tp = YoYCapFloorTermPriceSurface_->maturities()[j];
-
-                Real nextPrice =
-                    (useType == YoYInflationCapFloor::Cap ?
-                     YoYCapFloorTermPriceSurface_->capPrice(Tp, K) :
-                     YoYCapFloorTermPriceSurface_->floorPrice(Tp, K));
-
-                Handle<Quote> quote1(ext::shared_ptr<Quote>(
-                                               new SimpleQuote( nextPrice )));
-                // helper should be an integer number of periods away,
-                // this is enforced by rounding
-                Size nT = (Size)floor(s->timeFromReference(s->yoyOptionDateFromTenor(Tp))+0.5);
-                helpers.push_back(ext::shared_ptr<YoYOptionletHelper>(
-                          new YoYOptionletHelper(quote1, notional, useType,
-                                                 lag_,
-                                                 dc, cal,
-                                                 fixingDays_,
-                                                 anIndex, CPI::Flat,
->>>>>>> 5ccf7ffa
+    // strip each K separatly
+    for (Size i = 0; i < YoYCapFloorTermPriceSurface_->strikes().size(); i++) {
+        Rate K = YoYCapFloorTermPriceSurface_->strikes()[i];
+        if (K > maxFloor)
+            useType = YoYInflationCapFloor::Cap;
+
+        Real priceToMatch = (useType == YoYInflationCapFloor::Cap ? YoYCapFloorTermPriceSurface_->capPrice(TPmin, K)
+                                                                  : YoYCapFloorTermPriceSurface_->floorPrice(TPmin, K));
+
+        // solve for the initial point on the vol curve
+
+        Real found = 0.0;
+        try {
+            found = firstCapSolver_->solveForImpliedVol(useType, slope, K, lag_, fixingDays_, anIndex,
+                                                        YoYCapFloorTermPriceSurface_, p_, priceToMatch);
+        } catch (std::exception& e) {
+            QL_FAIL("failed to find solution here because: " << e.what());
+        }
+
+        // ***create helpers***
+        Real notional = 10000; // work in bps
+        std::vector<ext::shared_ptr<BootstrapHelper<YoYOptionletVolatilitySurface>>> helperInstruments;
+        std::vector<ext::shared_ptr<YoYOptionletHelper>> helpers;
+        for (Size j = 0; j < YoYCapFloorTermPriceSurface_->maturities().size(); j++) {
+            Period Tp = YoYCapFloorTermPriceSurface_->maturities()[j];
+
+            Real nextPrice = (useType == YoYInflationCapFloor::Cap ? YoYCapFloorTermPriceSurface_->capPrice(Tp, K)
+                                                                   : YoYCapFloorTermPriceSurface_->floorPrice(Tp, K));
+
+            Handle<Quote> quote1(ext::shared_ptr<Quote>(new SimpleQuote(nextPrice)));
+            // helper should be an integer number of periods away,
+            // this is enforced by rounding
+            Size nT = (Size)floor(s->timeFromReference(s->yoyOptionDateFromTenor(Tp)) + 0.5);
+            helpers.push_back(ext::shared_ptr<YoYOptionletHelper>(
+                new YoYOptionletHelper(quote1, notional, useType, lag_, dc, cal, fixingDays_, anIndex, CPI::Flat,
                                                  K, nT, p_)));
 
             ext::shared_ptr<ConstantYoYOptionletVolatility> yoyVolBLACK(
