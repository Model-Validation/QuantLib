/* -*- mode: c++; tab-width: 4; indent-tabs-mode: nil; c-basic-offset: 4 -*- */

/*
 Copyright (C) 2009 Chris Kenyon
 Copyright (C) 2009 Bernd Engelmann

 This file is part of QuantLib, a free-software/open-source library
 for financial quantitative analysts and developers - http://quantlib.org/

 QuantLib is free software: you can redistribute it and/or modify it
 under the terms of the QuantLib license.  You should have received a
 copy of the license along with this program; if not, please email
 <quantlib-dev@lists.sf.net>. The license is also available online at
 <http://quantlib.org/license.shtml>.

 This program is distributed in the hope that it will be useful, but WITHOUT
 ANY WARRANTY; without even the implied warranty of MERCHANTABILITY or FITNESS
 FOR A PARTICULAR PURPOSE.  See the license for more details.
*/

/*! \file yoycapfloortermpricesurface.hpp
    \brief yoy inflation cap and floor term-price structure
*/

#ifndef quantlib_yoy_capfloor_term_price_surface_hpp
#define quantlib_yoy_capfloor_term_price_surface_hpp

#include <ql/indexes/inflationindex.hpp>
#include <ql/termstructures/inflation/piecewiseyoyinflationcurve.hpp>
#include <ql/termstructures/inflation/inflationhelpers.hpp>
#include <ql/experimental/inflation/polynomial2Dspline.hpp>
#include <cmath>

namespace QuantLib {

    //! Abstract base class, inheriting from InflationTermStructure
    /*! Since this can create a yoy term structure it does take
        a YoY index.

        \todo deal with index interpolation.
    */
    class YoYCapFloorTermPriceSurface : public TermStructure {
      public:
        YoYCapFloorTermPriceSurface(Natural fixingDays,
                                    const Period& yyLag,
                                    const ext::shared_ptr<YoYInflationIndex>& yii,
                                    CPI::InterpolationType interpolation,
                                    Handle<YieldTermStructure> nominal,
                                    const DayCounter& dc,
                                    const Calendar& cal,
                                    const BusinessDayConvention& bdc,
                                    const std::vector<Rate>& cStrikes,
                                    const std::vector<Rate>& fStrikes,
                                    const std::vector<Period>& cfMaturities,
                                    const Matrix& cPrice,
                                    const Matrix& fPrice);

        /*! \deprecated Use the overload that passes an interpolation type instead.
                        Deprecated in version 1.36.
        */
        [[deprecated("Use the overload that passes an interpolation type instead")]]
        YoYCapFloorTermPriceSurface(Natural fixingDays,
                                    const Period& yyLag,
                                    const ext::shared_ptr<YoYInflationIndex>& yii,
                                    Rate baseRate,
                                    Handle<YieldTermStructure> nominal,
                                    const DayCounter& dc,
                                    const Calendar& cal,
                                    const BusinessDayConvention& bdc,
                                    const std::vector<Rate>& cStrikes,
                                    const std::vector<Rate>& fStrikes,
                                    const std::vector<Period>& cfMaturities,
                                    const Matrix& cPrice,
                                    const Matrix& fPrice);

        bool indexIsInterpolated() const;
        virtual Period observationLag() const;
        virtual Frequency frequency() const;

        //! atm yoy swaps from put-call parity on cap/floor data
        /*! uses interpolation (on surface price data), yearly maturities. */
        virtual std::pair<std::vector<Time>, std::vector<Rate> >
        atmYoYSwapTimeRates() const = 0;
        virtual std::pair<std::vector<Date>, std::vector<Rate> >
        atmYoYSwapDateRates() const = 0;

        //! derived from yoy swap rates
        virtual ext::shared_ptr<YoYInflationTermStructure> YoYTS() const = 0;
        //! index yoy is based on
        ext::shared_ptr<YoYInflationIndex> yoyIndex() const { return yoyIndex_; }

        //! inspectors
        /*! \note you don't know if price() is a cap or a floor
                  without checking the YoYSwapATM level.
            \note atm cap/floor prices are generally
                  inaccurate because they are from extrapolation
                  and intersection.
        */
        //@{
        virtual BusinessDayConvention businessDayConvention() const {return bdc_;}
        virtual Natural fixingDays() const {return fixingDays_;}
        virtual Date baseDate() const = 0;
        virtual Real price(const Date& d, Rate k) const = 0;
        virtual Real capPrice(const Date& d, Rate k) const = 0;
        virtual Real floorPrice(const Date& d, Rate k) const = 0;
        virtual Rate atmYoYSwapRate(const Date &d,
                                    bool extrapolate = true) const = 0;
        virtual Rate atmYoYRate(const Date &d,
                                const Period &obsLag = Period(-1,Days),
                                bool extrapolate = true) const = 0;

        virtual Real price(const Period& d, Rate k) const;
        virtual Real capPrice(const Period& d, Rate k) const;
        virtual Real floorPrice(const Period& d, Rate k) const;
        virtual Rate atmYoYSwapRate(const Period &d,
                                    bool extrapolate = true) const;
        virtual Rate atmYoYRate(const Period &d,
                                const Period &obsLag = Period(-1,Days),
                                bool extrapolate = true) const;

        virtual std::vector<Rate> strikes() const {return cfStrikes_;}
        virtual std::vector<Rate> capStrikes() const {return cStrikes_;}
        virtual std::vector<Rate> floorStrikes() const {return fStrikes_;}
        virtual std::vector<Period> maturities() const {return cfMaturities_;}
        virtual Rate minStrike() const {return cfStrikes_.front();};
        virtual Rate maxStrike() const {return cfStrikes_.back();};
        virtual Date minMaturity() const {return referenceDate()+cfMaturities_.front();}// \TODO deal with index interpolation
        virtual Date maxMaturity() const {return referenceDate()+cfMaturities_.back();}
        //@}

        virtual Date yoyOptionDateFromTenor(const Period& p) const;

      protected:
        virtual bool checkStrike(Rate K) {
            return ( minStrike() <= K && K <= maxStrike() );
        }
        virtual bool checkMaturity(const Date& d) {
            return ( minMaturity() <= d && d <= maxMaturity() );
        }

        // defaults, mostly used for building yoy-fwd curve from put-call parity
        //  ext::shared_ptr<YieldTermStructure> nominal_;
        //  Period lag_;
        //  Calendar cal_;
        Natural fixingDays_;
        BusinessDayConvention bdc_;
        ext::shared_ptr<YoYInflationIndex> yoyIndex_;
        Period observationLag_;
        Handle<YieldTermStructure> nominalTS_;
        // data
        std::vector<Rate> cStrikes_;
        std::vector<Rate> fStrikes_;
        std::vector<Period> cfMaturities_;
        mutable std::vector<Real> cfMaturityTimes_;
        Matrix cPrice_;
        Matrix fPrice_;
        bool indexIsInterpolated_;
        // constructed
        mutable std::vector<Rate> cfStrikes_;
        mutable ext::shared_ptr<YoYInflationTermStructure> yoy_;
        mutable std::pair<std::vector<Time>, std::vector<Rate> > atmYoYSwapTimeRates_;
        mutable std::pair<std::vector<Date>, std::vector<Rate> > atmYoYSwapDateRates_;
    };


    template<class Interpolator2D, class Interpolator1D>
    class InterpolatedYoYCapFloorTermPriceSurface
        : public YoYCapFloorTermPriceSurface {
      public:
        InterpolatedYoYCapFloorTermPriceSurface(
                      Natural fixingDays,
                      const Period &yyLag,  // observation lag
                      const ext::shared_ptr<YoYInflationIndex>& yii,
                      CPI::InterpolationType interpolation,
                      const Handle<YieldTermStructure> &nominal,
                      const DayCounter &dc,
                      const Calendar &cal,
                      const BusinessDayConvention &bdc,
                      const std::vector<Rate> &cStrikes,
                      const std::vector<Rate> &fStrikes,
                      const std::vector<Period> &cfMaturities,
                      const Matrix &cPrice,
                      const Matrix &fPrice,
                      const Interpolator2D &interpolator2d = Interpolator2D(),
                      const Interpolator1D &interpolator1d = Interpolator1D());

        /*! \deprecated Use the overload that passes an interpolation type instead.
                        Deprecated in version 1.36.
        */
        [[deprecated("Use the overload that passes an interpolation type instead")]]
        InterpolatedYoYCapFloorTermPriceSurface(
                      Natural fixingDays,
                      const Period &yyLag,  // observation lag
                      const ext::shared_ptr<YoYInflationIndex>& yii,
                      Rate baseRate,
                      const Handle<YieldTermStructure> &nominal,
                      const DayCounter &dc,
                      const Calendar &cal,
                      const BusinessDayConvention &bdc,
                      const std::vector<Rate> &cStrikes,
                      const std::vector<Rate> &fStrikes,
                      const std::vector<Period> &cfMaturities,
                      const Matrix &cPrice,
                      const Matrix &fPrice,
                      const Interpolator2D &interpolator2d = Interpolator2D(),
                      const Interpolator1D &interpolator1d = Interpolator1D());

        //! inflation term structure interface
        //@{
        Date maxDate() const override { return yoy_->maxDate(); }
        Date baseDate() const override { return yoy_->baseDate(); }
        //@}
        Natural fixingDays() const override { return fixingDays_; }

        //! \name YoYCapFloorTermPriceSurface interface
        //@{
        std::pair<std::vector<Time>, std::vector<Rate> > atmYoYSwapTimeRates() const override {
            return atmYoYSwapTimeRates_;
        }
        std::pair<std::vector<Date>, std::vector<Rate> > atmYoYSwapDateRates() const override {
            return atmYoYSwapDateRates_;
        }
        ext::shared_ptr<YoYInflationTermStructure> YoYTS() const override { return yoy_; }
        Rate price(const Date& d, Rate k) const override;
        Real floorPrice(const Date& d, Rate k) const override;
        Real capPrice(const Date& d, Rate k) const override;
        Rate atmYoYSwapRate(const Date& d, bool extrapolate = true) const override {
            return atmYoYSwapRateCurve_(timeFromReference(d),extrapolate);
        }
        Rate atmYoYRate(const Date& d,
                        const Period& obsLag = Period(-1, Days),
                        bool extrapolate = true) const override {
            // work in terms of maturity-of-instruments
            // so ask for rate with observation lag
            Period p = (obsLag == Period(-1, Days)) ? observationLag() : obsLag;
            // Third parameter = force linear interpolation of yoy
            return yoy_->yoyRate(d, p, false, extrapolate);
        }
        //@}

        //! \name LazyObject interface
        //@{
        void update() override;
        void performCalculations() const;
        //@}

      protected:
        //! intersection of cap and floor price surfaces at given strikes
        void intersect() const;
        class ObjectiveFunction {
          public:
            ObjectiveFunction(Time t, const Interpolation2D&, const Interpolation2D&);
            Real operator()(Rate guess) const;
          protected:
            const Time t_;
            const Interpolation2D &a_, &b_; // work on references
        };

        //! mess of making it, i.e. create instruments from quotes and bootstrap
        void calculateYoYTermStructure() const;

        // data for surfaces and curve
        mutable std::vector<Rate> cStrikesB_;
        mutable std::vector<Rate> fStrikesB_;
        mutable Matrix cPriceB_;
        mutable Matrix fPriceB_;
        mutable Interpolation2D capPrice_, floorPrice_;
        mutable Interpolation2D floorPrice2_;
        mutable Interpolator2D interpolator2d_;
        mutable Interpolation atmYoYSwapRateCurve_;
        mutable Interpolator1D interpolator1d_;
    };


    // inline definitions

    inline bool YoYCapFloorTermPriceSurface::indexIsInterpolated() const {
        return indexIsInterpolated_;
    }

    inline Period YoYCapFloorTermPriceSurface::observationLag() const {
        return observationLag_;
    }

    inline Frequency YoYCapFloorTermPriceSurface::frequency() const {
        return yoyIndex_->frequency();
    }

    // template definitions

    #ifndef __DOXYGEN__

    template<class I2D, class I1D>
    InterpolatedYoYCapFloorTermPriceSurface<I2D,I1D>::
    InterpolatedYoYCapFloorTermPriceSurface(
                                    Natural fixingDays,
                                    const Period &yyLag,
                                    const ext::shared_ptr<YoYInflationIndex>& yii,
                                    CPI::InterpolationType interpolation,
                                    const Handle<YieldTermStructure> &nominal,
                                    const DayCounter &dc,
                                    const Calendar &cal,
                                    const BusinessDayConvention &bdc,
                                    const std::vector<Rate> &cStrikes,
                                    const std::vector<Rate> &fStrikes,
                                    const std::vector<Period> &cfMaturities,
                                    const Matrix &cPrice,
                                    const Matrix &fPrice,
                                    const I2D &interpolator2d,
                                    const I1D &interpolator1d)
    : YoYCapFloorTermPriceSurface(fixingDays, yyLag, yii,
                                  interpolation, nominal, dc, cal, bdc,
                                  cStrikes, fStrikes, cfMaturities,
                                  cPrice, fPrice),
      interpolator2d_(interpolator2d), interpolator1d_(interpolator1d) {
        performCalculations();
    }

    template<class I2D, class I1D>
    InterpolatedYoYCapFloorTermPriceSurface<I2D,I1D>::
    InterpolatedYoYCapFloorTermPriceSurface(
                                    Natural fixingDays,
                                    const Period &yyLag,
                                    const ext::shared_ptr<YoYInflationIndex>& yii,
                                    Rate baseRate,
                                    const Handle<YieldTermStructure> &nominal,
                                    const DayCounter &dc,
                                    const Calendar &cal,
                                    const BusinessDayConvention &bdc,
                                    const std::vector<Rate> &cStrikes,
                                    const std::vector<Rate> &fStrikes,
                                    const std::vector<Period> &cfMaturities,
                                    const Matrix &cPrice,
                                    const Matrix &fPrice,
                                    const I2D &interpolator2d,
                                    const I1D &interpolator1d)
    : InterpolatedYoYCapFloorTermPriceSurface(fixingDays, yyLag, yii, CPI::AsIndex,
                                              nominal, dc, cal, bdc,
                                              cStrikes, fStrikes, cfMaturities,
                                              cPrice, fPrice,
                                              interpolator2d, interpolator1d) {}

    #endif

    template<class I2D, class I1D>
    void InterpolatedYoYCapFloorTermPriceSurface<I2D,I1D>::
    update() {
        notifyObservers();
    }


    template<class I2D, class I1D>
    void InterpolatedYoYCapFloorTermPriceSurface<I2D,I1D>::
    performCalculations() const {
        // calculate all the useful things
        // ... first the intersection of the cap and floor surfs
        intersect();

        // ... then the yoy term structure, which requires instruments
        // and a bootstrap
        calculateYoYTermStructure();
    }


    template<class I2D, class I1D>
    InterpolatedYoYCapFloorTermPriceSurface<I2D,I1D>::ObjectiveFunction::
    ObjectiveFunction(const Time t,
                      const Interpolation2D &a,
                      const Interpolation2D &b)
    : t_(t), a_(a), b_(b) {
        // do nothing more
    }


    template<class I2D, class I1D>
    Rate InterpolatedYoYCapFloorTermPriceSurface<I2D,I1D>::
    price(const Date &d, const Rate k) const {
        Rate atm = atmYoYSwapRate(d);
        return k > atm ? capPrice(d,k): floorPrice(d,k);
    }


    template<class I2D, class I1D>
    Rate InterpolatedYoYCapFloorTermPriceSurface<I2D,I1D>::
    capPrice(const Date &d, const Rate k) const {
        Time t = timeFromReference(d);
        return capPrice_(t,k);
    }


    template<class I2D, class I1D>
    Rate InterpolatedYoYCapFloorTermPriceSurface<I2D,I1D>::
    floorPrice(const Date &d, const Rate k) const {
        Time t = timeFromReference(d);
        return floorPrice_(t,k);
    }


    template<class I2D, class I1D>
    Real InterpolatedYoYCapFloorTermPriceSurface<I2D,I1D>::ObjectiveFunction::
    operator()(Rate guess) const {
        // allow extrapolation because the overlap is typically insufficient
        // looking for a zero
        return ( a_(t_,guess,true) - b_(t_,guess,true) );
    }


    template<class I2D, class I1D>
    void InterpolatedYoYCapFloorTermPriceSurface<I2D,I1D>::
    intersect() const {


        // TODO: define the constants outside the code
        const Real maxSearchRange = 0.0201;
        const Real maxExtrapolationMaturity = 5.01;
        const Real searchStep = 0.0050;
        const Real intrinsicValueAddOn = 0.001;

        std::vector<bool> validMaturity(cfMaturities_.size(),false);

        cfMaturityTimes_.clear();
        for (Size i=0; i<cfMaturities_.size();i++) {
            cfMaturityTimes_.push_back(timeFromReference(
                    yoyOptionDateFromTenor(cfMaturities_[i])));
        }

        capPrice_ = interpolator2d_.interpolate(
                            cfMaturityTimes_.begin(),cfMaturityTimes_.end(),
                            cStrikes_.begin(), cStrikes_.end(),
                            cPrice_
                            );
        capPrice_.enableExtrapolation();

        floorPrice_ = interpolator2d_.interpolate(
                            cfMaturityTimes_.begin(),cfMaturityTimes_.end(),
                            fStrikes_.begin(), fStrikes_.end(),
                            fPrice_
                            );
        floorPrice_.enableExtrapolation();

        atmYoYSwapDateRates_.first.clear();
        atmYoYSwapDateRates_.second.clear();
        atmYoYSwapTimeRates_.first.clear();
        atmYoYSwapTimeRates_.second.clear();
        Brent solver;
        Real solverTolerance_ = 1e-7;
        Real lo,hi,guess;
        std::vector<Real> minSwapRateIntersection(cfMaturityTimes_.size());
        std::vector<Real> maxSwapRateIntersection(cfMaturityTimes_.size());
        std::vector<Time> tmpSwapMaturities;
        std::vector<Rate> tmpSwapRates;
        for (Size i = 0; i < cfMaturities_.size(); i++) {
            Time t = cfMaturityTimes_[i];
            // determine the sum of discount factors
            Size numYears = (Size)std::lround(t);
            Real sumDiscount = 0.0;
            for (Size j=0; j<numYears; ++j)
                sumDiscount += nominalTS_->discount(j + 1.0);
            // determine the minimum value of the ATM swap point
            Real tmpMinSwapRateIntersection = -1.e10;
            Real tmpMaxSwapRateIntersection = 1.e10;
            for (Size j=0; j<fStrikes_.size(); ++j) {
                Real price = floorPrice_(t,fStrikes_[j]);
                Real minSwapRate = fStrikes_[j] - price / (sumDiscount * 10000);
                if (minSwapRate > tmpMinSwapRateIntersection)
                    tmpMinSwapRateIntersection = minSwapRate;
            }
            for (Size j=0; j<cStrikes_.size(); ++j) {
                Real price = capPrice_(t,cStrikes_[j]);
                Real maxSwapRate = cStrikes_[j] + price / (sumDiscount * 10000);
                if (maxSwapRate < tmpMaxSwapRateIntersection)
                    tmpMaxSwapRateIntersection = maxSwapRate;
            }
            maxSwapRateIntersection[i] = tmpMaxSwapRateIntersection;
            minSwapRateIntersection[i] = tmpMinSwapRateIntersection;

            // find the interval where the intersection lies
            bool trialsExceeded = false;
            int numTrials = (int)(maxSearchRange / searchStep);
            if ( floorPrice_(t,fStrikes_.back()) > capPrice_(t,fStrikes_.back()) ) {
                int counter = 1;
                bool stop = false;
                Real strike = 0.0;
                while (!stop) {
                    strike = fStrikes_.back() - counter * searchStep;
                    if (floorPrice_(t, strike) < capPrice_(t, strike))
                        stop = true;
                    counter++;
                    if (counter == numTrials + 1) {
                        if (!stop) {
                            stop = true;
                            trialsExceeded = true;
                        }
                    }
                }
                lo = strike;
                hi = strike + searchStep;
            } else {
                int counter = 1;
                bool stop = false;
                Real strike = 0.0;
                while (!stop) {
                    strike = fStrikes_.back() + counter * searchStep;
                    if (floorPrice_(t, strike) > capPrice_(t, strike))
                        stop = true;
                    counter++;
                    if (counter == numTrials + 1) {
                        if (!stop) {
                            stop = true;
                            trialsExceeded = true;
                        }
                    }
                }
                lo = strike - searchStep;
                hi = strike;
            }

            guess = (hi+lo)/2.0;
            Rate kI = -999.999;

            if (!trialsExceeded) {
                try{
                    kI = solver.solve(  ObjectiveFunction(t, capPrice_, floorPrice_), solverTolerance_, guess, lo, hi );
                } catch( std::exception &e) {
                    QL_FAIL("cap/floor intersection finding failed at t = " << t << ", error msg: "<< e.what());
                }
                // error message if kI is economically nonsensical (only if t is large)
                if (kI <= minSwapRateIntersection[i]) {
                    if (t > maxExtrapolationMaturity)
                        QL_FAIL("cap/floor intersection finding failed at t = " << t <<
                                ", error msg: intersection value is below the arbitrage free lower bound "
                                << minSwapRateIntersection[i]);
                }
                else
                {
                    tmpSwapMaturities.push_back(t);
                    tmpSwapRates.push_back(kI);
                    validMaturity[i] = true;
                }
            }
            else
            {
                // error message if t is too large
                if (t > maxExtrapolationMaturity)
                    QL_FAIL("cap/floor intersection finding failed at t = " << t <<
                            ", error msg: no interection found inside the admissible range");
            }
        }

        // extrapolation of swap rates if necessary
        //Polynomial2D tmpInterpol;
        //Interpolation interpol = tmpInterpol.interpolate(tmpSwapMaturities.begin(), tmpSwapMaturities.end(), tmpSwapRates.begin());
        //interpol.enableExtrapolation();
        int counter = 0;
        for (Size i=0; i<cfMaturities_.size(); ++i) {
            if ( !validMaturity[i] ) {
                atmYoYSwapDateRates_.first.push_back(referenceDate()+cfMaturities_[i]);
                atmYoYSwapTimeRates_.first.push_back(timeFromReference(referenceDate()+cfMaturities_[i]));
                // atmYoYSwapRates_->second.push_back(interpol((*cfMaturities_)[i]));
                // Heuristic: overwrite the the swap rate with a value that guarantees that the
                // intrinsic value of all options is lower than the price
                Real newSwapRate = minSwapRateIntersection[i] + intrinsicValueAddOn;
                if (newSwapRate > maxSwapRateIntersection[i])
                    newSwapRate = 0.5 * (minSwapRateIntersection[i] + maxSwapRateIntersection[i]);
                atmYoYSwapTimeRates_.second.push_back(newSwapRate);
                atmYoYSwapDateRates_.second.push_back(newSwapRate);
            } else {
                atmYoYSwapTimeRates_.first.push_back(tmpSwapMaturities[counter]);
                atmYoYSwapTimeRates_.second.push_back(tmpSwapRates[counter]);
                atmYoYSwapDateRates_.first.push_back(
                    yoyOptionDateFromTenor(cfMaturities_.at(counter)));
                atmYoYSwapDateRates_.second.push_back(tmpSwapRates[counter]);
                counter++;
            }
        }

        // create the swap curve using the factory
        atmYoYSwapRateCurve_ =
            interpolator1d_.interpolate(atmYoYSwapTimeRates_.first.begin(),
                                        atmYoYSwapTimeRates_.first.end(),
                                        atmYoYSwapTimeRates_.second.begin());
    }


    template<class I2D, class I1D>
    void InterpolatedYoYCapFloorTermPriceSurface<I2D,I1D>::
    calculateYoYTermStructure() const {

        // which yoy-swap points to use in building the yoy-fwd curve?
        // for now pick every year
        Size nYears = (Size)std::lround(timeFromReference(referenceDate()+cfMaturities_.back()));

        std::vector<ext::shared_ptr<BootstrapHelper<YoYInflationTermStructure> > > YYhelpers;
        for (Size i=1; i<=nYears; i++) {
            Date maturity = nominalTS_->referenceDate() + Period(i,Years);
            Handle<Quote> quote(ext::shared_ptr<Quote>(
                               new SimpleQuote( atmYoYSwapRate( maturity ) )));//!
            auto anInstrument =
                ext::make_shared<YearOnYearInflationSwapHelper>(
                                quote, observationLag(), maturity,
                                calendar(), bdc_, dayCounter(),
                                yoyIndex(),
                                this->indexIsInterpolated() ? CPI::Linear: CPI::Flat,
                                nominalTS_);
            YYhelpers.push_back (anInstrument);
        }

        Date baseDate =
            inflationPeriod(nominalTS_->referenceDate() - observationLag(),
                            yoyIndex()->frequency()).first;
        // usually this base rate is known
        // however for the data to be self-consistent
        // we pick this as the end of the curve
        Rate baseYoYRate = atmYoYSwapRate( referenceDate() );//!

        // Linear is OK because we have every year
        auto pYITS =
            ext::make_shared<PiecewiseYoYInflationCurve<Linear>>(
                      nominalTS_->referenceDate(), baseDate, baseYoYRate,
<<<<<<< HEAD
                      observationLag(), yoyIndex()->frequency(), yoyIndex()->interpolated(),
                      dayCounter(), YYhelpers);
=======
                      yoyIndex()->frequency(), dayCounter(), YYhelpers);
>>>>>>> 75e2fb75
        pYITS->recalculate();
        yoy_ = pYITS;   // store

        // check that helpers are repriced
        const Real eps = 1e-5;
        for (Size i=0; i<YYhelpers.size(); i++) {
            Rate original = atmYoYSwapRate( yoyOptionDateFromTenor(Period(i+1,Years)) );
            QL_REQUIRE(fabs(YYhelpers[i]->impliedQuote() - original) <eps,
                       "could not reprice helper "<< i
                       << ", data " << original
                       << ", implied quote " << YYhelpers[i]->impliedQuote()
            );
        }
    }

}


#endif<|MERGE_RESOLUTION|>--- conflicted
+++ resolved
@@ -617,12 +617,7 @@
         auto pYITS =
             ext::make_shared<PiecewiseYoYInflationCurve<Linear>>(
                       nominalTS_->referenceDate(), baseDate, baseYoYRate,
-<<<<<<< HEAD
-                      observationLag(), yoyIndex()->frequency(), yoyIndex()->interpolated(),
-                      dayCounter(), YYhelpers);
-=======
-                      yoyIndex()->frequency(), dayCounter(), YYhelpers);
->>>>>>> 75e2fb75
+                      observationLag(), yoyIndex()->frequency(), dayCounter(), YYhelpers);
         pYITS->recalculate();
         yoy_ = pYITS;   // store
 
