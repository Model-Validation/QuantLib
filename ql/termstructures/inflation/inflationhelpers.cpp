/* -*- mode: c++; tab-width: 4; indent-tabs-mode: nil; c-basic-offset: 4 -*- */

/*
 Copyright (C) 2007, 2009 Chris Kenyon
 Copyright (C) 2007 StatPro Italia srl

 This file is part of QuantLib, a free-software/open-source library
 for financial quantitative analysts and developers - http://quantlib.org/

 QuantLib is free software: you can redistribute it and/or modify it
 under the terms of the QuantLib license.  You should have received a
 copy of the license along with this program; if not, please email
 <quantlib-dev@lists.sf.net>. The license is also available online at
 <http://quantlib.org/license.shtml>.

 This program is distributed in the hope that it will be useful, but WITHOUT
 ANY WARRANTY; without even the implied warranty of MERCHANTABILITY or FITNESS
 FOR A PARTICULAR PURPOSE.  See the license for more details.
 */

#include <ql/cashflows/inflationcouponpricer.hpp>
#include <ql/indexes/inflationindex.hpp>
#include <ql/pricingengines/swap/discountingswapengine.hpp>
#include <ql/termstructures/inflation/inflationhelpers.hpp>
#include <ql/utilities/null_deleter.hpp>
#include <utility>

namespace QuantLib {

    ZeroCouponInflationSwapHelper::ZeroCouponInflationSwapHelper(
        const Handle<Quote>& quote,
        const Period& swapObsLag,
        const Date& maturity,
        Calendar calendar,
        BusinessDayConvention paymentConvention,
        DayCounter dayCounter,
        ext::shared_ptr<ZeroInflationIndex> zii,
        CPI::InterpolationType observationInterpolation,
        Handle<YieldTermStructure> nominalTermStructure,
        const Date& start)
    : BootstrapHelper<ZeroInflationTermStructure>(quote), swapObsLag_(swapObsLag),
      maturity_(maturity), calendar_(std::move(calendar)), paymentConvention_(paymentConvention),
      dayCounter_(std::move(dayCounter)), zii_(std::move(zii)),
      observationInterpolation_(observationInterpolation),
      nominalTermStructure_(std::move(nominalTermStructure)), start_(start) {

        std::pair<Date, Date> limStart = inflationPeriod(maturity_ - swapObsLag_, zii_->frequency());

        if ((detail::CPI::effectiveInterpolationType(zii_, observationInterpolation_) == CPI::Linear) && (maturityDate_ != limStart.first)) {
            // if interpolated, we need to cover the end of the interpolation period
            earliestDate_ = limStart.first;
            latestDate_ = limStart.second + 1;
        } else {
            // if not interpolated, the date of the initial fixing is enough
            earliestDate_ = limStart.first;
            latestDate_ = limStart.first;
        }

        // check that the observation lag of the swap
        // is compatible with the availability lag of the index AND
        // it's interpolation (assuming the start day is spot)
        if (detail::CPI::effectiveInterpolationType(zii_, observationInterpolation_) == CPI::Linear) {
            Period pShift(zii_->frequency());
            QL_REQUIRE(swapObsLag_ - pShift >= zii_->availabilityLag(),
                       "inconsistency between swap observation lag "
                           << swapObsLag_ << ", index period " << pShift << " and index availability "
                           << zii_->availabilityLag() << ": need (obsLag-index period) >= availLag");
        }

        registerWith(Settings::instance().evaluationDate());
        registerWith(nominalTermStructure_);
    }


<<<<<<< HEAD
    ZeroCouponInflationSwapHelper::ZeroCouponInflationSwapHelper(
        const Handle<Quote>& quote,
        const Period& swapObsLag,
        const Date& maturity,
        Calendar calendar,
        BusinessDayConvention paymentConvention,
        DayCounter dayCounter,
        ext::shared_ptr<ZeroInflationIndex> zii,
        Handle<YieldTermStructure> nominalTermStructure,
        const Date& start)
    : ZeroCouponInflationSwapHelper(quote,
                                    swapObsLag,
                                    maturity,
                                    std::move(calendar),
                                    paymentConvention,
                                    std::move(dayCounter),
                                    std::move(zii),
                                    CPI::AsIndex,
                                    std::move(nominalTermStructure),
                                    start) {}


=======
>>>>>>> 1f066933
    Real ZeroCouponInflationSwapHelper::impliedQuote() const {
        zciis_->recalculate();
        return zciis_->fairRate();
    }


    void ZeroCouponInflationSwapHelper::setTermStructure(ZeroInflationTermStructure* z) {

        BootstrapHelper<ZeroInflationTermStructure>::setTermStructure(z);

        // set up a new ZCIIS
        // but this one does NOT own its inflation term structure
        const bool own = false;
        Rate K = quote()->value();

        // The effect of the new inflation term structure is
        // felt via the effect on the inflation index
        Handle<ZeroInflationTermStructure> zits(
            ext::shared_ptr<ZeroInflationTermStructure>(z, null_deleter()), own);

        ext::shared_ptr<ZeroInflationIndex> new_zii = zii_->clone(zits);

        QL_DEPRECATED_DISABLE_WARNING
        Handle<YieldTermStructure> nominalTS =
            !nominalTermStructure_.empty() ? nominalTermStructure_ : z->nominalTermStructure();
        QL_DEPRECATED_ENABLE_WARNING

        Real nominal = 1000000.0; // has to be something but doesn't matter what
        Date start = start_ == Date() ? nominalTS->referenceDate() : start_;
        zciis_.reset(new ZeroCouponInflationSwap(Swap::Payer, nominal, start,
                                                 maturity_, calendar_, paymentConvention_,
                                                 dayCounter_, K, // fixed side & fixed rate
                                                 new_zii, swapObsLag_, observationInterpolation_));
        // Because very simple instrument only takes
        // standard discounting swap engine.
        zciis_->setPricingEngine(
            ext::shared_ptr<PricingEngine>(new DiscountingSwapEngine(nominalTS)));
    }


    YearOnYearInflationSwapHelper::YearOnYearInflationSwapHelper(
        const Handle<Quote>& quote,
        const Period& swapObsLag,
        const Date& maturity,
        Calendar calendar,
        BusinessDayConvention paymentConvention,
        DayCounter dayCounter,
        ext::shared_ptr<YoYInflationIndex> yii,
        Handle<YieldTermStructure> nominalTermStructure,
        const Date& start)
    : BootstrapHelper<YoYInflationTermStructure>(quote), swapObsLag_(swapObsLag),
      maturity_(maturity), calendar_(std::move(calendar)), paymentConvention_(paymentConvention),
      dayCounter_(std::move(dayCounter)), yii_(std::move(yii)),
      nominalTermStructure_(std::move(nominalTermStructure)), start_(start) {

        if (yii_->interpolated()) {
            // if interpolated then simple
            earliestDate_ = maturity_ - swapObsLag_;
            latestDate_ = maturity_ - swapObsLag_;
        } else {
            // but if NOT interpolated then the value is valid
            // for every day in an inflation period so you actually
            // get an extended validity, however for curve building
            // just put the first date because using that convention
            // for the base date throughout
            std::pair<Date, Date> limStart =
                inflationPeriod(maturity_ - swapObsLag_, yii_->frequency());
            earliestDate_ = limStart.first;
            latestDate_ = limStart.first;
        }

        // check that the observation lag of the swap
        // is compatible with the availability lag of the index AND
        // it's interpolation (assuming the start day is spot)
        if (yii_->interpolated()) {
            Period pShift(yii_->frequency());
            QL_REQUIRE(swapObsLag_ - pShift >= yii_->availabilityLag(),
                       "inconsistency between swap observation lag "
                           << swapObsLag_ << ", index period " << pShift << " and index availability "
                           << yii_->availabilityLag() << ": need (obsLag-index period) >= availLag");
        }

        registerWith(Settings::instance().evaluationDate());
        registerWith(nominalTermStructure_);
    }


    Real YearOnYearInflationSwapHelper::impliedQuote() const {
        yyiis_->recalculate();
        return yyiis_->fairRate();
    }


    void YearOnYearInflationSwapHelper::setTermStructure(YoYInflationTermStructure* y) {

        BootstrapHelper<YoYInflationTermStructure>::setTermStructure(y);

        // set up a new YYIIS
        // but this one does NOT own its inflation term structure
        const bool own = false;

        // The effect of the new inflation term structure is
        // felt via the effect on the inflation index
        Handle<YoYInflationTermStructure> yyts(
            ext::shared_ptr<YoYInflationTermStructure>(y, null_deleter()), own);

        ext::shared_ptr<YoYInflationIndex> new_yii = yii_->clone(yyts);

        // always works because tenor is always 1 year so
        // no problem with different days-in-month
        Date from = start_ == Date() ? Settings::instance().evaluationDate() : start_;
        Date to = maturity_;
        Schedule fixedSchedule = MakeSchedule()
                                     .from(from)
                                     .to(to)
                                     .withTenor(1 * Years)
                                     .withConvention(Unadjusted)
                                     .withCalendar(calendar_) // fixed leg gets cal from sched
                                     .backwards();
        const Schedule& yoySchedule = fixedSchedule;
        Spread spread = 0.0;
        Rate fixedRate = quote()->value();

        Real nominal = 1000000.0; // has to be something but doesn't matter what
        yyiis_.reset(new YearOnYearInflationSwap(
            Swap::Payer, nominal, fixedSchedule, fixedRate, dayCounter_,
            yoySchedule, new_yii, swapObsLag_, spread, dayCounter_,
            calendar_, // inflation index does not have a calendar
            paymentConvention_));

        // The instrument takes a standard discounting swap engine.
        // The inflation-related work is done by the coupons.
        QL_DEPRECATED_DISABLE_WARNING
        Handle<YieldTermStructure> nominalTS =
            !nominalTermStructure_.empty() ? nominalTermStructure_ : y->nominalTermStructure();
        QL_DEPRECATED_ENABLE_WARNING

        yyiis_->setPricingEngine(
            ext::shared_ptr<PricingEngine>(new DiscountingSwapEngine(nominalTS)));
    }

}<|MERGE_RESOLUTION|>--- conflicted
+++ resolved
@@ -72,31 +72,6 @@
     }
 
 
-<<<<<<< HEAD
-    ZeroCouponInflationSwapHelper::ZeroCouponInflationSwapHelper(
-        const Handle<Quote>& quote,
-        const Period& swapObsLag,
-        const Date& maturity,
-        Calendar calendar,
-        BusinessDayConvention paymentConvention,
-        DayCounter dayCounter,
-        ext::shared_ptr<ZeroInflationIndex> zii,
-        Handle<YieldTermStructure> nominalTermStructure,
-        const Date& start)
-    : ZeroCouponInflationSwapHelper(quote,
-                                    swapObsLag,
-                                    maturity,
-                                    std::move(calendar),
-                                    paymentConvention,
-                                    std::move(dayCounter),
-                                    std::move(zii),
-                                    CPI::AsIndex,
-                                    std::move(nominalTermStructure),
-                                    start) {}
-
-
-=======
->>>>>>> 1f066933
     Real ZeroCouponInflationSwapHelper::impliedQuote() const {
         zciis_->recalculate();
         return zciis_->fairRate();
