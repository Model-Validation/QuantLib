--- conflicted
+++ resolved
@@ -34,36 +34,6 @@
 
     //! Zero-coupon inflation-swap bootstrap helper
     class ZeroCouponInflationSwapHelper
-<<<<<<< HEAD
-    : public BootstrapHelper<ZeroInflationTermStructure> {
-    public:
-      ZeroCouponInflationSwapHelper(
-          const Handle<Quote>& quote,
-          const Period& swapObsLag, // lag on swap observation of index
-          const Date& maturity,
-          Calendar calendar, // index may have null calendar as valid on every day
-          BusinessDayConvention paymentConvention,
-          DayCounter dayCounter,
-          ext::shared_ptr<ZeroInflationIndex> zii,
-          CPI::InterpolationType observationInterpolation,
-          Handle<YieldTermStructure> nominalTermStructure,
-          const Date& start = Date());
-
-        void setTermStructure(ZeroInflationTermStructure*) override;
-        Real impliedQuote() const override;
-
-    protected:
-      Period swapObsLag_;
-      Date maturity_;
-      Calendar calendar_;
-      BusinessDayConvention paymentConvention_;
-      DayCounter dayCounter_;
-      ext::shared_ptr<ZeroInflationIndex> zii_;
-      CPI::InterpolationType observationInterpolation_;
-      ext::shared_ptr<ZeroCouponInflationSwap> zciis_;
-      Handle<YieldTermStructure> nominalTermStructure_;
-      Date start_;
-=======
         : public RelativeDateBootstrapHelper<ZeroInflationTermStructure> {
       public:
         ZeroCouponInflationSwapHelper(
@@ -74,7 +44,8 @@
             BusinessDayConvention paymentConvention,
             const DayCounter& dayCounter,
             const ext::shared_ptr<ZeroInflationIndex>& zii,
-            CPI::InterpolationType observationInterpolation);
+            CPI::InterpolationType observationInterpolation,
+            const Date& start = Date());
 
         /*! \deprecated Use the overload that does not take a nominal curve.
                         Deprecated in version 1.39.
@@ -89,7 +60,8 @@
             DayCounter dayCounter,
             const ext::shared_ptr<ZeroInflationIndex>& zii,
             CPI::InterpolationType observationInterpolation,
-            Handle<YieldTermStructure> nominalTermStructure);
+            Handle<YieldTermStructure> nominalTermStructure, 
+            const Date& start = Date());
 
         void setTermStructure(ZeroInflationTermStructure*) override;
         Real impliedQuote() const override;
@@ -111,7 +83,7 @@
         ext::shared_ptr<ZeroCouponInflationSwap> zciis_;
         Handle<YieldTermStructure> nominalTermStructure_;
         RelinkableHandle<ZeroInflationTermStructure> termStructureHandle_;
->>>>>>> 06edddbd
+        Date start_;
     };
 
 
@@ -140,15 +112,10 @@
                                       Calendar calendar,
                                       BusinessDayConvention paymentConvention,
                                       DayCounter dayCounter,
-<<<<<<< HEAD
-                                      ext::shared_ptr<YoYInflationIndex> yii,
+                                      const ext::shared_ptr<YoYInflationIndex>& yii,
                                       Handle<YieldTermStructure> nominalTermStructure,
                                       const Date& start = Date());
-=======
-                                      const ext::shared_ptr<YoYInflationIndex>& yii,
-                                      Handle<YieldTermStructure> nominalTermStructure);
->>>>>>> 06edddbd
-
+ 
         void setTermStructure(YoYInflationTermStructure*) override;
         Real impliedQuote() const override;
         //! \name inspectors
@@ -168,11 +135,9 @@
         CPI::InterpolationType interpolation_;
         ext::shared_ptr<YearOnYearInflationSwap> yyiis_;
         Handle<YieldTermStructure> nominalTermStructure_;
-<<<<<<< HEAD
+        RelinkableHandle<YoYInflationTermStructure> termStructureHandle_;
         Date start_;
-=======
-        RelinkableHandle<YoYInflationTermStructure> termStructureHandle_;
->>>>>>> 06edddbd
+
     };
 
 }
