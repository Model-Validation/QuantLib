/* -*- mode: c++; tab-width: 4; indent-tabs-mode: nil; c-basic-offset: 4 -*- */

/*
 Copyright (C) 2008, 2009 Jose Aparicio
 Copyright (C) 2008 Chris Kenyon
 Copyright (C) 2008 Roland Lichters
 Copyright (C) 2008 StatPro Italia srl
 Copyright (C) 2017 Quaternion Risk Management Ltd
 Copyright (C) 2023 Andrea Pellegatta

 This file is part of QuantLib, a free-software/open-source library
 for financial quantitative analysts and developers - http://quantlib.org/

 QuantLib is free software: you can redistribute it and/or modify it
 under the terms of the QuantLib license.  You should have received a
 copy of the license along with this program; if not, please email
 <quantlib-dev@lists.sf.net>. The license is also available online at
 <http://quantlib.org/license.shtml>.

 This program is distributed in the hope that it will be useful, but WITHOUT
 ANY WARRANTY; without even the implied warranty of MERCHANTABILITY or FITNESS
 FOR A PARTICULAR PURPOSE.  See the license for more details.
*/

#include <ql/pricingengines/credit/isdacdsengine.hpp>
#include <ql/pricingengines/credit/midpointcdsengine.hpp>
#include <ql/termstructures/credit/defaultprobabilityhelpers.hpp>
#include <ql/time/daycounters/actual360.hpp>
#include <ql/utilities/null_deleter.hpp>
#include <utility>
#include <iostream>

namespace QuantLib {

    // deprecated
    CdsHelper::CdsHelper(const Handle<Quote>& quote,
                         const Period& tenor,
                         Integer settlementDays,
                         Calendar calendar,
                         Frequency frequency,
                         BusinessDayConvention paymentConvention,
                         DateGeneration::Rule rule,
                         DayCounter dayCounter,
                         Real recoveryRate,
                         const Handle<YieldTermStructure>& discountCurve,
                         bool settlesAccrual,
                         bool paysAtDefaultTime,
                         const Date& startDate,
                         DayCounter lastPeriodDayCounter,
                         bool rebatesAccrual,
                         CreditDefaultSwap::PricingModel model)
    : RelativeDateDefaultProbabilityHelper(quote), tenor_(tenor), settlementDays_(settlementDays),
      calendar_(std::move(calendar)), frequency_(frequency), paymentConvention_(paymentConvention),
      rule_(rule), dayCounter_(std::move(dayCounter)), recoveryRate_(recoveryRate),
      discountCurve_(discountCurve), settlesAccrual_(settlesAccrual),
      //paysAtDefaultTime_(paysAtDefaultTime),
      protectionPaymentTime_(paysAtDefaultTime ?
                             CreditDefaultSwap::ProtectionPaymentTime::atDefault :
                             CreditDefaultSwap::ProtectionPaymentTime::atPeriodEnd),
      lastPeriodDC_(std::move(lastPeriodDayCounter)),
      rebatesAccrual_(rebatesAccrual), model_(model), startDate_(startDate) {

        CdsHelper::initializeDates();

        registerWith(discountCurve);
    }

    // deprecated
    CdsHelper::CdsHelper(Rate quote,
                         const Period& tenor,
                         Integer settlementDays,
                         Calendar calendar,
                         Frequency frequency,
                         BusinessDayConvention paymentConvention,
                         DateGeneration::Rule rule,
                         DayCounter dayCounter,
                         Real recoveryRate,
                         const Handle<YieldTermStructure>& discountCurve,
                         bool settlesAccrual,
                         bool paysAtDefaultTime,
                         const Date& startDate,
                         DayCounter lastPeriodDayCounter,
                         bool rebatesAccrual,
                         CreditDefaultSwap::PricingModel model)
    : RelativeDateDefaultProbabilityHelper(quote), tenor_(tenor), settlementDays_(settlementDays),
      calendar_(std::move(calendar)), frequency_(frequency), paymentConvention_(paymentConvention),
      rule_(rule), dayCounter_(std::move(dayCounter)), recoveryRate_(recoveryRate),
      discountCurve_(discountCurve), settlesAccrual_(settlesAccrual),
      //paysAtDefaultTime_(paysAtDefaultTime),
      protectionPaymentTime_(paysAtDefaultTime ?
                             CreditDefaultSwap::ProtectionPaymentTime::atDefault :
                             CreditDefaultSwap::ProtectionPaymentTime::atPeriodEnd),
      lastPeriodDC_(std::move(lastPeriodDayCounter)),
      rebatesAccrual_(rebatesAccrual), model_(model), startDate_(startDate) {

        CdsHelper::initializeDates();

        registerWith(discountCurve);
    }

    CdsHelper::CdsHelper(const Handle<Quote>& quote,
                         const Period& tenor,
                         Integer settlementDays,
                         const Calendar& calendar,
                         Frequency frequency,
                         BusinessDayConvention paymentConvention,
                         DateGeneration::Rule rule,
                         const DayCounter& dayCounter,
                         Real recoveryRate,
                         const Handle<YieldTermStructure>& discountCurve,
                         bool settlesAccrual,
                         CreditDefaultSwap::ProtectionPaymentTime protectionPaymentTime,
                         const Date& startDate,
                         const DayCounter& lastPeriodDayCounter,
                         bool rebatesAccrual,
                         CreditDefaultSwap::PricingModel model)
    : RelativeDateDefaultProbabilityHelper(quote), tenor_(tenor), settlementDays_(settlementDays),
      calendar_(std::move(calendar)), frequency_(frequency), paymentConvention_(paymentConvention),
      rule_(rule), dayCounter_(std::move(dayCounter)), recoveryRate_(recoveryRate),
      discountCurve_(discountCurve), settlesAccrual_(settlesAccrual),
      protectionPaymentTime_(protectionPaymentTime), lastPeriodDC_(std::move(lastPeriodDayCounter)),
      rebatesAccrual_(rebatesAccrual), model_(model), startDate_(startDate) {

        initializeDates();

        registerWith(discountCurve);
    }

    CdsHelper::CdsHelper(Rate quote,
                         const Period& tenor,
                         Integer settlementDays,
                         const Calendar& calendar,
                         Frequency frequency,
                         BusinessDayConvention paymentConvention,
                         DateGeneration::Rule rule,
                         const DayCounter& dayCounter,
                         Real recoveryRate,
                         const Handle<YieldTermStructure>& discountCurve,
                         bool settlesAccrual,
                         CreditDefaultSwap::ProtectionPaymentTime protectionPaymentTime,
                         const Date& startDate,
                         const DayCounter& lastPeriodDayCounter,
                         bool rebatesAccrual,
                         CreditDefaultSwap::PricingModel model)
    : RelativeDateDefaultProbabilityHelper(quote), tenor_(tenor), settlementDays_(settlementDays),
      calendar_(std::move(calendar)), frequency_(frequency), paymentConvention_(paymentConvention),
      rule_(rule), dayCounter_(std::move(dayCounter)), recoveryRate_(recoveryRate),
      discountCurve_(discountCurve), settlesAccrual_(settlesAccrual),
      protectionPaymentTime_(protectionPaymentTime), lastPeriodDC_(std::move(lastPeriodDayCounter)),
      rebatesAccrual_(rebatesAccrual), model_(model), startDate_(startDate) {

        initializeDates();

        registerWith(discountCurve);
    }

    
    void CdsHelper::setTermStructure(DefaultProbabilityTermStructure* ts) {
        RelativeDateDefaultProbabilityHelper::setTermStructure(ts);

        probability_.linkTo(
            ext::shared_ptr<DefaultProbabilityTermStructure>(ts, null_deleter()),
            false);

        resetEngine();
    }

    void CdsHelper::update() {
        RelativeDateDefaultProbabilityHelper::update();
        resetEngine();
    }

    void CdsHelper::initializeDates() {

        // For CDS, the standard day counter is Actual/360 and the final period coupon accrual includes the maturity date.
        // If the main day counter is Act/360 and no lastPeriodDayCounter_ is given, default to Act/360 including last.
        Actual360 standardDayCounter;
        if (lastPeriodDC_.empty()) {
            lastPeriodDC_ = dayCounter_ == standardDayCounter ? Actual360(true) : dayCounter_;
        }

        protectionStart_ = evaluationDate_ + settlementDays_;

        Date startDate = startDate_ == Date() ? protectionStart_ : startDate_;
        // Only adjust start date if rule is not CDS or CDS2015. Unsure about OldCDS.
        if (rule_ != DateGeneration::CDS && rule_ != DateGeneration::CDS2015) {
            startDate = calendar_.adjust(startDate, paymentConvention_);
        }

        Date endDate;
        if (rule_ == DateGeneration::CDS2015 || rule_ == DateGeneration::CDS || rule_ == DateGeneration::OldCDS) {
            Date refDate = startDate_ == Date() ? evaluationDate_ : startDate_;
            endDate = cdsMaturity(refDate, tenor_, rule_);
        } else {
            // Keep the old logic here
            Date refDate = startDate_ == Date() ? protectionStart_ : startDate_ + settlementDays_;
            endDate = refDate + tenor_;
        }

        schedule_ =
            MakeSchedule().from(startDate)
                          .to(endDate)
                          .withFrequency(frequency_)
                          .withCalendar(calendar_)
                          .withConvention(paymentConvention_)
                          .withTerminationDateConvention(Unadjusted)
                          .withRule(rule_);
        earliestDate_ = schedule_.dates().front();
        latestDate_   = calendar_.adjust(schedule_.dates().back(),
                                         paymentConvention_);
        if (model_ == CreditDefaultSwap::ISDA)
            ++latestDate_;
    }

    // deprecated 
    SpreadCdsHelper::SpreadCdsHelper(
                              const Handle<Quote>& runningSpread,
                              const Period& tenor,
                              Integer settlementDays,
                              const Calendar& calendar,
                              Frequency frequency,
                              BusinessDayConvention paymentConvention,
                              DateGeneration::Rule rule,
                              const DayCounter& dayCounter,
                              Real recoveryRate,
                              const Handle<YieldTermStructure>& discountCurve,
                              bool settlesAccrual,
                              bool paysAtDefaultTime,
                              const Date& startDate,
                              const DayCounter& lastPeriodDayCounter,
                              bool rebatesAccrual,
                              CreditDefaultSwap::PricingModel model)
    : CdsHelper(runningSpread, tenor, settlementDays, calendar,
                frequency, paymentConvention, rule, dayCounter,
                recoveryRate, discountCurve, settlesAccrual, paysAtDefaultTime,
                startDate, lastPeriodDayCounter, rebatesAccrual, model) {}

    // deprecated 
    SpreadCdsHelper::SpreadCdsHelper(
                              Rate runningSpread,
                              const Period& tenor,
                              Integer settlementDays,
                              const Calendar& calendar,
                              Frequency frequency,
                              BusinessDayConvention paymentConvention,
                              DateGeneration::Rule rule,
                              const DayCounter& dayCounter,
                              Real recoveryRate,
                              const Handle<YieldTermStructure>& discountCurve,
                              bool settlesAccrual,
                              bool paysAtDefaultTime,
                              const Date& startDate,
                              const DayCounter& lastPeriodDayCounter,
                              bool rebatesAccrual,
                              CreditDefaultSwap::PricingModel model)
    : CdsHelper(runningSpread, tenor, settlementDays, calendar,
                frequency, paymentConvention, rule, dayCounter,
                recoveryRate, discountCurve, settlesAccrual, paysAtDefaultTime,
                startDate, lastPeriodDayCounter, rebatesAccrual, model) {}

    SpreadCdsHelper::SpreadCdsHelper(
                              const Handle<Quote>& runningSpread,
                              const Period& tenor,
                              Integer settlementDays,
                              const Calendar& calendar,
                              Frequency frequency,
                              BusinessDayConvention paymentConvention,
                              DateGeneration::Rule rule,
                              const DayCounter& dayCounter,
                              Real recoveryRate,
                              const Handle<YieldTermStructure>& discountCurve,
                              bool settlesAccrual,
                              CreditDefaultSwap::ProtectionPaymentTime protectionPaymentTime,
                              const Date& startDate,
                              const DayCounter& lastPeriodDayCounter,
                              bool rebatesAccrual,
                              CreditDefaultSwap::PricingModel model)
    : CdsHelper(runningSpread, tenor, settlementDays, calendar,
                frequency, paymentConvention, rule, dayCounter,
                recoveryRate, discountCurve, settlesAccrual, protectionPaymentTime,
                startDate, lastPeriodDayCounter, rebatesAccrual, model) {}

    SpreadCdsHelper::SpreadCdsHelper(
                              Rate runningSpread,
                              const Period& tenor,
                              Integer settlementDays,
                              const Calendar& calendar,
                              Frequency frequency,
                              BusinessDayConvention paymentConvention,
                              DateGeneration::Rule rule,
                              const DayCounter& dayCounter,
                              Real recoveryRate,
                              const Handle<YieldTermStructure>& discountCurve,
                              bool settlesAccrual,
                              CreditDefaultSwap::ProtectionPaymentTime protectionPaymentTime,
                              const Date& startDate,
                              const DayCounter& lastPeriodDayCounter,
                              bool rebatesAccrual,
                              CreditDefaultSwap::PricingModel model)
    : CdsHelper(runningSpread, tenor, settlementDays, calendar,
                frequency, paymentConvention, rule, dayCounter,
                recoveryRate, discountCurve, settlesAccrual, protectionPaymentTime,
                startDate, lastPeriodDayCounter, rebatesAccrual, model) {}
    
    Real SpreadCdsHelper::impliedQuote() const {
        swap_->deepUpdate();
        return swap_->fairSpreadClean();
    }

    void SpreadCdsHelper::resetEngine() {
        swap_ = ext::make_shared<CreditDefaultSwap>(
            Protection::Buyer, 100.0, 0.01, schedule_, paymentConvention_,
<<<<<<< HEAD
            dayCounter_, settlesAccrual_, protectionPaymentTime_, protectionStart_,
            ext::shared_ptr<Claim>(), lastPeriodDC_, rebatesAccrual_, evaluationDate_));
=======
            dayCounter_, settlesAccrual_, paysAtDefaultTime_, protectionStart_,
            ext::shared_ptr<Claim>(), lastPeriodDC_, rebatesAccrual_, evaluationDate_);
>>>>>>> 8e1f4ac3

        switch (model_) {
          case CreditDefaultSwap::ISDA:
            swap_->setPricingEngine(ext::make_shared<IsdaCdsEngine>(
                probability_, recoveryRate_, discountCurve_, false,
                IsdaCdsEngine::Taylor, IsdaCdsEngine::HalfDayBias,
                IsdaCdsEngine::Piecewise));
            break;
          case CreditDefaultSwap::Midpoint:
            swap_->setPricingEngine(ext::make_shared<MidPointCdsEngine>(
                probability_, recoveryRate_, discountCurve_));
            break;
          default:
            QL_FAIL("unknown CDS pricing model: " << model_);
        }
    }

    // deprecated 
    UpfrontCdsHelper::UpfrontCdsHelper(
                              const Handle<Quote>& upfront,
                              Rate runningSpread,
                              const Period& tenor,
                              Integer settlementDays,
                              const Calendar& calendar,
                              Frequency frequency,
                              BusinessDayConvention paymentConvention,
                              DateGeneration::Rule rule,
                              const DayCounter& dayCounter,
                              Real recoveryRate,
                              const Handle<YieldTermStructure>& discountCurve,
                              Natural upfrontSettlementDays,
                              bool settlesAccrual,
                              bool paysAtDefaultTime,
                              const Date& startDate,
                              const DayCounter& lastPeriodDayCounter,
                              bool rebatesAccrual,
                              CreditDefaultSwap::PricingModel model)
    : CdsHelper(upfront, tenor, settlementDays, calendar,
                frequency, paymentConvention, rule, dayCounter,
                recoveryRate, discountCurve, settlesAccrual, paysAtDefaultTime,
                startDate, lastPeriodDayCounter, rebatesAccrual, model),
      upfrontSettlementDays_(upfrontSettlementDays),
      upfrontDate_(upfrontDate()),
      runningSpread_(runningSpread) {}

    // deprecated 
    UpfrontCdsHelper::UpfrontCdsHelper(
                              Rate upfrontSpread,
                              Rate runningSpread,
                              const Period& tenor,
                              Integer settlementDays,
                              const Calendar& calendar,
                              Frequency frequency,
                              BusinessDayConvention paymentConvention,
                              DateGeneration::Rule rule,
                              const DayCounter& dayCounter,
                              Real recoveryRate,
                              const Handle<YieldTermStructure>& discountCurve,
                              Natural upfrontSettlementDays,
                              bool settlesAccrual,
                              bool paysAtDefaultTime,
                              const Date& startDate,
                              const DayCounter& lastPeriodDayCounter,
                              bool rebatesAccrual,
                              CreditDefaultSwap::PricingModel model)
    : CdsHelper(upfrontSpread, tenor, settlementDays, calendar,
                frequency, paymentConvention, rule, dayCounter,
                recoveryRate, discountCurve, settlesAccrual, paysAtDefaultTime,
                startDate, lastPeriodDayCounter, rebatesAccrual, model),
      upfrontSettlementDays_(upfrontSettlementDays),
      upfrontDate_(upfrontDate()),
      runningSpread_(runningSpread) {}

    Date UpfrontCdsHelper::upfrontDate() {
        return calendar_.advance(evaluationDate_, upfrontSettlementDays_, Days, paymentConvention_);
    }

    UpfrontCdsHelper::UpfrontCdsHelper(
                              const Handle<Quote>& upfront,
                              Rate runningSpread,
                              const Period& tenor,
                              Integer settlementDays,
                              const Calendar& calendar,
                              Frequency frequency,
                              BusinessDayConvention paymentConvention,
                              DateGeneration::Rule rule,
                              const DayCounter& dayCounter,
                              Real recoveryRate,
                              const Handle<YieldTermStructure>& discountCurve,
                              Natural upfrontSettlementDays,
                              bool settlesAccrual,
                              CreditDefaultSwap::ProtectionPaymentTime protectionPaymentTime,
                              const Date& startDate,
                              const DayCounter& lastPeriodDayCounter,
                              bool rebatesAccrual,
                              CreditDefaultSwap::PricingModel model)
    : CdsHelper(upfront, tenor, settlementDays, calendar,
                frequency, paymentConvention, rule, dayCounter,
                recoveryRate, discountCurve, settlesAccrual, protectionPaymentTime,
                startDate, lastPeriodDayCounter, rebatesAccrual, model),
      upfrontSettlementDays_(upfrontSettlementDays), runningSpread_(runningSpread) {
        UpfrontCdsHelper::initializeDates();
    }

    UpfrontCdsHelper::UpfrontCdsHelper(
                              Rate upfrontSpread,
                              Rate runningSpread,
                              const Period& tenor,
                              Integer settlementDays,
                              const Calendar& calendar,
                              Frequency frequency,
                              BusinessDayConvention paymentConvention,
                              DateGeneration::Rule rule,
                              const DayCounter& dayCounter,
                              Real recoveryRate,
                              const Handle<YieldTermStructure>& discountCurve,
                              Natural upfrontSettlementDays,
                              bool settlesAccrual,
                              CreditDefaultSwap::ProtectionPaymentTime protectionPaymentTime,
                              const Date& startDate,
                              const DayCounter& lastPeriodDayCounter,
                              bool rebatesAccrual,
                              CreditDefaultSwap::PricingModel model)
    : CdsHelper(upfrontSpread, tenor, settlementDays, calendar,
                frequency, paymentConvention, rule, dayCounter,
                recoveryRate, discountCurve, settlesAccrual, protectionPaymentTime,
                startDate, lastPeriodDayCounter, rebatesAccrual, model),
      upfrontSettlementDays_(upfrontSettlementDays), runningSpread_(runningSpread) {
        UpfrontCdsHelper::initializeDates();
    }

    void UpfrontCdsHelper::initializeDates() {
// <<<<<<< HEAD
        upfrontDate_ = calendar_.advance(evaluationDate_, upfrontSettlementDays_, Days, paymentConvention_);
// =======
//         CdsHelper::initializeDates();
//         upfrontDate_ = upfrontDate();
// >>>>>>> v1.31.1
    }

    void UpfrontCdsHelper::resetEngine() {
        swap_ = ext::make_shared<CreditDefaultSwap>(
            Protection::Buyer, 100.0, 0.01, runningSpread_, schedule_,
            paymentConvention_, dayCounter_, settlesAccrual_,
            protectionPaymentTime_, protectionStart_, upfrontDate_,
            ext::shared_ptr<Claim>(), lastPeriodDC_, rebatesAccrual_,
<<<<<<< HEAD
            evaluationDate_));
        
=======
            evaluationDate_);

>>>>>>> 8e1f4ac3
        switch (model_) {
          case CreditDefaultSwap::ISDA:
            swap_->setPricingEngine(ext::make_shared<IsdaCdsEngine>(
                probability_, recoveryRate_, discountCurve_, false,
                IsdaCdsEngine::Taylor, IsdaCdsEngine::HalfDayBias,
                IsdaCdsEngine::Piecewise));
            break;
          case CreditDefaultSwap::Midpoint:
            swap_->setPricingEngine(ext::make_shared<MidPointCdsEngine>(
                probability_, recoveryRate_, discountCurve_, true));
            break;
          default:
            QL_FAIL("unknown CDS pricing model: " << model_);
        }
    }

    Real UpfrontCdsHelper::impliedQuote() const {
        SavedSettings backup;
        Settings::instance().includeTodaysCashFlows() = true;
        swap_->deepUpdate();
        return swap_->fairUpfront();
    }

}<|MERGE_RESOLUTION|>--- conflicted
+++ resolved
@@ -310,13 +310,8 @@
     void SpreadCdsHelper::resetEngine() {
         swap_ = ext::make_shared<CreditDefaultSwap>(
             Protection::Buyer, 100.0, 0.01, schedule_, paymentConvention_,
-<<<<<<< HEAD
             dayCounter_, settlesAccrual_, protectionPaymentTime_, protectionStart_,
             ext::shared_ptr<Claim>(), lastPeriodDC_, rebatesAccrual_, evaluationDate_));
-=======
-            dayCounter_, settlesAccrual_, paysAtDefaultTime_, protectionStart_,
-            ext::shared_ptr<Claim>(), lastPeriodDC_, rebatesAccrual_, evaluationDate_);
->>>>>>> 8e1f4ac3
 
         switch (model_) {
           case CreditDefaultSwap::ISDA:
@@ -463,13 +458,8 @@
             paymentConvention_, dayCounter_, settlesAccrual_,
             protectionPaymentTime_, protectionStart_, upfrontDate_,
             ext::shared_ptr<Claim>(), lastPeriodDC_, rebatesAccrual_,
-<<<<<<< HEAD
             evaluationDate_));
         
-=======
-            evaluationDate_);
-
->>>>>>> 8e1f4ac3
         switch (model_) {
           case CreditDefaultSwap::ISDA:
             swap_->setPricingEngine(ext::make_shared<IsdaCdsEngine>(
