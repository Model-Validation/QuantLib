/* -*- mode: c++; tab-width: 4; indent-tabs-mode: nil; c-basic-offset: 4 -*- */

/*
 Copyright (C) 2008, 2009 Jose Aparicio
 Copyright (C) 2008 Chris Kenyon
 Copyright (C) 2008 Roland Lichters
 Copyright (C) 2008 StatPro Italia srl
 Copyright (C) 2017 Quaternion Risk Management Ltd
 Copyright (C) 2023 Andrea Pellegatta

 This file is part of QuantLib, a free-software/open-source library
 for financial quantitative analysts and developers - http://quantlib.org/

 QuantLib is free software: you can redistribute it and/or modify it
 under the terms of the QuantLib license.  You should have received a
 copy of the license along with this program; if not, please email
 <quantlib-dev@lists.sf.net>. The license is also available online at
 <https://www.quantlib.org/license.shtml>.

 This program is distributed in the hope that it will be useful, but WITHOUT
 ANY WARRANTY; without even the implied warranty of MERCHANTABILITY or FITNESS
 FOR A PARTICULAR PURPOSE.  See the license for more details.
*/

/*! \file defaultprobabilityhelpers.hpp
    \brief bootstrap helpers for default-probability term structures
*/

#ifndef quantlib_default_probability_helpers_hpp
#define quantlib_default_probability_helpers_hpp

#include <ql/termstructures/defaulttermstructure.hpp>
#include <ql/termstructures/bootstraphelper.hpp>
#include <ql/time/schedule.hpp>
#include <ql/instruments/creditdefaultswap.hpp>

namespace QuantLib {

    class YieldTermStructure;
    class CreditDefaultSwap;

    //! alias for default-probability bootstrap helpers
    typedef BootstrapHelper<DefaultProbabilityTermStructure>
                                                     DefaultProbabilityHelper;
    typedef RelativeDateBootstrapHelper<DefaultProbabilityTermStructure>
                                         RelativeDateDefaultProbabilityHelper;

    //! Base class for CDS helpers
    class CdsHelper : public RelativeDateDefaultProbabilityHelper {
      public:
        /*! Constructor taking CDS market quote
            @param quote  The helper's market quote.
            @param tenor  CDS tenor.
            @param settlementDays  The number of days from evaluation date to the start of the protection period.
                                   Prior to the CDS Big Bang in 2009, this was typically 1 calendar day. After the 
                                   CDS Big Bang, this is typically 0 calendar days i.e. protection starts 
                                   immediately.
            @param calendar  CDS calendar. Typically weekends only for standard non-JPY CDS and TYO for JPY.
            @param frequency  Coupon frequency. Typically 3 months for standard CDS.
            @param paymentConvention  The convention applied to coupons schedules and settlement dates.
            @param rule  The date generation rule for generating the CDS schedule. Typically, for CDS prior to the 
                         Big Bang, \c OldCDS should be used. After the Big Bang, \c CDS was typical and since 2015 
                         \c CDS2015 is standard.
            @param dayCounter  The day counter for CDS fee leg coupons. Typically it is Actual/360, excluding 
                               accrual end, for all but the final coupon period with Actual/360, including accrual 
                               end, for the final coupon. The \p lastPeriodDayCounter below allows for this 
                               distinction.
            @param recoveryRate  The recovery rate of the underlying reference entity.
            @param discountCurve  A handle to the relevant discount curve.
            @param settlesAccrual  Set to \c true if accrued fee is paid on the occurrence of a credit event and set 
                                   to \c false if it is not. Typically this is \c true.
            @param paysAtDefaultTime  Set to \c true if default payment is made at time of credit event or postponed 
                                      to the end of the coupon period. Typically this is \c true.
            @param startDate  Used to specify an explicit start date for the CDS schedule and the date from which the
                              CDS maturity is calculated via the \p tenor. Useful for off-the-run index schedules.
            @param lastPeriodDayCounter  The day counter for the last fee leg coupon. See comment on \p dayCounter.
            @param rebatesAccrual  Set to \c true if the fee leg accrual is rebated on the cash settlement date. For 
                                   CDS after the Big Bang, this is typically \c true.
            @param model  The pricing model to use for the helper.
        */
<<<<<<< HEAD
        QL_DEPRECATED
        CdsHelper(const Handle<Quote>& quote,
=======
        CdsHelper(const std::variant<Rate, Handle<Quote>>& quote,
>>>>>>> 06edddbd
                  const Period& tenor,
                  Integer settlementDays,
                  Calendar calendar,
                  Frequency frequency,
                  BusinessDayConvention paymentConvention,
                  DateGeneration::Rule rule,
                  DayCounter dayCounter,
                  Real recoveryRate,
                  const Handle<YieldTermStructure>& discountCurve,
                  bool settlesAccrual = true,
                  bool paysAtDefaultTime = true,
                  const Date& startDate = Date(),
                  DayCounter lastPeriodDayCounter = DayCounter(),
                  bool rebatesAccrual = true,
                  CreditDefaultSwap::PricingModel model = CreditDefaultSwap::Midpoint);

<<<<<<< HEAD
        //! \copydoc CdsHelper::CdsHelper
        QL_DEPRECATED
        CdsHelper(Rate quote,
                  const Period& tenor,
                  Integer settlementDays,
                  Calendar calendar,
                  Frequency frequency,
                  BusinessDayConvention paymentConvention,
                  DateGeneration::Rule rule,
                  DayCounter dayCounter,
                  Real recoveryRate,
                  const Handle<YieldTermStructure>& discountCurve,
                  bool settlesAccrual = true,
                  bool paysAtDefaultTime = true,
                  const Date& startDate = Date(),
                  DayCounter lastPeriodDayCounter = DayCounter(),
                  bool rebatesAccrual = true,
                  CreditDefaultSwap::PricingModel model = CreditDefaultSwap::Midpoint);

        /*! Constructor
        @param quote  The helper's market quote.
        @param tenor  CDS tenor.
        @param settlementDays  The number of days from evaluation date to the start of the protection period. Prior to
                               the CDS Big Bang in 2009, this was typically 1 calendar day. After the CDS Big Bang,
                               this is typically 0 calendar days i.e. protection starts immediately.
        @param calendar  CDS calendar. Typically weekends only for standard non-JPY CDS and TYO for JPY.
        @param frequency  Coupon frequency. Typically 3 months for standard CDS.
        @param paymentConvention  The convention applied to coupons schedules and settlement dates.
        @param rule  The date generation rule for generating the CDS schedule. Typically, for CDS prior to the Big
                     Bang, \c OldCDS should be used. After the Big Bang, \c CDS was typical and since 2015 \c CDS2015
                     is standard.
        @param dayCounter  The day counter for CDS fee leg coupons. Typically it is Actual/360, excluding accrual end,
                           for all but the final coupon period with Actual/360, including accrual end, for the final
                           coupon. The \p lastPeriodDayCounter below allows for this distinction.
        @param recoveryRate  The recovery rate of the underlying reference entity.
        @param discountCurve  A handle to the relevant discount curve.
        @param startDate  Used to specify an explicit start date for the CDS schedule and the date from which the
                          CDS maturity is calculated via the \p tenor. Useful for off-the-run index schedules.
        @param settlesAccrual  Set to \c true if accrued fee is paid on the occurrence of a credit event and set to
                               \c false if it is not. Typically this is \c true.
        @param protectionPaymentTime  Time at which protection payments are made when there is a credit event.
        @param lastPeriodDayCounter  The day counter for the last fee leg coupon. See comment on \p dayCounter.
        */
        CdsHelper(const Handle<Quote>& quote,
                  const Period& tenor,
                  Integer settlementDays,
                  const Calendar& calendar,
                  Frequency frequency,
                  BusinessDayConvention paymentConvention,
                  DateGeneration::Rule rule,
                  const DayCounter& dayCounter,
                  Real recoveryRate,
                  const Handle<YieldTermStructure>& discountCurve,
                  bool settlesAccrual = true,
                  CreditDefaultSwap::ProtectionPaymentTime protectionPaymentTime =
                      CreditDefaultSwap::ProtectionPaymentTime::atDefault,
                  const Date& startDate = Date(),
                  const DayCounter& lastPeriodDayCounter = DayCounter(),
                  bool rebatesAccrual = true,
                  CreditDefaultSwap::PricingModel model = CreditDefaultSwap::Midpoint);

        //! \copydoc QuantExt::CdsHelper::CdsHelper
        CdsHelper(Rate quote, const Period& tenor,
                  Integer settlementDays,
                  const Calendar& calendar,
                  Frequency frequency,
                  BusinessDayConvention paymentConvention,
                  DateGeneration::Rule rule,
                  const DayCounter& dayCounter,
                  Real recoveryRate, const Handle<YieldTermStructure>& discountCurve,
                  bool settlesAccrual = true,
                  CreditDefaultSwap::ProtectionPaymentTime protectionPaymentTime =
                      CreditDefaultSwap::ProtectionPaymentTime::atDefault,
                  const Date& startDate = Date(),
                  const DayCounter& lastPeriodDayCounter = DayCounter(),
                  bool rebatesAccrual = true,
                  CreditDefaultSwap::PricingModel model = CreditDefaultSwap::Midpoint);

=======
>>>>>>> 06edddbd
        void setTermStructure(DefaultProbabilityTermStructure*) override;
        // NOLINTNEXTLINE(cppcoreguidelines-noexcept-swap,performance-noexcept-swap)
        ext::shared_ptr<CreditDefaultSwap> swap() const {
            return swap_;
        }
        void update() override;

      protected:
        void initializeDates() override;
        virtual void resetEngine() = 0;
        Date firstAccrualPeriodStartDate() const;
        Period tenor_;
        Integer settlementDays_;
        Calendar calendar_;
        Frequency frequency_;
        BusinessDayConvention paymentConvention_;
        DateGeneration::Rule rule_;
        DayCounter dayCounter_;
        Real recoveryRate_;
        Handle<YieldTermStructure> discountCurve_;
        bool settlesAccrual_;
        CreditDefaultSwap::ProtectionPaymentTime protectionPaymentTime_;
        DayCounter lastPeriodDC_;
        bool rebatesAccrual_;
        CreditDefaultSwap::PricingModel model_;

        Schedule schedule_;
        ext::shared_ptr<CreditDefaultSwap> swap_;
        RelinkableHandle<DefaultProbabilityTermStructure> probability_;
        //! protection effective date.
        Date protectionStart_;
        Date startDate_;
    };

    //! Spread-quoted CDS hazard rate bootstrap helper.
    class SpreadCdsHelper : public CdsHelper {
      public:
<<<<<<< HEAD
        QL_DEPRECATED
        SpreadCdsHelper(const Handle<Quote>& runningSpread,
=======
        SpreadCdsHelper(const std::variant<Rate, Handle<Quote>>& runningSpread,
>>>>>>> 06edddbd
                        const Period& tenor,
                        Integer settlementDays,
                        const Calendar& calendar,
                        Frequency frequency,
                        BusinessDayConvention paymentConvention,
                        DateGeneration::Rule rule,
                        const DayCounter& dayCounter,
                        Real recoveryRate,
                        const Handle<YieldTermStructure>& discountCurve,
                        bool settlesAccrual = true,
                        bool paysAtDefaultTime = true,
                        const Date& startDate = Date(),
                        const DayCounter& lastPeriodDayCounter = DayCounter(),
                        bool rebatesAccrual = true,
                        CreditDefaultSwap::PricingModel model = CreditDefaultSwap::Midpoint);

<<<<<<< HEAD
        QL_DEPRECATED
        SpreadCdsHelper(
            Rate runningSpread,
            const Period& tenor,
            Integer settlementDays, // ISDA: 1
            const Calendar& calendar,
            Frequency frequency,                     // ISDA: Quarterly
            BusinessDayConvention paymentConvention, // ISDA:Following
            DateGeneration::Rule rule,               // ISDA: CDS
            const DayCounter& dayCounter,            // ISDA: Actual/360
            Real recoveryRate,
            const Handle<YieldTermStructure>& discountCurve,
            bool settlesAccrual = true,
            bool paysAtDefaultTime = true,
            const Date& startDate = Date(),
            const DayCounter& lastPeriodDayCounter = DayCounter(), // ISDA: Actual/360(inc)
            bool rebatesAccrual = true,           // ISDA: true
            CreditDefaultSwap::PricingModel model = CreditDefaultSwap::Midpoint);

        SpreadCdsHelper(const Handle<Quote>& runningSpread,
                        const Period& tenor,
                        Integer settlementDays,
                        const Calendar& calendar,
                        Frequency frequency,
                        BusinessDayConvention paymentConvention,
                        DateGeneration::Rule rule,
                        const DayCounter& dayCounter,
                        Real recoveryRate,
                        const Handle<YieldTermStructure>& discountCurve,
                        bool settlesAccrual = true,
                        CreditDefaultSwap::ProtectionPaymentTime protectionPaymentTime =
                            CreditDefaultSwap::ProtectionPaymentTime::atDefault,
                        const Date& startDate = Date(),
                        const DayCounter& lastPeriodDayCounter = DayCounter(),
                        bool rebatesAccrual = true,
                        CreditDefaultSwap::PricingModel model = CreditDefaultSwap::Midpoint);

        SpreadCdsHelper(Rate runningSpread,
                        const Period& tenor,
                        Integer settlementDays,
                        const Calendar& calendar,
                        Frequency frequency,
                        BusinessDayConvention paymentConvention,
                        DateGeneration::Rule rule,
                        const DayCounter& dayCounter,
                        Real recoveryRate,
                        const Handle<YieldTermStructure>& discountCurve,
                        bool settlesAccrual = true,
                        CreditDefaultSwap::ProtectionPaymentTime protectionPaymentTime =
                            CreditDefaultSwap::ProtectionPaymentTime::atDefault,
                        const Date& startDate = Date(),
                        const DayCounter& lastPeriodDayCounter = DayCounter(),
                        bool rebatesAccrual = true,
                        CreditDefaultSwap::PricingModel model = CreditDefaultSwap::Midpoint);                    
        
=======
>>>>>>> 06edddbd
        Real impliedQuote() const override;

      private:
        void resetEngine() override;
    };

    //! Upfront-quoted CDS hazard rate bootstrap helper.
    class UpfrontCdsHelper : public CdsHelper {
      public:
        /*! \note the upfront must be quoted in fractional units. */
<<<<<<< HEAD
        QL_DEPRECATED
        UpfrontCdsHelper(const Handle<Quote>& upfront,
=======
        UpfrontCdsHelper(const std::variant<Rate, Handle<Quote>>& upfront,
>>>>>>> 06edddbd
                         Rate runningSpread,
                         const Period& tenor,
                         Integer settlementDays,
                         const Calendar& calendar,
                         Frequency frequency,
                         BusinessDayConvention paymentConvention,
                         DateGeneration::Rule rule,
                         const DayCounter& dayCounter,
                         Real recoveryRate,
                         const Handle<YieldTermStructure>& discountCurve,
                         Natural upfrontSettlementDays = 3,
                         bool settlesAccrual = true,
                         bool paysAtDefaultTime = true,
                         const Date& startDate = Date(),
                         const DayCounter& lastPeriodDayCounter = DayCounter(),
                         bool rebatesAccrual = true,
                         CreditDefaultSwap::PricingModel model = CreditDefaultSwap::Midpoint);

<<<<<<< HEAD
        /*! \note the upfront must be quoted in fractional units. */
        QL_DEPRECATED
        UpfrontCdsHelper(Rate upfront,
                         Rate runningSpread,
                         const Period& tenor,
                         Integer settlementDays,
                         const Calendar& calendar,
                         Frequency frequency,
                         BusinessDayConvention paymentConvention,
                         DateGeneration::Rule rule,
                         const DayCounter& dayCounter,
                         Real recoveryRate,
                         const Handle<YieldTermStructure>& discountCurve,
                         Natural upfrontSettlementDays = 3,
                         bool settlesAccrual = true,
                         bool paysAtDefaultTime = true,
                         const Date& startDate = Date(),
                         const DayCounter& lastPeriodDayCounter = DayCounter(),
                         bool rebatesAccrual = true,
                         CreditDefaultSwap::PricingModel model = CreditDefaultSwap::Midpoint);
=======
        Real impliedQuote() const override;
>>>>>>> 06edddbd

        /*! \note the upfront must be quoted in fractional units. */
        UpfrontCdsHelper(const Handle<Quote>& upfront,
                         Rate runningSpread,
                         const Period& tenor,
                         Integer settlementDays,
                         const Calendar& calendar,
                         Frequency frequency,
                         BusinessDayConvention paymentConvention,
                         DateGeneration::Rule rule,
                         const DayCounter& dayCounter,
                         Real recoveryRate,
                         const Handle<YieldTermStructure>& discountCurve,
                         Natural upfrontSettlementDays = 3,
                         bool settlesAccrual = true,
                         CreditDefaultSwap::ProtectionPaymentTime protectionPaymentTime =
                             CreditDefaultSwap::ProtectionPaymentTime::atDefault,
                         const Date& startDate = Date(),
                         const DayCounter& lastPeriodDayCounter = DayCounter(),
                         bool rebatesAccrual = true,
                         CreditDefaultSwap::PricingModel model = CreditDefaultSwap::Midpoint);

        /*! \note the upfront must be quoted in fractional units. */
        UpfrontCdsHelper(Rate upfront,
                         Rate runningSpread,
                         const Period& tenor,
                         Integer settlementDays,
                         const Calendar& calendar,
                         Frequency frequency,
                         BusinessDayConvention paymentConvention,
                         DateGeneration::Rule rule,
                         const DayCounter& dayCounter,
                         Real recoveryRate,
                         const Handle<YieldTermStructure>& discountCurve,
                         Natural upfrontSettlementDays = 3,
                         bool settlesAccrual = true,
                         CreditDefaultSwap::ProtectionPaymentTime protectionPaymentTime =
                             CreditDefaultSwap::ProtectionPaymentTime::atDefault,
                         const Date& startDate = Date(),
                         const DayCounter& lastPeriodDayCounter = DayCounter(),
                         bool rebatesAccrual = true,
                         CreditDefaultSwap::PricingModel model = CreditDefaultSwap::Midpoint);

        Real impliedQuote() const override;
        
      private:
        Date upfrontDate();
        void initializeDates() override;
        void resetEngine() override;
        Natural upfrontSettlementDays_;
        Date upfrontDate_;
        Rate runningSpread_;
    };

}


#endif<|MERGE_RESOLUTION|>--- conflicted
+++ resolved
@@ -78,32 +78,8 @@
                                    CDS after the Big Bang, this is typically \c true.
             @param model  The pricing model to use for the helper.
         */
-<<<<<<< HEAD
         QL_DEPRECATED
-        CdsHelper(const Handle<Quote>& quote,
-=======
         CdsHelper(const std::variant<Rate, Handle<Quote>>& quote,
->>>>>>> 06edddbd
-                  const Period& tenor,
-                  Integer settlementDays,
-                  Calendar calendar,
-                  Frequency frequency,
-                  BusinessDayConvention paymentConvention,
-                  DateGeneration::Rule rule,
-                  DayCounter dayCounter,
-                  Real recoveryRate,
-                  const Handle<YieldTermStructure>& discountCurve,
-                  bool settlesAccrual = true,
-                  bool paysAtDefaultTime = true,
-                  const Date& startDate = Date(),
-                  DayCounter lastPeriodDayCounter = DayCounter(),
-                  bool rebatesAccrual = true,
-                  CreditDefaultSwap::PricingModel model = CreditDefaultSwap::Midpoint);
-
-<<<<<<< HEAD
-        //! \copydoc CdsHelper::CdsHelper
-        QL_DEPRECATED
-        CdsHelper(Rate quote,
                   const Period& tenor,
                   Integer settlementDays,
                   Calendar calendar,
@@ -144,7 +120,7 @@
         @param protectionPaymentTime  Time at which protection payments are made when there is a credit event.
         @param lastPeriodDayCounter  The day counter for the last fee leg coupon. See comment on \p dayCounter.
         */
-        CdsHelper(const Handle<Quote>& quote,
+        CdsHelper(const std::variant<Rate, Handle<Quote>>& quote,
                   const Period& tenor,
                   Integer settlementDays,
                   const Calendar& calendar,
@@ -162,25 +138,6 @@
                   bool rebatesAccrual = true,
                   CreditDefaultSwap::PricingModel model = CreditDefaultSwap::Midpoint);
 
-        //! \copydoc QuantExt::CdsHelper::CdsHelper
-        CdsHelper(Rate quote, const Period& tenor,
-                  Integer settlementDays,
-                  const Calendar& calendar,
-                  Frequency frequency,
-                  BusinessDayConvention paymentConvention,
-                  DateGeneration::Rule rule,
-                  const DayCounter& dayCounter,
-                  Real recoveryRate, const Handle<YieldTermStructure>& discountCurve,
-                  bool settlesAccrual = true,
-                  CreditDefaultSwap::ProtectionPaymentTime protectionPaymentTime =
-                      CreditDefaultSwap::ProtectionPaymentTime::atDefault,
-                  const Date& startDate = Date(),
-                  const DayCounter& lastPeriodDayCounter = DayCounter(),
-                  bool rebatesAccrual = true,
-                  CreditDefaultSwap::PricingModel model = CreditDefaultSwap::Midpoint);
-
-=======
->>>>>>> 06edddbd
         void setTermStructure(DefaultProbabilityTermStructure*) override;
         // NOLINTNEXTLINE(cppcoreguidelines-noexcept-swap,performance-noexcept-swap)
         ext::shared_ptr<CreditDefaultSwap> swap() const {
@@ -218,12 +175,8 @@
     //! Spread-quoted CDS hazard rate bootstrap helper.
     class SpreadCdsHelper : public CdsHelper {
       public:
-<<<<<<< HEAD
         QL_DEPRECATED
-        SpreadCdsHelper(const Handle<Quote>& runningSpread,
-=======
         SpreadCdsHelper(const std::variant<Rate, Handle<Quote>>& runningSpread,
->>>>>>> 06edddbd
                         const Period& tenor,
                         Integer settlementDays,
                         const Calendar& calendar,
@@ -240,27 +193,7 @@
                         bool rebatesAccrual = true,
                         CreditDefaultSwap::PricingModel model = CreditDefaultSwap::Midpoint);
 
-<<<<<<< HEAD
-        QL_DEPRECATED
-        SpreadCdsHelper(
-            Rate runningSpread,
-            const Period& tenor,
-            Integer settlementDays, // ISDA: 1
-            const Calendar& calendar,
-            Frequency frequency,                     // ISDA: Quarterly
-            BusinessDayConvention paymentConvention, // ISDA:Following
-            DateGeneration::Rule rule,               // ISDA: CDS
-            const DayCounter& dayCounter,            // ISDA: Actual/360
-            Real recoveryRate,
-            const Handle<YieldTermStructure>& discountCurve,
-            bool settlesAccrual = true,
-            bool paysAtDefaultTime = true,
-            const Date& startDate = Date(),
-            const DayCounter& lastPeriodDayCounter = DayCounter(), // ISDA: Actual/360(inc)
-            bool rebatesAccrual = true,           // ISDA: true
-            CreditDefaultSwap::PricingModel model = CreditDefaultSwap::Midpoint);
-
-        SpreadCdsHelper(const Handle<Quote>& runningSpread,
+        SpreadCdsHelper(const std::variant<Rate, Handle<Quote>>& runningSpread,
                         const Period& tenor,
                         Integer settlementDays,
                         const Calendar& calendar,
@@ -276,28 +209,8 @@
                         const Date& startDate = Date(),
                         const DayCounter& lastPeriodDayCounter = DayCounter(),
                         bool rebatesAccrual = true,
-                        CreditDefaultSwap::PricingModel model = CreditDefaultSwap::Midpoint);
-
-        SpreadCdsHelper(Rate runningSpread,
-                        const Period& tenor,
-                        Integer settlementDays,
-                        const Calendar& calendar,
-                        Frequency frequency,
-                        BusinessDayConvention paymentConvention,
-                        DateGeneration::Rule rule,
-                        const DayCounter& dayCounter,
-                        Real recoveryRate,
-                        const Handle<YieldTermStructure>& discountCurve,
-                        bool settlesAccrual = true,
-                        CreditDefaultSwap::ProtectionPaymentTime protectionPaymentTime =
-                            CreditDefaultSwap::ProtectionPaymentTime::atDefault,
-                        const Date& startDate = Date(),
-                        const DayCounter& lastPeriodDayCounter = DayCounter(),
-                        bool rebatesAccrual = true,
-                        CreditDefaultSwap::PricingModel model = CreditDefaultSwap::Midpoint);                    
-        
-=======
->>>>>>> 06edddbd
+                        CreditDefaultSwap::PricingModel model = CreditDefaultSwap::Midpoint);                
+
         Real impliedQuote() const override;
 
       private:
@@ -308,12 +221,8 @@
     class UpfrontCdsHelper : public CdsHelper {
       public:
         /*! \note the upfront must be quoted in fractional units. */
-<<<<<<< HEAD
         QL_DEPRECATED
-        UpfrontCdsHelper(const Handle<Quote>& upfront,
-=======
         UpfrontCdsHelper(const std::variant<Rate, Handle<Quote>>& upfront,
->>>>>>> 06edddbd
                          Rate runningSpread,
                          const Period& tenor,
                          Integer settlementDays,
@@ -332,33 +241,10 @@
                          bool rebatesAccrual = true,
                          CreditDefaultSwap::PricingModel model = CreditDefaultSwap::Midpoint);
 
-<<<<<<< HEAD
+        Real impliedQuote() const override;
+
         /*! \note the upfront must be quoted in fractional units. */
-        QL_DEPRECATED
-        UpfrontCdsHelper(Rate upfront,
-                         Rate runningSpread,
-                         const Period& tenor,
-                         Integer settlementDays,
-                         const Calendar& calendar,
-                         Frequency frequency,
-                         BusinessDayConvention paymentConvention,
-                         DateGeneration::Rule rule,
-                         const DayCounter& dayCounter,
-                         Real recoveryRate,
-                         const Handle<YieldTermStructure>& discountCurve,
-                         Natural upfrontSettlementDays = 3,
-                         bool settlesAccrual = true,
-                         bool paysAtDefaultTime = true,
-                         const Date& startDate = Date(),
-                         const DayCounter& lastPeriodDayCounter = DayCounter(),
-                         bool rebatesAccrual = true,
-                         CreditDefaultSwap::PricingModel model = CreditDefaultSwap::Midpoint);
-=======
-        Real impliedQuote() const override;
->>>>>>> 06edddbd
-
-        /*! \note the upfront must be quoted in fractional units. */
-        UpfrontCdsHelper(const Handle<Quote>& upfront,
+        UpfrontCdsHelper(const std::variant<Rate, Handle<Quote>>& upfront,
                          Rate runningSpread,
                          const Period& tenor,
                          Integer settlementDays,
@@ -378,27 +264,6 @@
                          bool rebatesAccrual = true,
                          CreditDefaultSwap::PricingModel model = CreditDefaultSwap::Midpoint);
 
-        /*! \note the upfront must be quoted in fractional units. */
-        UpfrontCdsHelper(Rate upfront,
-                         Rate runningSpread,
-                         const Period& tenor,
-                         Integer settlementDays,
-                         const Calendar& calendar,
-                         Frequency frequency,
-                         BusinessDayConvention paymentConvention,
-                         DateGeneration::Rule rule,
-                         const DayCounter& dayCounter,
-                         Real recoveryRate,
-                         const Handle<YieldTermStructure>& discountCurve,
-                         Natural upfrontSettlementDays = 3,
-                         bool settlesAccrual = true,
-                         CreditDefaultSwap::ProtectionPaymentTime protectionPaymentTime =
-                             CreditDefaultSwap::ProtectionPaymentTime::atDefault,
-                         const Date& startDate = Date(),
-                         const DayCounter& lastPeriodDayCounter = DayCounter(),
-                         bool rebatesAccrual = true,
-                         CreditDefaultSwap::PricingModel model = CreditDefaultSwap::Midpoint);
-
         Real impliedQuote() const override;
         
       private:
