--- conflicted
+++ resolved
@@ -5,11 +5,8 @@
  Copyright (C) 2008 Chris Kenyon
  Copyright (C) 2008 Roland Lichters
  Copyright (C) 2008 StatPro Italia srl
-<<<<<<< HEAD
  Copyright (C) 2017 Quaternion Risk Management Ltd
-=======
  Copyright (C) 2023 Andrea Pellegatta
->>>>>>> c5e65ea9
 
  This file is part of QuantLib, a free-software/open-source library
  for financial quantitative analysts and developers - http://quantlib.org/
