/* -*- mode: c++; tab-width: 4; indent-tabs-mode: nil; c-basic-offset: 4 -*- */

/*
 Copyright (C) 2005, 2006, 2007, 2008 StatPro Italia srl
 Copyright (C) 2007, 2008, 2009 Ferdinando Ametrano
 Copyright (C) 2007 Chris Kenyon

 This file is part of QuantLib, a free-software/open-source library
 for financial quantitative analysts and developers - http://quantlib.org/

 QuantLib is free software: you can redistribute it and/or modify it
 under the terms of the QuantLib license.  You should have received a
 copy of the license along with this program; if not, please email
 <quantlib-dev@lists.sf.net>. The license is also available online at
 <https://www.quantlib.org/license.shtml>.

 This program is distributed in the hope that it will be useful, but WITHOUT
 ANY WARRANTY; without even the implied warranty of MERCHANTABILITY or FITNESS
 FOR A PARTICULAR PURPOSE.  See the license for more details.
*/

/*! \file piecewiseyieldcurve.hpp
    \brief piecewise-interpolated term structure
*/

#ifndef quantlib_piecewise_yield_curve_hpp
#define quantlib_piecewise_yield_curve_hpp

#include <ql/patterns/lazyobject.hpp>
#include <ql/termstructures/iterativebootstrap.hpp>
#include <ql/termstructures/yield/bootstraptraits.hpp>
#include <utility>

namespace QuantLib {

    //! Piecewise yield term structure
    /*! This term structure is bootstrapped on a number of interest
        rate instruments which are passed as a vector of pointers to
        RateHelper instances. Their maturities mark the boundaries of
        the interpolated segments.

        Each segment is determined sequentially starting from the
        earliest period to the latest and is chosen so that the
        instrument whose maturity marks the end of such segment is
        correctly repriced on the curve.

        \warning The bootstrapping algorithm will raise an exception if
                 any two instruments have the same maturity date.

        \ingroup yieldtermstructures

        \test
        - the correctness of the returned values is tested by
          checking them against the original inputs.
        - the observability of the term structure is tested.
    */
    template <class Traits, class Interpolator,
              template <class> class Bootstrap = IterativeBootstrap>
    class PiecewiseYieldCurve
        : public Traits::template curve<Interpolator>::type,
          public LazyObject {
      private:
        typedef typename Traits::template curve<Interpolator>::type base_curve;
        typedef PiecewiseYieldCurve<Traits,Interpolator,Bootstrap> this_curve;
      public:
        typedef Traits traits_type;
        typedef Interpolator interpolator_type;
        typedef Bootstrap<this_curve> bootstrap_type;

        //! \name Constructors
        //@{
        PiecewiseYieldCurve(
            const Date& referenceDate,
            std::vector<ext::shared_ptr<typename Traits::helper> > instruments,
            const DayCounter& dayCounter,
            const std::vector<Handle<Quote> >& jumps = {},
            const std::vector<Date>& jumpDates = {},
            const Interpolator& i = {},
            bootstrap_type bootstrap = {})
        : PiecewiseYieldCurve(std::move(instruments), std::move(bootstrap),
                              referenceDate, dayCounter, jumps, jumpDates, i) {}

        PiecewiseYieldCurve(const Date& referenceDate,
                            std::vector<ext::shared_ptr<typename Traits::helper> > instruments,
                            const DayCounter& dayCounter,
                            const Interpolator& i,
                            bootstrap_type bootstrap = {})
        : PiecewiseYieldCurve(std::move(instruments), std::move(bootstrap),
                              referenceDate, dayCounter,
                              std::vector<Handle<Quote>>(), std::vector<Date>(), i) {}

        PiecewiseYieldCurve(const Date& referenceDate,
                            std::vector<ext::shared_ptr<typename Traits::helper> > instruments,
                            const DayCounter& dayCounter,
                            bootstrap_type bootstrap)
        : PiecewiseYieldCurve(std::move(instruments), std::move(bootstrap),
                              referenceDate, dayCounter) {}

        PiecewiseYieldCurve(
            Natural settlementDays,
            const Calendar& calendar,
            std::vector<ext::shared_ptr<typename Traits::helper> > instruments,
            const DayCounter& dayCounter,
            const std::vector<Handle<Quote> >& jumps = {},
            const std::vector<Date>& jumpDates = {},
            const Interpolator& i = {},
            bootstrap_type bootstrap = {})
        : PiecewiseYieldCurve(std::move(instruments), std::move(bootstrap),
                              settlementDays, calendar, dayCounter, jumps, jumpDates, i) {}

        PiecewiseYieldCurve(Natural settlementDays,
                            const Calendar& calendar,
                            std::vector<ext::shared_ptr<typename Traits::helper> > instruments,
                            const DayCounter& dayCounter,
                            const Interpolator& i,
                            bootstrap_type bootstrap = {})
        : PiecewiseYieldCurve(std::move(instruments), std::move(bootstrap),
                              settlementDays, calendar, dayCounter,
                              std::vector<Handle<Quote>>(), std::vector<Date>(), i) {}

        PiecewiseYieldCurve(
               Natural settlementDays,
               const Calendar& calendar,
               std::vector<ext::shared_ptr<typename Traits::helper> > instruments,
               const DayCounter& dayCounter,
               bootstrap_type bootstrap)
        : PiecewiseYieldCurve(std::move(instruments), std::move(bootstrap),
                              settlementDays, calendar, dayCounter) {}
        //@}
        //! \name TermStructure interface
        //@{
        Date maxDate() const override;
        //@}
        //! \name base_curve interface
        //@{
        const std::vector<Time>& times() const;
        const std::vector<Date>& dates() const;
        const std::vector<Real>& data() const;
        std::vector<std::pair<Date, Real> > nodes() const;
        //@}
        //! \name Observer interface
        //@{
        void update() override;
        //@}
<<<<<<< HEAD

        const bootstrap_type& bootstrap() const { return bootstrap_; }

=======
      protected:
        template <class... Args>
        PiecewiseYieldCurve(
            std::vector<ext::shared_ptr<typename Traits::helper>> instruments,
            bootstrap_type bootstrap,
            Args&&... args)
        : base_curve(std::forward<Args>(args)...), instruments_(std::move(instruments)),
          accuracy_(1.0e-12), bootstrap_(std::move(bootstrap)) {
            bootstrap_.setup(this);
        }
>>>>>>> 06edddbd
      private:
        //! \name LazyObject interface
        //@{
        void performCalculations() const override;
        //@}
        // methods
        DiscountFactor discountImpl(Time) const override;
        // data members
        std::vector<ext::shared_ptr<typename Traits::helper> > instruments_;
        Real accuracy_;

        // bootstrapper classes are declared as friend to manipulate
        // the curve data. They might be passed the data instead, but
        // it would increase the complexity---which is high enough
        // already.
        friend class Bootstrap<this_curve>;
        Bootstrap<this_curve> bootstrap_;
    };


    // inline definitions

    template <class C, class I, template <class> class B>
    inline Date PiecewiseYieldCurve<C,I,B>::maxDate() const {
        calculate();
        return base_curve::maxDate();
    }

    template <class C, class I, template <class> class B>
    inline const std::vector<Time>& PiecewiseYieldCurve<C,I,B>::times() const {
        calculate();
        return base_curve::times();
    }

    template <class C, class I, template <class> class B>
    inline const std::vector<Date>& PiecewiseYieldCurve<C,I,B>::dates() const {
        calculate();
        return base_curve::dates();
    }

    template <class C, class I, template <class> class B>
    inline const std::vector<Real>& PiecewiseYieldCurve<C,I,B>::data() const {
        calculate();
        return base_curve::data();
    }

    template <class C, class I, template <class> class B>
    inline std::vector<std::pair<Date, Real> >
    PiecewiseYieldCurve<C,I,B>::nodes() const {
        calculate();
        return base_curve::nodes();
    }

    template <class C, class I, template <class> class B>
    inline void PiecewiseYieldCurve<C,I,B>::update() {

        // it dispatches notifications only if (!calculated_ && !frozen_)
        LazyObject::update();

        // do not use base_curve::update() as it would always notify observers

        // TermStructure::update() update part
        if (this->moving_)
            this->updated_ = false;

    }

    template <class C, class I, template <class> class B>
    inline
    DiscountFactor PiecewiseYieldCurve<C,I,B>::discountImpl(Time t) const {
        calculate();
        return base_curve::discountImpl(t);
    }

    template <class C, class I, template <class> class B>
    inline void PiecewiseYieldCurve<C,I,B>::performCalculations() const {
        // just delegate to the bootstrapper
        bootstrap_.calculate();
    }

}

#endif<|MERGE_RESOLUTION|>--- conflicted
+++ resolved
@@ -142,11 +142,9 @@
         //@{
         void update() override;
         //@}
-<<<<<<< HEAD
 
         const bootstrap_type& bootstrap() const { return bootstrap_; }
 
-=======
       protected:
         template <class... Args>
         PiecewiseYieldCurve(
@@ -157,7 +155,6 @@
           accuracy_(1.0e-12), bootstrap_(std::move(bootstrap)) {
             bootstrap_.setup(this);
         }
->>>>>>> 06edddbd
       private:
         //! \name LazyObject interface
         //@{
