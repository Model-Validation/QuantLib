--- conflicted
+++ resolved
@@ -32,11 +32,7 @@
 namespace QuantLib {
 
     //! Black 1976 calculator class
-<<<<<<< HEAD
     class BlackCalculator : public DiffusionCalculator::Impl {
-=======
-    class BlackCalculator {
->>>>>>> 06edddbd
       private:
         class Calculator;
       public:
@@ -107,13 +103,8 @@
         /*! gamma w.r.t. strike. */
         Real strikeGamma() const override;
 
-<<<<<<< HEAD
         Real alpha() const override;
         Real beta() const override;
-=======
-        Real alpha() const;
-        Real beta() const;
->>>>>>> 06edddbd
         
       protected:
         void initialize(const ext::shared_ptr<StrikedTypePayoff>& p);
