/* -*- mode: c++; tab-width: 4; indent-tabs-mode: nil; c-basic-offset: 4 -*- */

/*
 Copyright (C) 2007 Ferdinando Ametrano
 Copyright (C) 2001, 2002, 2003 Sadruddin Rejeb
 Copyright (C) 2006 StatPro Italia srl
 Copyright (C) 2015, 2016, 2017 Peter Caspers
 Copyright (C) 2017 Paul Giltinan
 Copyright (C) 2017 Werner Kuerzinger
 Copyright (C) 2020 Marcin Rybacki

 This file is part of QuantLib, a free-software/open-source library
 for financial quantitative analysts and developers - http://quantlib.org/

 QuantLib is free software: you can redistribute it and/or modify it
 under the terms of the QuantLib license.  You should have received a
 copy of the license along with this program; if not, please email
 <quantlib-dev@lists.sf.net>. The license is also available online at
 <http://quantlib.org/license.shtml>.

 This program is distributed in the hope that it will be useful, but WITHOUT
 ANY WARRANTY; without even the implied warranty of MERCHANTABILITY or FITNESS
 FOR A PARTICULAR PURPOSE.  See the license for more details.
*/

/*! \file blackswaptionengine.hpp
    \brief Black-formula swaption engine
*/

#ifndef quantlib_pricers_black_swaption_hpp
#define quantlib_pricers_black_swaption_hpp

#include <ql/instruments/swaption.hpp>
#include <ql/termstructures/volatility/swaption/swaptionvolstructure.hpp>
#include <ql/pricingengines/blackformula.hpp>
#include <ql/termstructures/volatility/swaption/swaptionconstantvol.hpp>
#include <ql/time/calendars/nullcalendar.hpp>
#include <ql/pricingengines/swap/discountingswapengine.hpp>
#include <ql/indexes/iborindex.hpp>
#include <ql/cashflows/fixedratecoupon.hpp>
#include <ql/cashflows/cashflows.hpp>
#include <ql/exercise.hpp>

namespace QuantLib {

    class Quote;

    namespace detail {

    /*! Generic Black-style-formula swaption engine
        This is the base class for the Black and Bachelier swaption engines */
    template<class Spec>
    class BlackStyleSwaptionEngine : public Swaption::engine {
      public:
        enum CashAnnuityModel { SwapRate, DiscountCurve };
        BlackStyleSwaptionEngine(const Handle<YieldTermStructure>& discountCurve,
                            Volatility vol,
                            const DayCounter& dc = Actual365Fixed(),
                            Real displacement = 0.0,
                            CashAnnuityModel model = DiscountCurve);
        BlackStyleSwaptionEngine(const Handle<YieldTermStructure>& discountCurve,
                            const Handle<Quote>& vol,
                            const DayCounter& dc = Actual365Fixed(),
                            Real displacement = 0.0,
                            CashAnnuityModel model = DiscountCurve);
        BlackStyleSwaptionEngine(const Handle<YieldTermStructure>& discountCurve,
                                 const Handle<SwaptionVolatilityStructure>& vol,
                                 CashAnnuityModel model = DiscountCurve);
        void calculate() const override;
        Handle<YieldTermStructure> termStructure() { return discountCurve_; }
        Handle<SwaptionVolatilityStructure> volatility() { return vol_; }

      private:
        Handle<YieldTermStructure> discountCurve_;
        Handle<SwaptionVolatilityStructure> vol_;
        CashAnnuityModel model_;
    };

    // shifted lognormal type engine
    struct Black76Spec {
        static constexpr VolatilityType type = ShiftedLognormal;
        Real value(const Option::Type type, const Real strike,
                   const Real atmForward, const Real stdDev, const Real annuity,
                   const Real displacement) {
            return blackFormula(type, strike, atmForward, stdDev, annuity,
                                displacement);
        }
        Real vega(const Real strike, const Real atmForward, const Real stdDev,
                  const Real exerciseTime, const Real annuity,
                  const Real displacement) {
            return std::sqrt(exerciseTime) *
                   blackFormulaStdDevDerivative(strike, atmForward, stdDev,
                                                annuity, displacement);
        }
        Real delta(const Option::Type type,
                   const Real strike,
                   const Real atmForward,
                   const Real stdDev,
                   const Real annuity,
                   const Real displacement) {
            return blackFormulaForwardDerivative(type, strike, atmForward, stdDev,
                                                 annuity, displacement);
        }
    };

    // normal type engine
    struct BachelierSpec {
        static constexpr VolatilityType type = Normal;
        Real value(const Option::Type type, const Real strike,
                   const Real atmForward, const Real stdDev, const Real annuity,
                   const Real) {
            return bachelierBlackFormula(type, strike, atmForward, stdDev,
                                         annuity);
        }
        Real vega(const Real strike, const Real atmForward, const Real stdDev,
                  const Real exerciseTime, const Real annuity, const Real) {
            return std::sqrt(exerciseTime) *
                   bachelierBlackFormulaStdDevDerivative(
                       strike, atmForward, stdDev, annuity);
        }
        Real delta(const Option::Type type,
                   const Real strike,
                   const Real atmForward,
                   const Real stdDev,
                   const Real annuity,
                   const Real) {
            return bachelierBlackFormulaForwardDerivative(type, strike, atmForward, stdDev,
                                                          annuity);
        }
    };

    } // namespace detail

    //! Shifted Lognormal Black-formula swaption engine
    /*! \ingroup swaptionengines

        \warning The engine assumes that the exercise date lies before the
                 start date of the passed swap.
    */

    class BlackSwaptionEngine
        : public detail::BlackStyleSwaptionEngine<detail::Black76Spec> {
      public:
        BlackSwaptionEngine(const Handle<YieldTermStructure>& discountCurve,
                            Volatility vol,
                            const DayCounter& dc = Actual365Fixed(),
                            Real displacement = 0.0,
                            CashAnnuityModel model = DiscountCurve);
        BlackSwaptionEngine(const Handle<YieldTermStructure>& discountCurve,
                            const Handle<Quote>& vol,
                            const DayCounter& dc = Actual365Fixed(),
                            Real displacement = 0.0,
                            CashAnnuityModel model = DiscountCurve);
        BlackSwaptionEngine(const Handle<YieldTermStructure>& discountCurve,
                            const Handle<SwaptionVolatilityStructure>& vol,
                            CashAnnuityModel model = DiscountCurve);
    };

    //! Normal Bachelier-formula swaption engine
    /*! \ingroup swaptionengines

        \warning The engine assumes that the exercise date lies before the
                 start date of the passed swap.
    */

    class BachelierSwaptionEngine
        : public detail::BlackStyleSwaptionEngine<detail::BachelierSpec> {
      public:
        BachelierSwaptionEngine(const Handle<YieldTermStructure>& discountCurve,
                                Volatility vol,
                                const DayCounter& dc = Actual365Fixed(),
                                CashAnnuityModel model = DiscountCurve);
        BachelierSwaptionEngine(const Handle<YieldTermStructure>& discountCurve,
                                const Handle<Quote>& vol,
                                const DayCounter& dc = Actual365Fixed(),
                                CashAnnuityModel model = DiscountCurve);
        BachelierSwaptionEngine(const Handle<YieldTermStructure>& discountCurve,
                                const Handle<SwaptionVolatilityStructure>& vol,
                                CashAnnuityModel model = DiscountCurve);
    };

    // implementation

    namespace detail {

    template<class Spec>
    BlackStyleSwaptionEngine<Spec>::BlackStyleSwaptionEngine(
        const Handle<YieldTermStructure> &discountCurve, Volatility vol,
        const DayCounter &dc, Real displacement, CashAnnuityModel model)
        : discountCurve_(discountCurve),
          vol_(ext::shared_ptr<SwaptionVolatilityStructure>(
              new ConstantSwaptionVolatility(0, NullCalendar(), Following, vol,
                                             dc, Spec().type, displacement))),
          model_(model) {
        registerWith(discountCurve_);
    }

    template<class Spec>
    BlackStyleSwaptionEngine<Spec>::BlackStyleSwaptionEngine(
        const Handle<YieldTermStructure> &discountCurve,
        const Handle<Quote> &vol, const DayCounter &dc, Real displacement,
        CashAnnuityModel model)
        : discountCurve_(discountCurve),
          vol_(ext::shared_ptr<SwaptionVolatilityStructure>(
              new ConstantSwaptionVolatility(0, NullCalendar(), Following, vol,
                                             dc, Spec().type, displacement))),
          model_(model) {
        registerWith(discountCurve_);
        registerWith(vol_);
    }

    template<class Spec>
    BlackStyleSwaptionEngine<Spec>::BlackStyleSwaptionEngine(
        const Handle<YieldTermStructure> &discountCurve,
        const Handle<SwaptionVolatilityStructure> &volatility,
        CashAnnuityModel model)
        : discountCurve_(discountCurve), vol_(volatility),
          model_(model) {
        registerWith(discountCurve_);
        registerWith(vol_);
    }

    template<class Spec>
    void BlackStyleSwaptionEngine<Spec>::calculate() const {
        static const Spread basisPoint = 1.0e-4;

        QL_REQUIRE(arguments_.exercise->type() == Exercise::European,
                   "not a European option");

        Date exerciseDate = arguments_.exercise->date(0);

<<<<<<< HEAD
        // the part of the swap preceding exerciseDate should be truncated
        // to avoid taking into account unwanted cashflows
        // for the moment we add a check avoiding this situation
        // Furthermore, we take a copy of the underlying swap. This avoids notifying the swaption
        // when we set a pricing engine on the swap below.
        auto swap = arguments_.swap ? boost::make_shared<VanillaSwap>(*arguments_.swap) : nullptr;
        auto swapOis = arguments_.swapOis ?
                           boost::make_shared<OvernightIndexedSwap>(*arguments_.swapOis) :
                           nullptr;
        QL_REQUIRE(swap || swapOis,
                   "BlackStyleSwaptionEngine: internal error, expected swap or swapOis to be set");
        const Leg& fixedLeg = swap ? swap->fixedLeg() : swapOis->fixedLeg();
=======
        // The part of the swap preceding exerciseDate should be truncated to avoid taking into
        // account unwanted cashflows. For the moment we add a check avoiding this situation.
        // Furthermore, we take a copy of the underlying swap. This avoids notifying the swaption
        // when we set a pricing engine on the swap below.
        auto swap = arguments_.swap;

        const Leg& fixedLeg = swap->fixedLeg();
>>>>>>> 8e1f4ac3
        ext::shared_ptr<FixedRateCoupon> firstCoupon =
            ext::dynamic_pointer_cast<FixedRateCoupon>(fixedLeg[0]);
        QL_REQUIRE(firstCoupon->accrualStartDate() >= exerciseDate,
                   "swap start (" << firstCoupon->accrualStartDate() << ") before exercise date ("
                                  << exerciseDate << ") not supported in Black swaption engine");

<<<<<<< HEAD
        Rate strike = swap ? swap->fixedRate() : swapOis->fixedRate();
=======
        Rate strike = swap->fixedRate();
>>>>>>> 8e1f4ac3

        // using the discounting curve
        // swap.iborIndex() might be using a different forwarding curve
        auto engine = ext::make_shared<DiscountingSwapEngine>(discountCurve_, false);
<<<<<<< HEAD
        if (swap)
            swap->setPricingEngine(engine);
        if (swapOis)
            swapOis->setPricingEngine(engine);
        Rate atmForward = swap ? swap->fairRate() : swapOis->fairRate();
=======
        ObservableSettings::instance().disableUpdates();
        swap->setPricingEngine(engine);
        ObservableSettings::instance().enableUpdates();
        Date valuation_date = results_.valuationDate  = swap->valuationDate();
        Rate atmForward = swap->fairRate();
>>>>>>> 8e1f4ac3

        // Volatilities are quoted for zero-spreaded swaps.
        // Therefore, any spread on the floating leg must be removed
        // with a corresponding correction on the fixed leg.
<<<<<<< HEAD
        Real spread = swap ? swap->spread() : swapOis->spread();
        if (spread!=0.0) {
            Spread correction =
                spread * std::fabs(swap ? swap->floatingLegBPS() / swap->fixedLegBPS() :
                                          swapOis->overnightLegBPS() / swapOis->fixedLegBPS());
=======
        Real spread = swap->spread();
        if (spread!=0.0) {
            Spread correction =
                spread * std::fabs(swap->floatingLegBPS() / swap->fixedLegBPS());
>>>>>>> 8e1f4ac3
            strike -= correction;
            atmForward -= correction;
            results_.additionalResults["spreadCorrection"] = correction;
        } else {
            results_.additionalResults["spreadCorrection"] = Real(0.0);
        }
        results_.additionalResults["strike"] = strike;
        results_.additionalResults["atmForward"] = atmForward;
        results_.additionalResults["underlyingNPV"] = swap ? swap->NPV() : swapOis->NPV();

        Real annuity;
        if (arguments_.settlementType == Settlement::Physical ||
            (arguments_.settlementType == Settlement::Cash &&
             arguments_.settlementMethod ==
                 Settlement::CollateralizedCashPrice)) {
<<<<<<< HEAD
            annuity = std::fabs(swap ? swap->fixedLegBPS() : swapOis->fixedLegBPS()) / basisPoint;
=======
            annuity = std::fabs(swap->fixedLegBPS()) / basisPoint;
>>>>>>> 8e1f4ac3
        } else if (arguments_.settlementType == Settlement::Cash &&
                   arguments_.settlementMethod == Settlement::ParYieldCurve) {
            DayCounter dayCount = firstCoupon->dayCounter();
            // we assume that the cash settlement date is equal
            // to the swap start date
            Date discountDate = model_ == DiscountCurve
                                    ? firstCoupon->accrualStartDate()
                                    : valuation_date;
            Frequency freq = Annual;
            const Schedule& fixedSchedule = swap->fixedSchedule();
            if (fixedSchedule.hasTenor()) {
                freq = fixedSchedule.tenor().frequency();
            }
            Real fixedLegCashBPS =
                CashFlows::bps(fixedLeg,
                        InterestRate(atmForward, dayCount, Compounded, freq),
                        false, discountDate);
            annuity = std::fabs(fixedLegCashBPS / basisPoint) *
                      discountCurve_->discount(discountDate);
        } else {
            QL_FAIL("invalid (settlementType, settlementMethod) pair");
        }
        results_.additionalResults["annuity"] = annuity;

<<<<<<< HEAD
        const Schedule floatingSchedule = swap ? swap->floatingSchedule() : swapOis->schedule();
=======
        const Schedule& floatingSchedule = swap->floatingSchedule();
>>>>>>> 8e1f4ac3
        Time swapLength =  vol_->swapLength(floatingSchedule.dates().front(),
                                            floatingSchedule.dates().back());

        // swapLength is rounded to whole months. To ensure we can read a variance
        // and a shift from vol_ we floor swapLength at 1/12 here therefore.
        swapLength = std::max(swapLength, 1.0 / 12.0);
        results_.additionalResults["swapLength"] = swapLength;

        Real variance = vol_->blackVariance(exerciseDate,
                                                   swapLength,
                                                   strike);

        Real displacement =
            vol_->volatilityType() == ShiftedLognormal ?
            vol_->shift(exerciseDate, swapLength) : 0.0;

        Real stdDev = std::sqrt(variance);
        results_.additionalResults["stdDev"] = stdDev;
<<<<<<< HEAD

        Option::Type w = (arguments_.type==Swap::Payer) ? Option::Call : Option::Put;
=======
        Option::Type w = (swap->type() == Swap::Payer) ? Option::Call : Option::Put;
        results_.value = Spec().value(w, strike, atmForward, stdDev, annuity, displacement);
>>>>>>> 8e1f4ac3

        Time exerciseTime = vol_->timeFromReference(exerciseDate);

        if (close_enough(annuity, 0.0)) {
            results_.value = 0.0;
            results_.additionalResults["vega"] = 0.0;
            results_.additionalResults["delta"] = 0.0;
        } else {
            results_.value = Spec().value(w, strike, atmForward, stdDev, annuity, displacement);
            results_.additionalResults["vega"] =
                Spec().vega(strike, atmForward, stdDev, exerciseTime, annuity, displacement);
            results_.additionalResults["delta"] =
                Spec().delta(w, strike, atmForward, stdDev, annuity, displacement);
        }

        results_.additionalResults["timeToExpiry"] = exerciseTime;
        results_.additionalResults["impliedVolatility"] = Real(stdDev / std::sqrt(exerciseTime));
        results_.additionalResults["forwardPrice"] = Real(results_.value / discountCurve_->discount(exerciseDate));
    }

    }  // namespace detail

}

#endif<|MERGE_RESOLUTION|>--- conflicted
+++ resolved
@@ -229,20 +229,6 @@
 
         Date exerciseDate = arguments_.exercise->date(0);
 
-<<<<<<< HEAD
-        // the part of the swap preceding exerciseDate should be truncated
-        // to avoid taking into account unwanted cashflows
-        // for the moment we add a check avoiding this situation
-        // Furthermore, we take a copy of the underlying swap. This avoids notifying the swaption
-        // when we set a pricing engine on the swap below.
-        auto swap = arguments_.swap ? boost::make_shared<VanillaSwap>(*arguments_.swap) : nullptr;
-        auto swapOis = arguments_.swapOis ?
-                           boost::make_shared<OvernightIndexedSwap>(*arguments_.swapOis) :
-                           nullptr;
-        QL_REQUIRE(swap || swapOis,
-                   "BlackStyleSwaptionEngine: internal error, expected swap or swapOis to be set");
-        const Leg& fixedLeg = swap ? swap->fixedLeg() : swapOis->fixedLeg();
-=======
         // The part of the swap preceding exerciseDate should be truncated to avoid taking into
         // account unwanted cashflows. For the moment we add a check avoiding this situation.
         // Furthermore, we take a copy of the underlying swap. This avoids notifying the swaption
@@ -250,51 +236,30 @@
         auto swap = arguments_.swap;
 
         const Leg& fixedLeg = swap->fixedLeg();
->>>>>>> 8e1f4ac3
         ext::shared_ptr<FixedRateCoupon> firstCoupon =
             ext::dynamic_pointer_cast<FixedRateCoupon>(fixedLeg[0]);
         QL_REQUIRE(firstCoupon->accrualStartDate() >= exerciseDate,
                    "swap start (" << firstCoupon->accrualStartDate() << ") before exercise date ("
                                   << exerciseDate << ") not supported in Black swaption engine");
 
-<<<<<<< HEAD
-        Rate strike = swap ? swap->fixedRate() : swapOis->fixedRate();
-=======
         Rate strike = swap->fixedRate();
->>>>>>> 8e1f4ac3
 
         // using the discounting curve
         // swap.iborIndex() might be using a different forwarding curve
         auto engine = ext::make_shared<DiscountingSwapEngine>(discountCurve_, false);
-<<<<<<< HEAD
-        if (swap)
-            swap->setPricingEngine(engine);
-        if (swapOis)
-            swapOis->setPricingEngine(engine);
-        Rate atmForward = swap ? swap->fairRate() : swapOis->fairRate();
-=======
         ObservableSettings::instance().disableUpdates();
         swap->setPricingEngine(engine);
         ObservableSettings::instance().enableUpdates();
         Date valuation_date = results_.valuationDate  = swap->valuationDate();
         Rate atmForward = swap->fairRate();
->>>>>>> 8e1f4ac3
 
         // Volatilities are quoted for zero-spreaded swaps.
         // Therefore, any spread on the floating leg must be removed
         // with a corresponding correction on the fixed leg.
-<<<<<<< HEAD
-        Real spread = swap ? swap->spread() : swapOis->spread();
-        if (spread!=0.0) {
-            Spread correction =
-                spread * std::fabs(swap ? swap->floatingLegBPS() / swap->fixedLegBPS() :
-                                          swapOis->overnightLegBPS() / swapOis->fixedLegBPS());
-=======
         Real spread = swap->spread();
         if (spread!=0.0) {
             Spread correction =
                 spread * std::fabs(swap->floatingLegBPS() / swap->fixedLegBPS());
->>>>>>> 8e1f4ac3
             strike -= correction;
             atmForward -= correction;
             results_.additionalResults["spreadCorrection"] = correction;
@@ -310,11 +275,7 @@
             (arguments_.settlementType == Settlement::Cash &&
              arguments_.settlementMethod ==
                  Settlement::CollateralizedCashPrice)) {
-<<<<<<< HEAD
-            annuity = std::fabs(swap ? swap->fixedLegBPS() : swapOis->fixedLegBPS()) / basisPoint;
-=======
             annuity = std::fabs(swap->fixedLegBPS()) / basisPoint;
->>>>>>> 8e1f4ac3
         } else if (arguments_.settlementType == Settlement::Cash &&
                    arguments_.settlementMethod == Settlement::ParYieldCurve) {
             DayCounter dayCount = firstCoupon->dayCounter();
@@ -339,11 +300,7 @@
         }
         results_.additionalResults["annuity"] = annuity;
 
-<<<<<<< HEAD
-        const Schedule floatingSchedule = swap ? swap->floatingSchedule() : swapOis->schedule();
-=======
         const Schedule& floatingSchedule = swap->floatingSchedule();
->>>>>>> 8e1f4ac3
         Time swapLength =  vol_->swapLength(floatingSchedule.dates().front(),
                                             floatingSchedule.dates().back());
 
@@ -362,13 +319,8 @@
 
         Real stdDev = std::sqrt(variance);
         results_.additionalResults["stdDev"] = stdDev;
-<<<<<<< HEAD
-
-        Option::Type w = (arguments_.type==Swap::Payer) ? Option::Call : Option::Put;
-=======
         Option::Type w = (swap->type() == Swap::Payer) ? Option::Call : Option::Put;
         results_.value = Spec().value(w, strike, atmForward, stdDev, annuity, displacement);
->>>>>>> 8e1f4ac3
 
         Time exerciseTime = vol_->timeFromReference(exerciseDate);
 
