--- conflicted
+++ resolved
@@ -99,11 +99,7 @@
 
       private:
 
-<<<<<<< HEAD
         const Handle<Gaussian1dModel> onefactormodel_;
-=======
-        const ext::shared_ptr<Gaussian1dModel> onefactormodel_;
->>>>>>> 8d6a78de
         const Handle<Quote> oas_;
         const Handle<YieldTermStructure> discountCurve_;
 
