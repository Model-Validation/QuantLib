
SUBDIRS = asian barrier basket bond capfloor cliquet credit exotic \
          forward futures inflation lookback quanto swap swaption vanilla

AM_CPPFLAGS = -I${top_builddir} -I${top_srcdir}

this_includedir=${includedir}/${subdir}
this_include_HEADERS = \
    all.hpp \
    americanpayoffatexpiry.hpp \
    americanpayoffathit.hpp \
    blackcalculator.hpp \
<<<<<<< HEAD
=======
    blackdeltacalculator.hpp \
>>>>>>> 06edddbd
    bacheliercalculator.hpp \
    blackformula.hpp \
    blackscholescalculator.hpp \
    genericmodelengine.hpp \
    greeks.hpp \
    latticeshortratemodelengine.hpp \
    mclongstaffschwartzengine.hpp \
    mcsimulation.hpp

cpp_files = \
	americanpayoffatexpiry.cpp \
	americanpayoffathit.cpp \
	blackcalculator.cpp \
<<<<<<< HEAD
=======
	blackdeltacalculator.cpp \
>>>>>>> 06edddbd
    bacheliercalculator.cpp \
	blackformula.cpp \
	blackscholescalculator.cpp \
	greeks.cpp

if UNITY_BUILD

nodist_libPricingEngines_la_SOURCES = unity.cpp

unity.cpp: Makefile.am
	echo "/* This file is automatically generated; do not edit.     */" > $@
	echo "/* Add the files to be included into Makefile.am instead. */" >> $@
	echo >> $@
	for i in $(cpp_files); do \
		echo "#include \"${subdir}/$$i\"" >> $@; \
	done

EXTRA_DIST = $(cpp_files)

else

libPricingEngines_la_SOURCES = $(cpp_files)

endif

noinst_LTLIBRARIES = libPricingEngines.la

libPricingEngines_la_LIBADD = \
    asian/libAsianEngines.la \
    barrier/libBarrierEngines.la \
    basket/libBasketEngines.la \
    bond/libBondEngines.la \
    capfloor/libCapFloorEngines.la \
    cliquet/libCliquetEngines.la \
    credit/libCreditEngines.la \
    exotic/libExoticEngines.la \
    forward/libForwardEngines.la \
    futures/libFuturesEngines.la \
    inflation/libInflationEngines.la \
    lookback/libLookbackEngines.la \
    swap/libSwapEngines.la \
    swaption/libSwaptionEngines.la \
    vanilla/libVanillaEngines.la

all.hpp: Makefile.am
	echo "/* This file is automatically generated; do not edit.     */" > ${srcdir}/$@
	echo "/* Add the files to be included into Makefile.am instead. */" >> ${srcdir}/$@
	echo >> ${srcdir}/$@
	for i in $(filter-out all.hpp, $(this_include_HEADERS)); do \
		echo "#include <${subdir}/$$i>" >> ${srcdir}/$@; \
	done
	echo >> ${srcdir}/$@
	subdirs='$(SUBDIRS)'; for i in $$subdirs; do \
		echo "#include <${subdir}/$$i/all.hpp>" >> ${srcdir}/$@; \
	done
<|MERGE_RESOLUTION|>--- conflicted
+++ resolved
@@ -10,10 +10,7 @@
     americanpayoffatexpiry.hpp \
     americanpayoffathit.hpp \
     blackcalculator.hpp \
-<<<<<<< HEAD
-=======
     blackdeltacalculator.hpp \
->>>>>>> 06edddbd
     bacheliercalculator.hpp \
     blackformula.hpp \
     blackscholescalculator.hpp \
@@ -27,10 +24,7 @@
 	americanpayoffatexpiry.cpp \
 	americanpayoffathit.cpp \
 	blackcalculator.cpp \
-<<<<<<< HEAD
-=======
 	blackdeltacalculator.cpp \
->>>>>>> 06edddbd
     bacheliercalculator.cpp \
 	blackformula.cpp \
 	blackscholescalculator.cpp \
