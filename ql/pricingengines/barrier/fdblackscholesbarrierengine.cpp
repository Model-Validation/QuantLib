/* -*- mode: c++; tab-width: 4; indent-tabs-mode: nil; c-basic-offset: 4 -*- */

/*
 Copyright (C) 2008 Andreas Gaida
 Copyright (C) 2008, 2009 Ralph Schreyer
 Copyright (C) 2008 Klaus Spanderen

 This file is part of QuantLib, a free-software/open-source library
 for financial quantitative analysts and developers - http://quantlib.org/

 QuantLib is free software: you can redistribute it and/or modify it
 under the terms of the QuantLib license.  You should have received a
 copy of the license along with this program; if not, please email
 <quantlib-dev@lists.sf.net>. The license is also available online at
 <http://quantlib.org/license.shtml>.

 This program is distributed in the hope that it will be useful, but WITHOUT
 ANY WARRANTY; without even the implied warranty of MERCHANTABILITY or FITNESS
 FOR A PARTICULAR PURPOSE.  See the license for more details.
*/

#include <ql/exercise.hpp>
#include <ql/instruments/vanillaoption.hpp>
#include <ql/math/distributions/normaldistribution.hpp>
#include <ql/methods/finitedifferences/meshers/fdmblackscholesmesher.hpp>
#include <ql/methods/finitedifferences/meshers/fdmmeshercomposite.hpp>
#include <ql/methods/finitedifferences/operators/fdmlinearoplayout.hpp>
#include <ql/methods/finitedifferences/solvers/fdmblackscholessolver.hpp>
#include <ql/methods/finitedifferences/stepconditions/fdmstepconditioncomposite.hpp>
#include <ql/methods/finitedifferences/utilities/fdmdirichletboundary.hpp>
#include <ql/methods/finitedifferences/utilities/fdmdividendhandler.hpp>
#include <ql/methods/finitedifferences/utilities/fdminnervaluecalculator.hpp>
#include <ql/pricingengines/barrier/fdblackscholesbarrierengine.hpp>
#include <ql/pricingengines/barrier/fdblackscholesrebateengine.hpp>
#include <ql/pricingengines/vanilla/fdblackscholesvanillaengine.hpp>
#include <utility>

namespace QuantLib {

    FdBlackScholesBarrierEngine::FdBlackScholesBarrierEngine(
        ext::shared_ptr<GeneralizedBlackScholesProcess> process,
        Size tGrid,
        Size xGrid,
        Size dampingSteps,
        const FdmSchemeDesc& schemeDesc,
        bool localVol,
        Real illegalLocalVolOverwrite)
    : process_(std::move(process)), explicitDividends_(false),
      tGrid_(tGrid), xGrid_(xGrid), dampingSteps_(dampingSteps),
      schemeDesc_(schemeDesc), localVol_(localVol),
      illegalLocalVolOverwrite_(illegalLocalVolOverwrite) {

        registerWith(process_);
    }

    FdBlackScholesBarrierEngine::FdBlackScholesBarrierEngine(
        ext::shared_ptr<GeneralizedBlackScholesProcess> process,
        DividendSchedule dividends,
        Size tGrid,
        Size xGrid,
        Size dampingSteps,
        const FdmSchemeDesc& schemeDesc,
        bool localVol,
        Real illegalLocalVolOverwrite)
    : process_(std::move(process)), dividends_(std::move(dividends)), explicitDividends_(true),
      tGrid_(tGrid), xGrid_(xGrid), dampingSteps_(dampingSteps),
      schemeDesc_(schemeDesc), localVol_(localVol),
      illegalLocalVolOverwrite_(illegalLocalVolOverwrite) {

        registerWith(process_);
    }

    void FdBlackScholesBarrierEngine::calculate() const {

        // dividends will eventually be moved out of arguments, but for now we need the switch
        QL_DEPRECATED_DISABLE_WARNING
        const DividendSchedule& dividendSchedule = explicitDividends_ ? dividends_ : arguments_.cashFlow;
        QL_DEPRECATED_ENABLE_WARNING

        // 1. Mesher
        const ext::shared_ptr<StrikedTypePayoff> payoff =
            ext::dynamic_pointer_cast<StrikedTypePayoff>(arguments_.payoff);

        QL_REQUIRE(payoff, "non-striked type payoff given");
        QL_REQUIRE(payoff->strike() > 0.0, "strike must be positive");

        QL_REQUIRE(arguments_.exercise->type() == Exercise::European,
                   "only european style option are supported");

        const auto spot = process_->x0();
        QL_REQUIRE(spot > 0.0, "negative or null underlying given");
        QL_REQUIRE(!triggered(spot), "barrier touched");

        const Time maturity = process_->time(arguments_.exercise->lastDate());

        Real xMin=Null<Real>();
        Real xMax=Null<Real>();
        if (   arguments_.barrierType == Barrier::DownIn
            || arguments_.barrierType == Barrier::DownOut) {
            xMin = std::log(arguments_.barrier);
        }
        if (   arguments_.barrierType == Barrier::UpIn
            || arguments_.barrierType == Barrier::UpOut) {
            xMax = std::log(arguments_.barrier);
        }

        const ext::shared_ptr<Fdm1dMesher> equityMesher(
            new FdmBlackScholesMesher(
                xGrid_, process_, maturity, payoff->strike(),
                xMin, xMax, 0.0001, 1.5,
                std::make_pair(Null<Real>(), Null<Real>()),
                dividendSchedule));
        
        const ext::shared_ptr<FdmMesher> mesher (
            ext::make_shared<FdmMesherComposite>(equityMesher));

        // 2. Calculator
        ext::shared_ptr<FdmInnerValueCalculator> calculator(
            ext::make_shared<FdmLogInnerValue>(payoff, mesher, 0));

        // 3. Step conditions
        std::list<ext::shared_ptr<StepCondition<Array> > > stepConditions;
        std::list<std::vector<Time> > stoppingTimes;

        // 3.1 Step condition if discrete dividends
        ext::shared_ptr<FdmDividendHandler> dividendCondition(
            ext::make_shared<FdmDividendHandler>(dividendSchedule, mesher,
                                   process_->riskFreeRate()->referenceDate(),
                                   process_->riskFreeRate()->dayCounter(), 0));

        if (!dividendSchedule.empty()) {
            stepConditions.push_back(dividendCondition);
            std::vector<Time> dividendTimes = dividendCondition->dividendTimes();
            // this effectively excludes times after maturity
            for (auto& t: dividendTimes)
                t = std::min(maturity, t);
            stoppingTimes.push_back(dividendTimes);
        }

        ext::shared_ptr<FdmStepConditionComposite> conditions(
            ext::make_shared<FdmStepConditionComposite>(stoppingTimes, stepConditions));

        // 4. Boundary conditions
        FdmBoundaryConditionSet boundaries;
        if (   arguments_.barrierType == Barrier::DownIn
            || arguments_.barrierType == Barrier::DownOut) {
            boundaries.push_back(
                ext::make_shared<FdmDirichletBoundary>(mesher, arguments_.rebate, 0,
                                         FdmDirichletBoundary::Lower));

        }

        if (   arguments_.barrierType == Barrier::UpIn
            || arguments_.barrierType == Barrier::UpOut) {
            boundaries.push_back(
                ext::make_shared<FdmDirichletBoundary>(mesher, arguments_.rebate, 0,
                                         FdmDirichletBoundary::Upper));
        }

        // 5. Solver
        FdmSolverDesc solverDesc = { mesher, boundaries, conditions, calculator,
                                     maturity, tGrid_, dampingSteps_ };

        ext::shared_ptr<FdmBlackScholesSolver> solver(
            ext::make_shared<FdmBlackScholesSolver>(
                               Handle<GeneralizedBlackScholesProcess>(process_),
                               payoff->strike(), solverDesc, schemeDesc_,
                               localVol_, illegalLocalVolOverwrite_));

        results_.value = solver->valueAt(spot);
        results_.delta = solver->deltaAt(spot);
        results_.gamma = solver->gammaAt(spot);
        results_.theta = solver->thetaAt(spot);

        results_.additionalResults["solverValue"] = results_.value;
        results_.additionalResults["solverDelta"] = results_.delta;
        results_.additionalResults["solverGamma"] = results_.gamma;
        results_.additionalResults["solverTheta"] = results_.theta;
        
        // 6. Calculate vanilla option and rebate for in-barriers
        if (   arguments_.barrierType == Barrier::DownIn
            || arguments_.barrierType == Barrier::UpIn) {
            // Cast the payoff
            ext::shared_ptr<StrikedTypePayoff> payoff =
                    ext::dynamic_pointer_cast<StrikedTypePayoff>(
                                                            arguments_.payoff);
            // Calculate the vanilla option
            
            VanillaOption vanillaOption(payoff, arguments_.exercise);
            
            vanillaOption.setPricingEngine(
                ext::make_shared<FdBlackScholesVanillaEngine>(
                        process_, dividendSchedule, tGrid_, xGrid_,
                        0, // dampingSteps
                        schemeDesc_, localVol_, illegalLocalVolOverwrite_));

            // Calculate the rebate value
            BarrierOption rebateOption(arguments_.barrierType,
                                       arguments_.barrier,
                                       arguments_.rebate,
                                       payoff, arguments_.exercise);
            
            const Size min_grid_size = 50;
            const Size rebateDampingSteps 
                = (dampingSteps_ > 0) ? std::min(Size(1), dampingSteps_/2) : 0; 

            rebateOption.setPricingEngine(ext::make_shared<FdBlackScholesRebateEngine>(
                            process_, dividendSchedule, tGrid_, std::max(min_grid_size, xGrid_/5), 
                            rebateDampingSteps, schemeDesc_, localVol_, 
                            illegalLocalVolOverwrite_));

<<<<<<< HEAD
            results_.value = vanillaOption->NPV()   + rebateOption->NPV()
                                                    - results_.value;
            results_.delta = vanillaOption->delta() + rebateOption->delta()
                                                    - results_.delta;
            results_.gamma = vanillaOption->gamma() + rebateOption->gamma()
                                                    - results_.gamma;
            results_.theta = vanillaOption->theta() + rebateOption->theta()
                                                    - results_.theta;

            results_.additionalResults["vanillaOptionValue"] = vanillaOption->NPV();
            results_.additionalResults["vanillaOptionDelta"] = vanillaOption->delta();
            results_.additionalResults["vanillaOptionGamma"] = vanillaOption->gamma();
            results_.additionalResults["vanillaOptionTheta"] = vanillaOption->theta();
            
            results_.additionalResults["rebateOptionValue"] = rebateOption->NPV();
            results_.additionalResults["rebateOptionDelta"] = rebateOption->delta();
            results_.additionalResults["rebateOptionGamma"] = rebateOption->gamma();
            results_.additionalResults["rebateOptionTheta"] = rebateOption->theta();
=======
            results_.value = vanillaOption.NPV()   + rebateOption.NPV()   - results_.value;
            results_.delta = vanillaOption.delta() + rebateOption.delta() - results_.delta;
            results_.gamma = vanillaOption.gamma() + rebateOption.gamma() - results_.gamma;
            results_.theta = vanillaOption.theta() + rebateOption.theta() - results_.theta;
>>>>>>> 83e58541
        }
        results_.additionalResults["delta"] = results_.delta;
        results_.additionalResults["gamma"] = results_.gamma;
        results_.additionalResults["theta"] = results_.theta;

        Real strike = payoff->strike();
        Real vol = process_->blackVolatility()->blackVol(arguments_.exercise->lastDate(), strike);
        results_.additionalResults["spot"] = process_->x0();
        results_.additionalResults["strike"] = payoff->strike();
        results_.additionalResults["barrier"] = arguments_.barrier;
        results_.additionalResults["vol"] = vol;
    }
}<|MERGE_RESOLUTION|>--- conflicted
+++ resolved
@@ -209,31 +209,20 @@
                             rebateDampingSteps, schemeDesc_, localVol_, 
                             illegalLocalVolOverwrite_));
 
-<<<<<<< HEAD
-            results_.value = vanillaOption->NPV()   + rebateOption->NPV()
-                                                    - results_.value;
-            results_.delta = vanillaOption->delta() + rebateOption->delta()
-                                                    - results_.delta;
-            results_.gamma = vanillaOption->gamma() + rebateOption->gamma()
-                                                    - results_.gamma;
-            results_.theta = vanillaOption->theta() + rebateOption->theta()
-                                                    - results_.theta;
-
-            results_.additionalResults["vanillaOptionValue"] = vanillaOption->NPV();
-            results_.additionalResults["vanillaOptionDelta"] = vanillaOption->delta();
-            results_.additionalResults["vanillaOptionGamma"] = vanillaOption->gamma();
-            results_.additionalResults["vanillaOptionTheta"] = vanillaOption->theta();
-            
-            results_.additionalResults["rebateOptionValue"] = rebateOption->NPV();
-            results_.additionalResults["rebateOptionDelta"] = rebateOption->delta();
-            results_.additionalResults["rebateOptionGamma"] = rebateOption->gamma();
-            results_.additionalResults["rebateOptionTheta"] = rebateOption->theta();
-=======
             results_.value = vanillaOption.NPV()   + rebateOption.NPV()   - results_.value;
             results_.delta = vanillaOption.delta() + rebateOption.delta() - results_.delta;
             results_.gamma = vanillaOption.gamma() + rebateOption.gamma() - results_.gamma;
             results_.theta = vanillaOption.theta() + rebateOption.theta() - results_.theta;
->>>>>>> 83e58541
+
+            results_.additionalResults["vanillaOptionValue"] = vanillaOption.NPV();
+            results_.additionalResults["vanillaOptionDelta"] = vanillaOption.delta();
+            results_.additionalResults["vanillaOptionGamma"] = vanillaOption.gamma();
+            results_.additionalResults["vanillaOptionTheta"] = vanillaOption.theta();
+            
+            results_.additionalResults["rebateOptionValue"] = rebateOption.NPV();
+            results_.additionalResults["rebateOptionDelta"] = rebateOption.delta();
+            results_.additionalResults["rebateOptionGamma"] = rebateOption.gamma();
+            results_.additionalResults["rebateOptionTheta"] = rebateOption.theta();
         }
         results_.additionalResults["delta"] = results_.delta;
         results_.additionalResults["gamma"] = results_.gamma;
