--- conflicted
+++ resolved
@@ -112,10 +112,7 @@
         results_.additionalResults["strike"] = payoff->strike();
         results_.additionalResults["volatility"] = std::sqrt(variance / tte);
         results_.additionalResults["timeToExpiry"] = tte;
-<<<<<<< HEAD
         results_.additionalResults["discountFactor"] = df;
-=======
->>>>>>> f47242c9
     }
 
 }
