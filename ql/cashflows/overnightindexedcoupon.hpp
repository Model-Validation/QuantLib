--- conflicted
+++ resolved
@@ -74,10 +74,6 @@
         const std::vector<Rate>& indexFixings() const;
         //! value dates for the rates to be compounded
         const std::vector<Date>& valueDates() const { return valueDates_; }
-<<<<<<< HEAD
-        //! averaging method
-        const RateAveraging::Type averagingMethod() const { return averagingMethod_; }
-=======
         //! interest dates for the rates to be compounded
         const std::vector<Date>& interestDates() const { return interestDates_; }
         //! averaging method
@@ -86,7 +82,6 @@
         const Natural lockoutDays() const { return lockoutDays_; }
         //! apply observation shift
         const bool applyObservationShift() const { return applyObservationShift_; }
->>>>>>> 8e1f4ac3
         //@}
         //! \name FloatingRateCoupon interface
         //@{
@@ -112,11 +107,8 @@
         Size n_;
         std::vector<Time> dt_;
         RateAveraging::Type averagingMethod_;
-<<<<<<< HEAD
-=======
         Natural lockoutDays_;
         bool applyObservationShift_;
->>>>>>> 8e1f4ac3
 
         Rate averageRate(const Date& date) const;
     };
