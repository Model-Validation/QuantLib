--- conflicted
+++ resolved
@@ -56,14 +56,10 @@
 
     CmsLeg::CmsLeg(Schedule schedule, ext::shared_ptr<SwapIndex> swapIndex)
     : schedule_(std::move(schedule)), swapIndex_(std::move(swapIndex)),
-<<<<<<< HEAD
       paymentAdjustment_(Following), inArrears_(false), zeroPayments_(false),
-      exCouponAdjustment_(Following), exCouponEndOfMonth_(false) {}
-=======
-      paymentAdjustment_(Following), inArrears_(false), zeroPayments_(false) {
+      exCouponAdjustment_(Following), exCouponEndOfMonth_(false) {
         QL_REQUIRE(swapIndex_, "no index provided");
     }
->>>>>>> 63bac2f9
 
     CmsLeg& CmsLeg::withNotionals(Real notional) {
         notionals_ = std::vector<Real>(1, notional);
