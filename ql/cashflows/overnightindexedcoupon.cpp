--- conflicted
+++ resolved
@@ -22,11 +22,8 @@
 */
 
 #include <ql/cashflows/couponpricer.hpp>
-<<<<<<< HEAD
 #include <ql/experimental/averageois/averageoiscouponpricer.hpp>
-=======
 #include <ql/cashflows/overnightindexedcoupon.hpp>
->>>>>>> 28b67687
 #include <ql/termstructures/yieldtermstructure.hpp>
 #include <ql/utilities/vectors.hpp>
 #include <utility>
@@ -228,17 +225,10 @@
         }
     }
 
-<<<<<<< HEAD
-    OvernightLeg::OvernightLeg(const Schedule& schedule,
-                               const ext::shared_ptr<OvernightIndex>& i)
-    : schedule_(schedule), overnightIndex_(i), paymentCalendar_(schedule.calendar()),
+    OvernightLeg::OvernightLeg(const Schedule& schedule, ext::shared_ptr<OvernightIndex> i)
+    : schedule_(schedule), overnightIndex_(std::move(i)), paymentCalendar_(schedule.calendar()),
       paymentAdjustment_(Following), paymentLag_(0), telescopicValueDates_(false),
       averagingMethod_(OvernightAveraging::Compound) {}
-=======
-    OvernightLeg::OvernightLeg(const Schedule& schedule, ext::shared_ptr<OvernightIndex> i)
-    : schedule_(schedule), overnightIndex_(std::move(i)), paymentCalendar_(schedule.calendar()),
-      paymentAdjustment_(Following), paymentLag_(0), telescopicValueDates_(false) {}
->>>>>>> 28b67687
 
     OvernightLeg& OvernightLeg::withNotionals(Real notional) {
         notionals_ = vector<Real>(1, notional);
