/* -*- mode: c++; tab-width: 4; indent-tabs-mode: nil; c-basic-offset: 4 -*- */

/*
 Copyright (C) 2009 Roland Lichters
 Copyright (C) 2009 Ferdinando Ametrano
 Copyright (C) 2014 Peter Caspers
 Copyright (C) 2017 Joseph Jeisman
 Copyright (C) 2017 Fabrice Lecuyer

 This file is part of QuantLib, a free-software/open-source library
 for financial quantitative analysts and developers - http://quantlib.org/

 QuantLib is free software: you can redistribute it and/or modify it
 under the terms of the QuantLib license.  You should have received a
 copy of the license along with this program; if not, please email
 <quantlib-dev@lists.sf.net>. The license is also available online at
 <http://quantlib.org/license.shtml>.

 This program is distributed in the hope that it will be useful, but WITHOUT
 ANY WARRANTY; without even the implied warranty of MERCHANTABILITY or FITNESS
 FOR A PARTICULAR PURPOSE.  See the license for more details.
*/

#include <ql/cashflows/couponpricer.hpp>
#include <ql/experimental/averageois/averageoiscouponpricer.hpp>
#include <ql/cashflows/overnightindexedcoupon.hpp>
#include <ql/termstructures/yieldtermstructure.hpp>
#include <ql/utilities/vectors.hpp>
#include <utility>
#include <algorithm>

using std::vector;

namespace QuantLib {

    namespace {

        Size determineNumberOfFixings(const vector<Date>& interestDates,
                                      const Date& date,
                                      bool applyObservationShift) {
            Size n =
                std::lower_bound(interestDates.begin(), interestDates.end(), date) - interestDates.begin();
            // When using the observation shift, it may happen that
            // that the end of accrual period will fall later than the last
            // interest date. In which case, n will be equal to the number of
            // interest dates, while we know that the number of fixing dates is
            // always one less than the number of interest dates.
            return n == interestDates.size() && applyObservationShift ? n - 1 : n;
        }

        class OvernightIndexedCouponPricer : public FloatingRateCouponPricer {
          public:
            void initialize(const FloatingRateCoupon& coupon) override {
                coupon_ = dynamic_cast<const OvernightIndexedCoupon*>(&coupon);
                QL_ENSURE(coupon_, "wrong coupon type");
            }

            Rate averageRate(const Date& date) const {

                const Date today = Settings::instance().evaluationDate();

                const ext::shared_ptr<OvernightIndex> index =
                    ext::dynamic_pointer_cast<OvernightIndex>(coupon_->index());
                const auto& pastFixings = IndexManager::instance().getHistory(index->name());

                const vector<Date>& fixingDates = coupon_->fixingDates();
                const vector<Date>& valueDates = coupon_->valueDates();
                const vector<Date>& interestDates = coupon_->interestDates();
                const vector<Time>& dt = coupon_->dt();
                const bool applyObservationShift = coupon_->applyObservationShift();

                Size i = 0;
                const Size n = determineNumberOfFixings(interestDates, date, applyObservationShift);

                Real compoundFactor = 1.0;

                // already fixed part
                while (i < n && fixingDates[i] < today) {
                    // rate must have been fixed
                    const Rate fixing = pastFixings[fixingDates[i]];
                    QL_REQUIRE(fixing != Null<Real>(),
                               "Missing " << index->name() <<
                               " fixing for " << fixingDates[i]);
                    Time span = (date >= interestDates[i + 1] ?
                                 dt[i] :
                                 index->dayCounter().yearFraction(interestDates[i], date));
                    compoundFactor *= (1.0 + fixing * span);
                    ++i;
                }

                // today is a border case
                if (i < n && fixingDates[i] == today) {
                    // might have been fixed
                    try {
                        Rate fixing = pastFixings[fixingDates[i]];
                        if (fixing != Null<Real>()) {
                            Time span = (date >= interestDates[i + 1] ?
                                         dt[i] :
                                         index->dayCounter().yearFraction(interestDates[i], date));
                            compoundFactor *= (1.0 + fixing * span);
                            ++i;
                        } else {
                            ;   // fall through and forecast
                        }
                    } catch (Error&) {
                        ;       // fall through and forecast
                    }
                }

                // forward part using telescopic property in order
                // to avoid the evaluation of multiple forward fixings
                // where possible.
                if (i < n) {
                    const Handle<YieldTermStructure> curve = index->forwardingTermStructure();
                    QL_REQUIRE(!curve.empty(),
                               "null term structure set to this instance of " << index->name());

                    const auto effectiveRate = [&index, &fixingDates, &date, &interestDates,
                                                &dt](Size position) {
                        Rate fixing = index->fixing(fixingDates[position]);
                        Time span =
                            (date >= interestDates[position + 1] ?
                                 dt[position] :
                                 index->dayCounter().yearFraction(interestDates[position], date));
                        return span * fixing;
                    };

                    if (!coupon_->canApplyTelescopicFormula()) {
                        // With lookback applied, the telescopic formula cannot be used,
                        // we need to project each fixing in the coupon.
                        // Only in one particular case when observation shift is used and
                        // no intrinsic index fixing delay is applied, the telescopic formula
                        // holds, because regardless of the fixing delay in the coupon,
                        // in such configuration value dates will be equal to interest dates.
                        // A potential lockout, which may occur in tandem with a lookback
                        // setting, will be handled automatically based on fixing dates.
                        // Same applies to a case when accrual calculation date does or
                        // does not occur on an interest date.
                        while (i < n) {
                            compoundFactor *= (1.0 + effectiveRate(i));
                            ++i;
                        }
                    } else {
                        // No lookback, we can partially apply the telescopic formula.
                        // But we need to make a correction for a potential lockout.
                        const Size nLockout = n - coupon_->lockoutDays();
                        const bool isLockoutApplied = coupon_->lockoutDays() > 0;

                        // Lockout could already start at or before i.
                        // In such case the ratio of discount factors will be equal to 1.
                        const DiscountFactor startDiscount =
                            curve->discount(valueDates[std::min<Size>(nLockout, i)]);
                        if (interestDates[n] == date || isLockoutApplied) {
                            // telescopic formula up to potential lockout dates.
                            const DiscountFactor endDiscount =
                                curve->discount(valueDates[std::min<Size>(nLockout, n)]);
                            compoundFactor *= startDiscount / endDiscount;
                            // For the lockout periods the telescopic formula does not apply.
                            // The value dates (at which the projection is calculated) correspond
                            // to the locked-out fixing, while the interest dates (at which the
                            // interest over that fixing is accrued) are not fixed at lockout,
                            // hence they do not cancel out.
                            i = std::max(nLockout, i);
                            
                            // With no lockout, the loop is skipped because i = n.
                            while (i < n) {
                                compoundFactor *= (1.0 + effectiveRate(i));
                                ++i;
                            }
                        } else {
                            // No lockout and date is different than last interest date.
                            // The last fixing is not used for its full period (the date is between
                            // its start and end date).  We can use the telescopic formula until the
                            // previous date, then we'll add the missing bit.
                            const DiscountFactor endDiscount = curve->discount(valueDates[n - 1]);
                            compoundFactor *= startDiscount / endDiscount;
                            compoundFactor *= (1.0 + effectiveRate(n - 1));
                        }
                    }
                }

                const Rate rate = (compoundFactor - 1.0) / coupon_->accruedPeriod(date);
                return coupon_->gearing() * rate + coupon_->spread();
            }

            Rate swapletRate() const override {
                return averageRate(coupon_->accrualEndDate());
            }

            Real swapletPrice() const override { QL_FAIL("swapletPrice not available"); }
            Real capletPrice(Rate) const override { QL_FAIL("capletPrice not available"); }
            Rate capletRate(Rate) const override { QL_FAIL("capletRate not available"); }
            Real floorletPrice(Rate) const override { QL_FAIL("floorletPrice not available"); }
            Rate floorletRate(Rate) const override { QL_FAIL("floorletRate not available"); }

          protected:
            const OvernightIndexedCoupon* coupon_;
        };

        Date applyLookbackPeriod(const ext::shared_ptr<InterestRateIndex>& index,
                                 const Date& valueDate,
                                 Natural lookbackDays) {
            return index->fixingCalendar().advance(valueDate, -static_cast<Integer>(lookbackDays),
                                                   Days);
        }
    }

    OvernightIndexedCoupon::OvernightIndexedCoupon(
                    const Date& paymentDate,
                    Real nominal,
                    const Date& startDate,
                    const Date& endDate,
                    const ext::shared_ptr<OvernightIndex>& overnightIndex,
                    Real gearing,
                    Spread spread,
                    const Date& refPeriodStart,
                    const Date& refPeriodEnd,
                    const DayCounter& dayCounter,
                    bool telescopicValueDates,
                    RateAveraging::Type averagingMethod,
                    Natural lookbackDays,
                    Natural lockoutDays,
                    bool applyObservationShift)
    : FloatingRateCoupon(paymentDate, nominal, startDate, endDate,
                         lookbackDays,
                         overnightIndex,
                         gearing, spread,
                         refPeriodStart, refPeriodEnd,
<<<<<<< HEAD
                         dayCounter, false), averagingMethod_(averagingMethod) {
=======
                         dayCounter, false), 
        averagingMethod_(averagingMethod), lockoutDays_(lockoutDays),
        applyObservationShift_(applyObservationShift) {
>>>>>>> 8e1f4ac3

        // value dates
        Date tmpEndDate = endDate;

        /* For the coupon's valuation only the first and last future valuation
           dates matter, therefore we can avoid to construct the whole series
           of valuation dates, a front and back stub will do. However notice
           that if the global evaluation date moves forward it might run past
           the front stub of valuation dates we build here (which incorporates
           a grace period of 7 business after the evaluation date). This will
           lead to false coupon projections (see the warning the class header). */

        QL_REQUIRE(canApplyTelescopicFormula() || !telescopicValueDates,
                   "Telescopic formula cannot be applied for a coupon with lookback.");

        if (telescopicValueDates) {
            // build optimised value dates schedule: front stub goes
            // from start date to max(evalDate,startDate) + 7bd
            Date evalDate = Settings::instance().evaluationDate();
            tmpEndDate = overnightIndex->fixingCalendar().advance(
                std::max(startDate, evalDate), 7, Days, Following);
            tmpEndDate = std::min(tmpEndDate, endDate);
        }
        Schedule sch =
            MakeSchedule()
                .from(startDate)
                // .to(endDate)
                .to(tmpEndDate)
                .withTenor(1 * Days)
                .withCalendar(overnightIndex->fixingCalendar())
                .withConvention(overnightIndex->businessDayConvention())
                .backwards();
        valueDates_ = sch.dates();

        if (telescopicValueDates) {
            // if lockout days are defined, we need to ensure that
            // the lockout period is covered by the value dates
            tmpEndDate = overnightIndex->fixingCalendar().adjust(
                endDate, overnightIndex->businessDayConvention());
            Date tmpLockoutDate = overnightIndex->fixingCalendar().advance(
                endDate, -std::max<Integer>(lockoutDays_, 1), Days, Preceding);
            while (tmpLockoutDate <= tmpEndDate)
            {
                if (tmpLockoutDate > valueDates_.back())
                    valueDates_.push_back(tmpLockoutDate);
                tmpLockoutDate =
                    overnightIndex->fixingCalendar().advance(tmpLockoutDate, 1, Days, Following);
            }
        }

        QL_ENSURE(valueDates_.size()>=2, "degenerate schedule");

        n_ = valueDates_.size() - 1;

        interestDates_ = vector<Date>(valueDates_.begin(), valueDates_.end());

        if (fixingDays_ == overnightIndex->fixingDays() && fixingDays_ == 0) {
            fixingDates_ = vector<Date>(valueDates_.begin(), valueDates_.end() - 1);
        } else {
            // Lookback (fixing days) without observation shift:
            // The date that the fixing rate is pulled  from (the observation date) is k
            // business days before the date that interest is applied (the interest date)
            // and is applied for the number of calendar days until the next business
            // day following the interest date.
            fixingDates_.resize(n_);
            for (Size i = 0; i <= n_; ++i) {
                Date tmp = applyLookbackPeriod(overnightIndex, valueDates_[i], fixingDays_);
                if (i < n_)
                    fixingDates_[i] = tmp;
                if (applyObservationShift_)
                    // Lookback (fixing days) with observation shift:
                    // The date that the fixing rate is pulled from (the observation date)
                    // is k business days before the date that interest is applied
                    // (the interest date) and is applied for the number of calendar
                    // days until the next business day following the observation date.
                    // This means that the fixing dates periods align with value dates.
                    interestDates_[i] = tmp;
                if (fixingDays_ != overnightIndex->fixingDays())
                    // If fixing dates of the coupon deviate from fixing days in the index
                    // we need to correct the value dates such that they reflect dates
                    // corresponding to a deposit instrument linked to the index.
                    // This is to ensure that future projections (which are computed 
                    // based on the value dates) of the index do not
                    // yield any convexity corrections. 
                    valueDates_[i] = overnightIndex->valueDate(tmp);
            }
        }
        // When lockout is used the fixing rate applied for the last k days of the 
        // interest period is frozen at the rate observed k days before the period ends. 
        if (lockoutDays_ != 0) {
            QL_REQUIRE(lockoutDays_ > 0 && lockoutDays_ < n_,
                       "Lockout period cannot be negative or exceed the number of fixing days.");
            Date lockoutDate = fixingDates_[n_ - 1 - lockoutDays_];
            for (Size i = n_ - 1; i > n_ - 1 - lockoutDays_; --i)
                fixingDates_[i] = lockoutDate;
        }

        // accrual (compounding) periods
        dt_.resize(n_);
        const DayCounter& dc = overnightIndex->dayCounter();
        for (Size i=0; i<n_; ++i)
            dt_[i] = dc.yearFraction(interestDates_[i], interestDates_[i + 1]);

        switch (averagingMethod) {
            case RateAveraging::Simple:
                QL_REQUIRE(
                    fixingDays_ == overnightIndex->fixingDays() && !applyObservationShift_ &&
                        lockoutDays_ == 0,
                    "Cannot price an overnight coupon with simple averaging with lookback or "
                    "lockout.");
                setPricer(ext::shared_ptr<FloatingRateCouponPricer>(
                    new ArithmeticAveragedOvernightIndexedCouponPricer(telescopicValueDates)));
                break;
            case RateAveraging::Compound:
                setPricer(
                    ext::shared_ptr<FloatingRateCouponPricer>(new OvernightIndexedCouponPricer));
                break;
            default:
                QL_FAIL("unknown compounding convention (" << Integer(averagingMethod) << ")");
        }
    }

    Real OvernightIndexedCoupon::accruedAmount(const Date& d) const {
        if (d <= accrualStartDate_ || d > paymentDate_) {
            // out of coupon range
            return 0.0;
        } else if (tradingExCoupon(d)) {
            return nominal() * averageRate(d) * accruedPeriod(d);
        } else {
            // usual case
            return nominal() * averageRate(std::min(d, accrualEndDate_)) * accruedPeriod(d);
        }
    }

    Rate OvernightIndexedCoupon::averageRate(const Date& d) const {
        QL_REQUIRE(pricer_, "pricer not set");
        pricer_->initialize(*this);
        const auto overnightIndexPricer = ext::dynamic_pointer_cast<OvernightIndexedCouponPricer>(pricer_);
        if (overnightIndexPricer)
            return overnightIndexPricer->averageRate(d);

        return pricer_->swapletRate();
    }

    const vector<Rate>& OvernightIndexedCoupon::indexFixings() const {
        fixings_.resize(n_);
        for (Size i=0; i<n_; ++i)
            fixings_[i] = index_->fixing(fixingDates_[i]);
        return fixings_;
    }

    void OvernightIndexedCoupon::accept(AcyclicVisitor& v) {
        auto* v1 = dynamic_cast<Visitor<OvernightIndexedCoupon>*>(&v);
        if (v1 != nullptr) {
            v1->visit(*this);
        } else {
            FloatingRateCoupon::accept(v);
        }
    }

    OvernightLeg::OvernightLeg(Schedule schedule, ext::shared_ptr<OvernightIndex> i)
    : schedule_(std::move(schedule)), overnightIndex_(std::move(i)), paymentCalendar_(schedule_.calendar()) {
        QL_REQUIRE(overnightIndex_, "no index provided");
    }

    OvernightLeg& OvernightLeg::withNotionals(Real notional) {
        notionals_ = vector<Real>(1, notional);
        return *this;
    }

    OvernightLeg& OvernightLeg::withNotionals(const vector<Real>& notionals) {
        notionals_ = notionals;
        return *this;
    }

    OvernightLeg& OvernightLeg::withPaymentDayCounter(const DayCounter& dc) {
        paymentDayCounter_ = dc;
        return *this;
    }

    OvernightLeg&
    OvernightLeg::withPaymentAdjustment(BusinessDayConvention convention) {
        paymentAdjustment_ = convention;
        return *this;
    }

    OvernightLeg& OvernightLeg::withPaymentCalendar(const Calendar& cal) {
        paymentCalendar_ = cal;
        return *this;
    }

    OvernightLeg& OvernightLeg::withPaymentLag(Integer lag) {
        paymentLag_ = lag;
        return *this;
    }

    OvernightLeg& OvernightLeg::withGearings(Real gearing) {
        gearings_ = vector<Real>(1,gearing);
        return *this;
    }

    OvernightLeg& OvernightLeg::withGearings(const vector<Real>& gearings) {
        gearings_ = gearings;
        return *this;
    }

    OvernightLeg& OvernightLeg::withSpreads(Spread spread) {
        spreads_ = vector<Spread>(1,spread);
        return *this;
    }

    OvernightLeg& OvernightLeg::withSpreads(const vector<Spread>& spreads) {
        spreads_ = spreads;
        return *this;
    }

    OvernightLeg& OvernightLeg::withTelescopicValueDates(bool telescopicValueDates) {
        telescopicValueDates_ = telescopicValueDates;
        return *this;
    }

    OvernightLeg& OvernightLeg::withAveragingMethod(RateAveraging::Type averagingMethod) {
        averagingMethod_ = averagingMethod;
        return *this;
    }

    OvernightLeg& OvernightLeg::withLookbackDays(Natural lookbackDays) {
        lookbackDays_ = lookbackDays;
        return *this;
    }
    OvernightLeg& OvernightLeg::withLockoutDays(Natural lockoutDays) {
        lockoutDays_ = lockoutDays;
        return *this;
    }
    OvernightLeg& OvernightLeg::withObservationShift(bool applyObservationShift) {
        applyObservationShift_ = applyObservationShift;
        return *this;
    }

    OvernightLeg::operator Leg() const {

        QL_REQUIRE(!notionals_.empty(), "no notional given");

        Leg cashflows;

        // the following is not always correct
        Calendar calendar = schedule_.calendar();

        Date refStart, start, refEnd, end;
        Date paymentDate;

        Size n = schedule_.size()-1;
        for (Size i=0; i<n; ++i) {
            refStart = start = schedule_.date(i);
            refEnd   =   end = schedule_.date(i+1);
            paymentDate = paymentCalendar_.advance(end, paymentLag_, Days, paymentAdjustment_);

            if (i == 0 && schedule_.hasIsRegular() && !schedule_.isRegular(i+1))
                refStart = calendar.adjust(end - schedule_.tenor(),
                                           paymentAdjustment_);
            if (i == n-1 && schedule_.hasIsRegular() && !schedule_.isRegular(i+1))
                refEnd = calendar.adjust(start + schedule_.tenor(),
                                         paymentAdjustment_);

            cashflows.push_back(ext::shared_ptr<CashFlow>(new
                OvernightIndexedCoupon(paymentDate,
                                       detail::get(notionals_, i,
                                                   notionals_.back()),
                                       start, end,
                                       overnightIndex_,
                                       detail::get(gearings_, i, 1.0),
                                       detail::get(spreads_, i, 0.0),
                                       refStart, refEnd,
                                       paymentDayCounter_,
                                       telescopicValueDates_,
                                       averagingMethod_,
                                       lookbackDays_,
                                       lockoutDays_,
                                       applyObservationShift_)));
        }
        return cashflows;
    }

}<|MERGE_RESOLUTION|>--- conflicted
+++ resolved
@@ -226,13 +226,9 @@
                          overnightIndex,
                          gearing, spread,
                          refPeriodStart, refPeriodEnd,
-<<<<<<< HEAD
-                         dayCounter, false), averagingMethod_(averagingMethod) {
-=======
                          dayCounter, false), 
         averagingMethod_(averagingMethod), lockoutDays_(lockoutDays),
         applyObservationShift_(applyObservationShift) {
->>>>>>> 8e1f4ac3
 
         // value dates
         Date tmpEndDate = endDate;
