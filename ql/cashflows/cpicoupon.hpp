--- conflicted
+++ resolved
@@ -158,6 +158,26 @@
                   const Date& exCouponDate = Date());
         //@}
 
+        /*! \deprecated Use the other constructor instead.
+                        Deprecated in version 1.26.
+        */
+        QL_DEPRECATED
+        CPICoupon(Real baseCPI,
+                  const Date& paymentDate,
+                  Real nominal,
+                  const Date& startDate,
+                  const Date& endDate,
+                  Natural fixingDays,
+                  const ext::shared_ptr<ZeroInflationIndex>& index,
+                  const Period& observationLag,
+                  CPI::InterpolationType observationInterpolation,
+                  const DayCounter& dayCounter,
+                  Real fixedRate, // aka gearing
+                  Spread spread = 0.0,
+                  const Date& refPeriodStart = Date(),
+                  const Date& refPeriodEnd = Date(),
+                  const Date& exCouponDate = Date());
+
         QL_DEPRECATED_DISABLE_WARNING
         ~CPICoupon() override = default;
         QL_DEPRECATED_ENABLE_WARNING
@@ -185,6 +205,18 @@
 
         //! how do you observe the index?  as-is, flat, linear?
         CPI::InterpolationType observationInterpolation() const;
+
+        /*! \deprecated Use CPI::laggedFixing instead.
+                        Deprecated in version 1.26.
+        */
+        QL_DEPRECATED
+        Rate indexObservation(const Date& onDate) const;
+
+        /*! \deprecated Renamed to adjustedIndexGrowth.
+                        Deprecated in version 1.26.
+        */
+        QL_DEPRECATED
+        Rate adjustedFixing() const;
 
         //! index used
         ext::shared_ptr<ZeroInflationIndex> cpiIndex() const;
@@ -223,7 +255,6 @@
         Date baseDate_;
 
         bool checkPricerImpl(const ext::shared_ptr<InflationCouponPricer>&) const override;
-<<<<<<< HEAD
         // use to calculate for fixing date, allows change of
         // interpolation w.r.t. index.  Can also be used ahead of time
         /*! \deprecated Use CPI::laggedFixing instead.
@@ -231,8 +262,6 @@
         */
         QL_DEPRECATED
         Rate indexFixing(const Date & observationDate, const Date& paymentDate) const;
-=======
->>>>>>> c5e65ea9
     };
 
 
@@ -378,7 +407,6 @@
         return observationInterpolation_;
     }
 
-<<<<<<< HEAD
     inline Rate CPICoupon::indexObservation(const Date& onDate) const {
         QL_DEPRECATED_DISABLE_WARNING
         return indexFixing(onDate, paymentDate_);
@@ -389,8 +417,6 @@
         return adjustedIndexGrowth();
     }
 
-=======
->>>>>>> c5e65ea9
     inline ext::shared_ptr<ZeroInflationIndex> CPICoupon::cpiIndex() const {
         return ext::dynamic_pointer_cast<ZeroInflationIndex>(index());
     }
