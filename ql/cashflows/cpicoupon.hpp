--- conflicted
+++ resolved
@@ -160,18 +160,13 @@
         Date baseDate_;
 
         bool checkPricerImpl(const ext::shared_ptr<InflationCouponPricer>&) const override;
-<<<<<<< HEAD
         // use to calculate for fixing date, allows change of
         // interpolation w.r.t. index.  Can also be used ahead of time
+        /*! \deprecated Use CPI::laggedFixing instead.
+                        Deprecated in version 1.26.
+        */
+        QL_DEPRECATED
         Rate indexFixing(const Date & observationDate, const Date& paymentDate) const;
-=======
-
-        /*! \deprecated Use CPI::laggedFixing instead.
-                        Deprecated in version 1.26.
-        */
-        QL_DEPRECATED
-        Rate indexFixing(const Date &) const;
->>>>>>> 63bac2f9
     };
 
 
@@ -316,11 +311,9 @@
     }
 
     inline Rate CPICoupon::indexFixing() const {
-<<<<<<< HEAD
         return indexFixing(fixingDate(), paymentDate_);
-=======
-        return CPI::laggedFixing(cpiIndex(), accrualEndDate(), observationLag(), observationInterpolation());
->>>>>>> 63bac2f9
+        // QL 1.27:
+        // return CPI::laggedFixing(cpiIndex(), accrualEndDate(), observationLag(), observationInterpolation());
     }
 
     inline Rate CPICoupon::baseCPI() const {
@@ -336,17 +329,13 @@
     }
 
     inline Rate CPICoupon::indexObservation(const Date& onDate) const {
-<<<<<<< HEAD
+        QL_DEPRECATED_DISABLE_WARNING
         return indexFixing(onDate, paymentDate_);
-=======
-        QL_DEPRECATED_DISABLE_WARNING
-        return indexFixing(onDate);
         QL_DEPRECATED_ENABLE_WARNING
     }
 
     inline Rate CPICoupon::adjustedFixing() const {
         return adjustedIndexGrowth();
->>>>>>> 63bac2f9
     }
 
     inline ext::shared_ptr<ZeroInflationIndex> CPICoupon::cpiIndex() const {
