/*
 Copyright (C) 2006 Giorgio Facchinetti
 Copyright (C) 2006 Mario Pucci
 Copyright (C) 2006, 2007 StatPro Italia srl

 This file is part of QuantLib, a free-software/open-source library
 for financial quantitative analysts and developers - http://quantlib.org/

 QuantLib is free software: you can redistribute it and/or modify it
 under the terms of the QuantLib license.  You should have received a
 copy of the license along with this program; if not, please email
 <quantlib-dev@lists.sf.net>. The license is also available online at
 <http://quantlib.org/license.shtml>.


 This program is distributed in the hope that it will be useful, but
 WITHOUT ANY WARRANTY; without even the implied warranty of MERCHANTABILITY
 or FITNESS FOR A PARTICULAR PURPOSE. See the license for more details. */

/*! \file cmscoupon.hpp
    \brief CMS coupon
*/

#ifndef quantlib_cms_coupon_hpp
#define quantlib_cms_coupon_hpp

#include <ql/cashflows/floatingratecoupon.hpp>
#include <ql/time/schedule.hpp>

namespace QuantLib {

    class SwapIndex;

    //! CMS coupon class
    /*! \warning This class does not perform any date adjustment,
                 i.e., the start and end date passed upon construction
                 should be already rolled to a business day.
    */
    class CmsCoupon : public FloatingRateCoupon {
      public:
        CmsCoupon(const Date& paymentDate,
                  Real nominal,
                  const Date& startDate,
                  const Date& endDate,
                  Natural fixingDays,
                  const ext::shared_ptr<SwapIndex>& index,
                  Real gearing = 1.0,
                  Spread spread = 0.0,
                  const Date& refPeriodStart = Date(),
                  const Date& refPeriodEnd = Date(),
                  const DayCounter& dayCounter = DayCounter(),
                  bool isInArrears = false,
                  const Date& exCouponDate = Date());
        //! \name Inspectors
        //@{
        const ext::shared_ptr<SwapIndex>& swapIndex() const {
            return swapIndex_;
        }
        //@}
        //! \name Visitability
        //@{
        void accept(AcyclicVisitor&) override;
        //@}
      private:
        ext::shared_ptr<SwapIndex> swapIndex_;
    };


    //! helper class building a sequence of capped/floored cms-rate coupons
    class CmsLeg {
      public:
        CmsLeg(Schedule schedule, ext::shared_ptr<SwapIndex> swapIndex);
        CmsLeg& withNotionals(Real notional);
        CmsLeg& withNotionals(const std::vector<Real>& notionals);
        CmsLeg& withPaymentDayCounter(const DayCounter&);
        CmsLeg& withPaymentCalendar(const Calendar& cal);
        CmsLeg& withPaymentAdjustment(BusinessDayConvention);
        CmsLeg& withFixingDays(Natural fixingDays);
        CmsLeg& withFixingDays(const std::vector<Natural>& fixingDays);
        CmsLeg& withGearings(Real gearing);
        CmsLeg& withGearings(const std::vector<Real>& gearings);
        CmsLeg& withSpreads(Spread spread);
        CmsLeg& withSpreads(const std::vector<Spread>& spreads);
        CmsLeg& withCaps(Rate cap);
        CmsLeg& withCaps(const std::vector<Rate>& caps);
        CmsLeg& withFloors(Rate floor);
        CmsLeg& withFloors(const std::vector<Rate>& floors);
        CmsLeg& inArrears(bool flag = true);
        CmsLeg& withZeroPayments(bool flag = true);
        CmsLeg& withExCouponPeriod(const Period&,
                                   const Calendar&,
                                   BusinessDayConvention,
                                   bool endOfMonth);
        operator Leg() const;
      private:
        Schedule schedule_;
        ext::shared_ptr<SwapIndex> swapIndex_;
        std::vector<Real> notionals_;
        DayCounter paymentDayCounter_;
<<<<<<< HEAD
        BusinessDayConvention paymentAdjustment_;
        Calendar paymentCalendar_;
=======
        BusinessDayConvention paymentAdjustment_ = Following;
>>>>>>> 1f066933
        std::vector<Natural> fixingDays_;
        std::vector<Real> gearings_;
        std::vector<Spread> spreads_;
        std::vector<Rate> caps_, floors_;
        bool inArrears_ = false, zeroPayments_ = false;
        Period exCouponPeriod_;
        Calendar exCouponCalendar_;
        BusinessDayConvention exCouponAdjustment_ = Following;
        bool exCouponEndOfMonth_ = false;
    };

}

#endif<|MERGE_RESOLUTION|>--- conflicted
+++ resolved
@@ -97,12 +97,8 @@
         ext::shared_ptr<SwapIndex> swapIndex_;
         std::vector<Real> notionals_;
         DayCounter paymentDayCounter_;
-<<<<<<< HEAD
-        BusinessDayConvention paymentAdjustment_;
         Calendar paymentCalendar_;
-=======
         BusinessDayConvention paymentAdjustment_ = Following;
->>>>>>> 1f066933
         std::vector<Natural> fixingDays_;
         std::vector<Real> gearings_;
         std::vector<Spread> spreads_;
