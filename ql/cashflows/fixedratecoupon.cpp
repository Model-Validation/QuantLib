--- conflicted
+++ resolved
@@ -86,12 +86,7 @@
 
 
     FixedRateLeg::FixedRateLeg(const Schedule& schedule)
-<<<<<<< HEAD
-    : schedule_(schedule), paymentCalendar_(schedule.calendar()), paymentAdjustment_(Following),
-      paymentLag_(0), exCouponAdjustment_(Following), exCouponEndOfMonth_(false) {}
-=======
     : schedule_(schedule), paymentCalendar_(schedule.calendar()) {}
->>>>>>> 1f066933
 
     FixedRateLeg& FixedRateLeg::withNotionals(Real notional) {
         notionals_ = vector<Real>(1,notional);
