--- conflicted
+++ resolved
@@ -147,21 +147,6 @@
 
             swapTenor_ = swapIndex_->tenor();
 
-<<<<<<< HEAD
-            Leg swapFixedLeg;
-            if(auto on = ext::dynamic_pointer_cast<OvernightIndexedSwapIndex>(swapIndex_)) {
-                onSwap_ = on->underlyingSwap(fixingDate_);
-                swapRateValue_ = onSwap_->fairRate();
-                annuity_ = 1.0E4 * std::fabs(onSwap_->fixedLegBPS());
-                swapFixedLeg = onSwap_->fixedLeg();
-            }
-            else {
-                swap_ = swapIndex_->underlyingSwap(fixingDate_);
-                swapRateValue_ = swap_->fairRate();
-                annuity_ = 1.0E4 * std::fabs(swap_->fixedLegBPS());
-                swapFixedLeg = swap_->fixedLeg();
-            }
-=======
             if (auto on = ext::dynamic_pointer_cast<OvernightIndexedSwapIndex>(swapIndex_)) {
                 swap_ = on->underlyingSwap(fixingDate_);
             } else {
@@ -170,7 +155,6 @@
             swapRateValue_ = swap_->fairRate();
             annuity_ = 1.0E4 * std::fabs(swap_->fixedLegBPS());
             Leg swapFixedLeg = swap_->fixedLeg();
->>>>>>> 8e1f4ac3
 
             ext::shared_ptr<SmileSection> sectionTmp =
                 swaptionVolatility()->smileSection(fixingDate_, swapTenor_);
