/* -*- mode: c++; tab-width: 4; indent-tabs-mode: nil; c-basic-offset: 4 -*- */

/*
 Copyright (C) 2006, 2007, 2008, 2010, 2011, 2015 Ferdinando Ametrano
 Copyright (C) 2000, 2001, 2002, 2003 RiskMap srl
 Copyright (C) 2009, 2012 StatPro Italia srl

 This file is part of QuantLib, a free-software/open-source library
 for financial quantitative analysts and developers - http://quantlib.org/

 QuantLib is free software: you can redistribute it and/or modify it
 under the terms of the QuantLib license.  You should have received a
 copy of the license along with this program; if not, please email
 <quantlib-dev@lists.sf.net>. The license is also available online at
 <http://quantlib.org/license.shtml>.

 This program is distributed in the hope that it will be useful, but WITHOUT
 ANY WARRANTY; without even the implied warranty of MERCHANTABILITY or FITNESS
 FOR A PARTICULAR PURPOSE.  See the license for more details.
*/

#include <ql/settings.hpp>
#include <ql/time/imm.hpp>
#include <ql/time/schedule.hpp>
#include <utility>

namespace QuantLib {

    namespace {

        Date nextTwentieth(const Date& d, DateGeneration::Rule rule) {
            Date result = Date(20, d.month(), d.year());
            if (result < d)
                result += 1*Months;
            if (rule == DateGeneration::TwentiethIMM ||
                rule == DateGeneration::OldCDS ||
                rule == DateGeneration::CDS ||
                rule == DateGeneration::CDS2015) {
                Month m = result.month();
                if (m % 3 != 0) { // not a main IMM nmonth
                    Integer skip = 3 - m%3;
                    result += skip*Months;
                }
            }
            return result;
        }

        bool allowsEndOfMonth(const Period& tenor) {
            return (tenor.units() == Months || tenor.units() == Years)
                && tenor >= 1*Months;
        }

    }


    Schedule::Schedule(const std::vector<Date>& dates,
                       Calendar calendar,
                       BusinessDayConvention convention,
                       const boost::optional<BusinessDayConvention>& terminationDateConvention,
                       const boost::optional<Period>& tenor,
                       const boost::optional<DateGeneration::Rule>& rule,
                       const boost::optional<bool>& endOfMonth,
                       std::vector<bool> isRegular)
    : tenor_(tenor), calendar_(std::move(calendar)), convention_(convention),
      terminationDateConvention_(terminationDateConvention), rule_(rule), dates_(dates),
      isRegular_(std::move(isRegular)) {

        if (tenor != boost::none && !allowsEndOfMonth(*tenor))
            endOfMonth_ = false;
        else
            endOfMonth_ = endOfMonth;

        QL_REQUIRE(isRegular_.empty() || isRegular_.size() == dates.size() - 1,
                   "isRegular size (" << isRegular_.size()
                                      << ") must be zero or equal to the number of dates minus 1 ("
                                      << dates.size() - 1 << ")");
    }

    Schedule::Schedule(Date effectiveDate,
                       const Date& terminationDate,
                       const Period& tenor,
                       Calendar cal,
                       BusinessDayConvention convention,
                       BusinessDayConvention terminationDateConvention,
                       DateGeneration::Rule rule,
                       bool endOfMonth,
                       const Date& first,
                       const Date& nextToLast)
    : tenor_(tenor), calendar_(std::move(cal)), convention_(convention),
      terminationDateConvention_(terminationDateConvention), rule_(rule),
      endOfMonth_(allowsEndOfMonth(tenor) ? endOfMonth : false),
      firstDate_(first == effectiveDate ? Date() : first),
      nextToLastDate_(nextToLast == terminationDate ? Date() : nextToLast) {
        // sanity checks
        QL_REQUIRE(terminationDate != Date(), "null termination date");

        // in many cases (e.g. non-expired bonds) the effective date is not
        // really necessary. In these cases a decent placeholder is enough
        if (effectiveDate==Date() && first==Date()
                                  && rule==DateGeneration::Backward) {
            Date evalDate = Settings::instance().evaluationDate();
            QL_REQUIRE(evalDate < terminationDate, "null effective date");
            Natural y;
            if (nextToLast != Date()) {
                y = (nextToLast - evalDate)/366 + 1;
                effectiveDate = nextToLast - y*Years;
            } else {
                y = (terminationDate - evalDate)/366 + 1;
                effectiveDate = terminationDate - y*Years;
            }
        } else
            QL_REQUIRE(effectiveDate != Date(), "null effective date");

        QL_REQUIRE(effectiveDate < terminationDate,
                   "effective date (" << effectiveDate
                   << ") later than or equal to termination date ("
                   << terminationDate << ")");

        if (tenor.length()==0)
            rule_ = DateGeneration::Zero;
        else
            QL_REQUIRE(tenor.length()>0,
                       "non positive tenor (" << tenor << ") not allowed");

        if (firstDate_ != Date()) {
            switch (*rule_) {
              case DateGeneration::Backward:
              case DateGeneration::Forward:
                QL_REQUIRE(firstDate_ > effectiveDate &&
                           firstDate_ <= terminationDate,
                           "first date (" << firstDate_ <<
                           ") out of effective-termination date range (" <<
                           effectiveDate << ", " << terminationDate << "]");
                // we should ensure that the above condition is still
                // verified after adjustment
                break;
              case DateGeneration::ThirdWednesday:
              case DateGeneration::ThirdThursday:
              case DateGeneration::ThirdFriday:
              case DateGeneration::MondayAfterThirdFriday:
              case DateGeneration::TuesdayAfterThirdFriday:
                  QL_REQUIRE(IMM::isIMMdate(firstDate_, false),
                             "first date (" << firstDate_ <<
                             ") is not an IMM date");
                break;
              case DateGeneration::Zero:
              case DateGeneration::Twentieth:
              case DateGeneration::TwentiethIMM:
              case DateGeneration::OldCDS:
              case DateGeneration::CDS:
              case DateGeneration::CDS2015:
              case DateGeneration::LastWednesday:
                QL_FAIL("first date incompatible with " << *rule_ <<
                        " date generation rule");
              default:
                QL_FAIL("unknown rule (" << Integer(*rule_) << ")");
            }
        }
        if (nextToLastDate_ != Date()) {
            switch (*rule_) {
              case DateGeneration::Backward:
              case DateGeneration::Forward:
                QL_REQUIRE(nextToLastDate_ >= effectiveDate &&
                           nextToLastDate_ < terminationDate,
                           "next to last date (" << nextToLastDate_ <<
                           ") out of effective-termination date range [" <<
                           effectiveDate << ", " << terminationDate << ")");
                // we should ensure that the above condition is still
                // verified after adjustment
                break;
              case DateGeneration::ThirdWednesday:
              case DateGeneration::ThirdThursday:
              case DateGeneration::ThirdFriday:
              case DateGeneration::MondayAfterThirdFriday:
              case DateGeneration::TuesdayAfterThirdFriday:
                QL_REQUIRE(IMM::isIMMdate(nextToLastDate_, false),
                           "next-to-last date (" << nextToLastDate_ <<
                           ") is not an IMM date");
                break;
              case DateGeneration::Zero:
              case DateGeneration::Twentieth:
              case DateGeneration::TwentiethIMM:
              case DateGeneration::OldCDS:
              case DateGeneration::CDS:
              case DateGeneration::CDS2015:
              case DateGeneration::LastWednesday:
                QL_FAIL("next to last date incompatible with " << *rule_ <<
                        " date generation rule");
              default:
                QL_FAIL("unknown rule (" << Integer(*rule_) << ")");
            }
        }


        // calendar needed for endOfMonth adjustment
        Calendar nullCalendar = NullCalendar();
        Integer periods = 1;
        Date seed, exitDate;
        switch (*rule_) {

          case DateGeneration::Zero:
            tenor_ = 0*Years;
            dates_.push_back(effectiveDate);
            dates_.push_back(terminationDate);
            isRegular_.push_back(true);
            break;

          case DateGeneration::Backward:

            dates_.push_back(terminationDate);

            seed = terminationDate;
            if (nextToLastDate_ != Date()) {
                dates_.insert(dates_.begin(), nextToLastDate_);
                Date temp = nullCalendar.advance(seed,
                    -periods*(*tenor_), convention, *endOfMonth_);
                if (temp!=nextToLastDate_)
                    isRegular_.insert(isRegular_.begin(), false);
                else
                    isRegular_.insert(isRegular_.begin(), true);
                seed = nextToLastDate_;
            }

            exitDate = effectiveDate;
            if (firstDate_ != Date())
                exitDate = firstDate_;

            for (;;) {
                Date temp = nullCalendar.advance(seed,
                    -periods*(*tenor_), convention, *endOfMonth_);
                if (temp < exitDate) {
                    if (firstDate_ != Date() &&
                        (calendar_.adjust(dates_.front(),convention)!=
                         calendar_.adjust(firstDate_,convention))) {
                        dates_.insert(dates_.begin(), firstDate_);
                        isRegular_.insert(isRegular_.begin(), false);
                    }
                    break;
                } else {
                    // skip dates that would result in duplicates
                    // after adjustment
                    if (calendar_.adjust(dates_.front(),convention)!=
                        calendar_.adjust(temp,convention)) {
                        dates_.insert(dates_.begin(), temp);
                        isRegular_.insert(isRegular_.begin(), true);
                    }
                    ++periods;
                }
            }

            if (calendar_.adjust(dates_.front(),convention)!=
                calendar_.adjust(effectiveDate,convention)) {
                dates_.insert(dates_.begin(), effectiveDate);
                isRegular_.insert(isRegular_.begin(), false);
            }
            break;

          case DateGeneration::Twentieth:
          case DateGeneration::TwentiethIMM:
          case DateGeneration::ThirdWednesday:
          case DateGeneration::ThirdThursday:
          case DateGeneration::ThirdFriday:
          case DateGeneration::MondayAfterThirdFriday:
          case DateGeneration::TuesdayAfterThirdFriday:
          case DateGeneration::OldCDS:
          case DateGeneration::CDS:
          case DateGeneration::CDS2015:
          case DateGeneration::LastWednesday:
            QL_REQUIRE(!*endOfMonth_,
                       "endOfMonth convention incompatible with " << *rule_ <<
                       " date generation rule");
          // fall through
          case DateGeneration::Forward:

            if (*rule_ == DateGeneration::CDS || *rule_ == DateGeneration::CDS2015) {
                Date prev20th = previousTwentieth(effectiveDate, *rule_);
                if (calendar_.adjust(prev20th, convention) > effectiveDate) {
                    dates_.push_back(prev20th - 3 * Months);
                    isRegular_.push_back(true);
                }
                dates_.push_back(prev20th);
            } else {
                dates_.push_back(effectiveDate);
            }

            seed = dates_.back();

            if (firstDate_!=Date()) {
                dates_.push_back(firstDate_);
                Date temp = nullCalendar.advance(seed, periods*(*tenor_),
                                                 convention, *endOfMonth_);
                if (temp!=firstDate_)
                    isRegular_.push_back(false);
                else
                    isRegular_.push_back(true);
                seed = firstDate_;
            } else if (*rule_ == DateGeneration::Twentieth ||
                       *rule_ == DateGeneration::TwentiethIMM ||
                       *rule_ == DateGeneration::OldCDS ||
                       *rule_ == DateGeneration::CDS ||
                       *rule_ == DateGeneration::CDS2015) {
                Date next20th = nextTwentieth(effectiveDate, *rule_);
                if (*rule_ == DateGeneration::OldCDS) {
                    // distance rule inforced in natural days
                    static const Date::serial_type stubDays = 30;
                    if (next20th - effectiveDate < stubDays) {
                        // +1 will skip this one and get the next
                        next20th = nextTwentieth(next20th + 1, *rule_);
                    }
                }
                if (next20th != effectiveDate) {
                    dates_.push_back(next20th);
                    isRegular_.push_back(*rule_ == DateGeneration::CDS || *rule_ == DateGeneration::CDS2015);
                    seed = next20th;
                }
            }

            exitDate = terminationDate;
            if (nextToLastDate_ != Date())
                exitDate = nextToLastDate_;
            for (;;) {
                Date temp = nullCalendar.advance(seed, periods*(*tenor_),
                                                 convention, *endOfMonth_);
                if (temp > exitDate) {
                    if (nextToLastDate_ != Date() &&
                        (calendar_.adjust(dates_.back(),convention)!=
                         calendar_.adjust(nextToLastDate_,convention))) {
                        dates_.push_back(nextToLastDate_);
                        isRegular_.push_back(false);
                    }
                    break;
                } else {
                    // skip dates that would result in duplicates
                    // after adjustment
                    if (calendar_.adjust(dates_.back(),convention)!=
                        calendar_.adjust(temp,convention)) {
                        dates_.push_back(temp);
                        isRegular_.push_back(true);
                    }
                    ++periods;
                }
            }

            if (calendar_.adjust(dates_.back(),terminationDateConvention)!=
                calendar_.adjust(terminationDate,terminationDateConvention)) {
                if (*rule_ == DateGeneration::Twentieth ||
                    *rule_ == DateGeneration::TwentiethIMM ||
                    *rule_ == DateGeneration::OldCDS ||
                    *rule_ == DateGeneration::CDS ||
                    *rule_ == DateGeneration::CDS2015) {
                    dates_.push_back(nextTwentieth(terminationDate, *rule_));
                    isRegular_.push_back(true);
                } else {
                    dates_.push_back(terminationDate);
                    isRegular_.push_back(false);
                }
            }

            break;

          default:
            QL_FAIL("unknown rule (" << Integer(*rule_) << ")");
        }

        // adjustments
        if (*rule_==DateGeneration::ThirdWednesday)
            for (Size i=1; i<dates_.size()-1; ++i)
                dates_[i] = Date::nthWeekday(3, Wednesday,
                                             dates_[i].month(),
                                             dates_[i].year());
        if (*rule_==DateGeneration::ThirdThursday)
            for (Size i=1; i<dates_.size()-1; ++i)
                dates_[i] = Date::nthWeekday(3, Thursday,
                                             dates_[i].month(),
                                             dates_[i].year());
        if (*rule_==DateGeneration::ThirdFriday)
            for (Size i=1; i<dates_.size()-1; ++i)
                dates_[i] = Date::nthWeekday(3, Friday,
                                             dates_[i].month(),
                                             dates_[i].year());
        if (*rule_==DateGeneration::MondayAfterThirdFriday) {
            for (Size i=1; i<dates_.size()-1; ++i) {
                Date tmp = Date::nthWeekday(3, Friday,
                                             dates_[i].month(),
                                             dates_[i].year());
                dates_[i] = Date::nextWeekday(tmp, Monday);
            }
        }
        if (*rule_==DateGeneration::TuesdayAfterThirdFriday) {
            for (Size i=1; i<dates_.size()-1; ++i) {
                Date tmp = Date::nthWeekday(3, Friday,
                                             dates_[i].month(),
                                             dates_[i].year());
                dates_[i] = Date::nextWeekday(tmp, Tuesday);
            }
        }

        if (*rule_ == DateGeneration::LastWednesday) {
            for (Size i = 1; i < dates_.size() - 1; ++i) {
                // The next Wednesday on or after the 1st of the next month and back 7.
                dates_[i] = Date::nextWeekday(Date::endOfMonth(dates_[i]) + 1, Wednesday) - 7;
            }
        }

        if (*endOfMonth_ && calendar_.isEndOfMonth(seed)) {
            // adjust to end of month
            if (convention == Unadjusted) {
                for (Size i=1; i<dates_.size()-1; ++i)
                    dates_[i] = Date::endOfMonth(dates_[i]);
            } else {
                for (Size i=1; i<dates_.size()-1; ++i)
                    dates_[i] = calendar_.endOfMonth(dates_[i]);
            }
            Date d1 = dates_.front(), d2 = dates_.back();
            if (terminationDateConvention != Unadjusted) {
                d1 = calendar_.endOfMonth(dates_.front());
                d2 = calendar_.endOfMonth(dates_.back());
            } else {
                // the termination date is the first if going backwards,
                // the last otherwise.
                if (*rule_ == DateGeneration::Backward)
                    d2 = Date::endOfMonth(dates_.back());
                else
                    d1 = Date::endOfMonth(dates_.front());
            }
            // if the eom adjustment leads to a single date schedule
            // we do not apply it
            if(d1 != d2) {
                dates_.front() = d1;
                dates_.back() = d2;
            }
        } else {
            // first date not adjusted for old CDS schedules
            if (*rule_ != DateGeneration::OldCDS)
                dates_[0] = calendar_.adjust(dates_[0], convention);
            for (Size i=1; i<dates_.size()-1; ++i)
                dates_[i] = calendar_.adjust(dates_[i], convention);

            // termination date is NOT adjusted as per ISDA
            // specifications, unless otherwise specified in the
            // confirmation of the deal or unless we're creating a CDS
            // schedule
            if (terminationDateConvention != Unadjusted
                && *rule_ != DateGeneration::CDS
                && *rule_ != DateGeneration::CDS2015) {
                dates_.back() = calendar_.adjust(dates_.back(),
                                                 terminationDateConvention);
            }
        }

        // Final safety checks to remove extra next-to-last date, if
        // necessary.  It can happen to be equal or later than the end
        // date due to EOM adjustments (see the Schedule test suite
        // for an example).
        if (dates_.size() >= 2 && dates_[dates_.size()-2] >= dates_.back()) {
            // there might be two dates only, then isRegular_ has size one
            if (isRegular_.size() >= 2) {
                isRegular_[isRegular_.size() - 2] =
                    (dates_[dates_.size() - 2] == dates_.back());
            }
            dates_[dates_.size() - 2] = dates_.back();
            dates_.pop_back();
            isRegular_.pop_back();
        }
        if (dates_.size() >= 2 && dates_[1] <= dates_.front()) {
            isRegular_[1] =
                (dates_[1] == dates_.front());
            dates_[1] = dates_.front();
            dates_.erase(dates_.begin());
            isRegular_.erase(isRegular_.begin());
        }

        QL_ENSURE(dates_.size()>1,
            "degenerate single date (" << dates_[0] << ") schedule" <<
            "\n seed date: " << seed <<
            "\n exit date: " << exitDate <<
            "\n effective date: " << effectiveDate <<
            "\n first date: " << first <<
            "\n next to last date: " << nextToLast <<
            "\n termination date: " << terminationDate <<
            "\n generation rule: " << *rule_ <<
            "\n end of month: " << *endOfMonth_);
    }

    Schedule Schedule::after(const Date& truncationDate) const {
        Schedule result = *this;

        QL_REQUIRE(truncationDate < result.dates_.back(),
            "truncation date " << truncationDate <<
            " must be before the last schedule date " <<
            result.dates_.back());
        if (truncationDate > result.dates_[0]) {
            // remove earlier dates
            while (result.dates_[0] < truncationDate) {
                result.dates_.erase(result.dates_.begin());
                if (!result.isRegular_.empty())
                    result.isRegular_.erase(result.isRegular_.begin());
            }

            // add truncationDate if missing
            if (truncationDate != result.dates_.front()) {
                result.dates_.insert(result.dates_.begin(), truncationDate);
                result.isRegular_.insert(result.isRegular_.begin(), false);
                result.terminationDateConvention_ = Unadjusted;
            }
            else {
                result.terminationDateConvention_ = convention_;
            }

            if (result.nextToLastDate_ <= truncationDate)
                result.nextToLastDate_ = Date();
            if (result.firstDate_ <= truncationDate)
                result.firstDate_ = Date();
        }

        return result;
    }

    Schedule Schedule::until(const Date& truncationDate) const {
        Schedule result = *this;

        QL_REQUIRE(truncationDate>result.dates_[0],
                   "truncation date " << truncationDate <<
                   " must be later than schedule first date " <<
                   result.dates_[0]);
        if (truncationDate<result.dates_.back()) {
            // remove later dates
            while (result.dates_.back()>truncationDate) {
                result.dates_.pop_back();
                if(!result.isRegular_.empty())
                    result.isRegular_.pop_back();
            }

            // add truncationDate if missing
            if (truncationDate!=result.dates_.back()) {
                result.dates_.push_back(truncationDate);
                result.isRegular_.push_back(false);
                result.terminationDateConvention_ = Unadjusted;
            } else {
                result.terminationDateConvention_ = convention_;
            }

            if (result.nextToLastDate_>=truncationDate)
                result.nextToLastDate_ = Date();
            if (result.firstDate_>=truncationDate)
                result.firstDate_ = Date();
        }

        return result;
    }

    std::vector<Date>::const_iterator
    Schedule::lower_bound(const Date& refDate) const {
        Date d = (refDate==Date() ?
                  Settings::instance().evaluationDate() :
                  refDate);
        return std::lower_bound(dates_.begin(), dates_.end(), d);
    }

    Date Schedule::nextDate(const Date& refDate) const {
        auto res = lower_bound(refDate);
        if (res!=dates_.end())
            return *res;
        else
            return {};
    }

    Date Schedule::previousDate(const Date& refDate) const {
        auto res = lower_bound(refDate);
        if (res!=dates_.begin())
            return *(--res);
        else
            return {};
    }

    bool Schedule::hasIsRegular() const { return !isRegular_.empty(); }

    bool Schedule::isRegular(Size i) const {
        QL_REQUIRE(hasIsRegular(),
                   "full interface (isRegular) not available");
        QL_REQUIRE(i<=isRegular_.size() && i>0,
                   "index (" << i << ") must be in [1, " <<
                   isRegular_.size() <<"]");
        return isRegular_[i-1];
    }

    const std::vector<bool>& Schedule::isRegular() const {
        QL_REQUIRE(!isRegular_.empty(), "full interface (isRegular) not available");
        return isRegular_;
    }

    MakeSchedule& MakeSchedule::from(const Date& effectiveDate) {
        effectiveDate_ = effectiveDate;
        return *this;
    }

    MakeSchedule& MakeSchedule::to(const Date& terminationDate) {
        terminationDate_ = terminationDate;
        return *this;
    }

    MakeSchedule& MakeSchedule::withTenor(const Period& tenor) {
        tenor_ = tenor;
        return *this;
    }

    MakeSchedule& MakeSchedule::withFrequency(Frequency frequency) {
        tenor_ = Period(frequency);
        return *this;
    }

    MakeSchedule& MakeSchedule::withCalendar(const Calendar& calendar) {
        calendar_ = calendar;
        return *this;
    }

    MakeSchedule& MakeSchedule::withConvention(BusinessDayConvention conv) {
        convention_ = conv;
        return *this;
    }

    MakeSchedule& MakeSchedule::withTerminationDateConvention(
                                                BusinessDayConvention conv) {
        terminationDateConvention_ = conv;
        return *this;
    }

    MakeSchedule& MakeSchedule::withRule(DateGeneration::Rule r) {
        rule_ = r;
        return *this;
    }

    MakeSchedule& MakeSchedule::forwards() {
        rule_ = DateGeneration::Forward;
        return *this;
    }

    MakeSchedule& MakeSchedule::backwards() {
        rule_ = DateGeneration::Backward;
        return *this;
    }

    MakeSchedule& MakeSchedule::endOfMonth(bool flag) {
        endOfMonth_ = flag;
        return *this;
    }

    MakeSchedule& MakeSchedule::withFirstDate(const Date& d) {
        firstDate_ = d;
        return *this;
    }

    MakeSchedule& MakeSchedule::withNextToLastDate(const Date& d) {
        nextToLastDate_ = d;
        return *this;
    }

    MakeSchedule::operator Schedule() const {
        // check for mandatory arguments
        QL_REQUIRE(effectiveDate_ != Date(), "effective date not provided");
        QL_REQUIRE(terminationDate_ != Date(), "termination date not provided");
        QL_REQUIRE(tenor_, "tenor/frequency not provided");

        // set dynamic defaults:
        BusinessDayConvention convention;
        // if a convention was set, we use it.
        if (convention_) { // NOLINT(readability-implicit-bool-conversion)
            convention = *convention_;
        } else {
            if (!calendar_.empty()) {
                // ...if we set a calendar, we probably want it to be used;
                convention = Following;
            } else {
                // if not, we don't care.
                convention = Unadjusted;
            }
        }

        BusinessDayConvention terminationDateConvention;
        // if set explicitly, we use it;
        if (terminationDateConvention_) { // NOLINT(readability-implicit-bool-conversion)
            terminationDateConvention = *terminationDateConvention_;
        } else {
            // Unadjusted as per ISDA specification
            terminationDateConvention = convention;
        }

        Calendar calendar = calendar_;
        // if no calendar was set...
        if (calendar.empty()) {
            // ...we use a null one.
            calendar = NullCalendar();
        }

        return Schedule(effectiveDate_, terminationDate_, *tenor_, calendar,
                        convention, terminationDateConvention,
                        rule_, endOfMonth_, firstDate_, nextToLastDate_);
    }

<<<<<<< HEAD
    Date cdsMaturity(const Date& tradeDate, const Period& tenor, DateGeneration::Rule rule) {

        QL_REQUIRE(rule == DateGeneration::CDS2015 || rule == DateGeneration::CDS || rule == DateGeneration::OldCDS,
            "cdsMaturity should only be used with date generation rule CDS2015, CDS or OldCDS");

        QL_REQUIRE(tenor.units() == Years || (tenor.units() == Months && tenor.length() % 3 == 0),
            "cdsMaturity expects a tenor that is a multiple of 3 months.");

        if (rule == DateGeneration::OldCDS) {
            QL_REQUIRE(tenor != 0 * Months, "A tenor of 0M is not supported for OldCDS.");
        }

        Date anchorDate = previousTwentieth(tradeDate, rule);
        if (rule == DateGeneration::CDS2015 && (anchorDate == Date(20, Dec, anchorDate.year()) ||
            anchorDate == Date(20, Jun, anchorDate.year()))) {
            if (tenor.length() == 0) {
                return Null<Date>();
            } else {
                anchorDate -= 3 * Months;
            }
        }

        Date maturity = anchorDate + tenor + 3 * Months;
        QL_REQUIRE(maturity > tradeDate, "error calculating CDS maturity. Tenor is " << tenor << ", trade date is " <<
            io::iso_date(tradeDate) << " generating a maturity of " << io::iso_date(maturity) << " <= trade date.");

        return maturity;
=======
    Date previousTwentieth(const Date& d, DateGeneration::Rule rule) {
        Date result = Date(20, d.month(), d.year());
        if (result > d)
            result -= 1 * Months;
        if (rule == DateGeneration::TwentiethIMM ||
            rule == DateGeneration::OldCDS ||
            rule == DateGeneration::CDS ||
            rule == DateGeneration::CDS2015) {
            Month m = result.month();
            if (m % 3 != 0) { // not a main IMM nmonth
                Integer skip = m % 3;
                result -= skip * Months;
            }
        }
        return result;
>>>>>>> f47242c9
    }

}<|MERGE_RESOLUTION|>--- conflicted
+++ resolved
@@ -697,7 +697,6 @@
                         rule_, endOfMonth_, firstDate_, nextToLastDate_);
     }
 
-<<<<<<< HEAD
     Date cdsMaturity(const Date& tradeDate, const Period& tenor, DateGeneration::Rule rule) {
 
         QL_REQUIRE(rule == DateGeneration::CDS2015 || rule == DateGeneration::CDS || rule == DateGeneration::OldCDS,
@@ -725,7 +724,8 @@
             io::iso_date(tradeDate) << " generating a maturity of " << io::iso_date(maturity) << " <= trade date.");
 
         return maturity;
-=======
+    }
+    
     Date previousTwentieth(const Date& d, DateGeneration::Rule rule) {
         Date result = Date(20, d.month(), d.year());
         if (result > d)
@@ -741,7 +741,6 @@
             }
         }
         return result;
->>>>>>> f47242c9
     }
 
 }