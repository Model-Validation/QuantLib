/* -*- mode: c++; tab-width: 4; indent-tabs-mode: nil; c-basic-offset: 4 -*- */

/*
 Copyright (C) 2006, 2007, 2008, 2010, 2011, 2015 Ferdinando Ametrano
 Copyright (C) 2000, 2001, 2002, 2003 RiskMap srl
 Copyright (C) 2009, 2012 StatPro Italia srl

 This file is part of QuantLib, a free-software/open-source library
 for financial quantitative analysts and developers - http://quantlib.org/

 QuantLib is free software: you can redistribute it and/or modify it
 under the terms of the QuantLib license.  You should have received a
 copy of the license along with this program; if not, please email
 <quantlib-dev@lists.sf.net>. The license is also available online at
 <http://quantlib.org/license.shtml>.

 This program is distributed in the hope that it will be useful, but WITHOUT
 ANY WARRANTY; without even the implied warranty of MERCHANTABILITY or FITNESS
 FOR A PARTICULAR PURPOSE.  See the license for more details.
*/

#include <ql/optional.hpp>
#include <ql/settings.hpp>
#include <ql/time/imm.hpp>
#include <ql/time/schedule.hpp>
#include <algorithm>
#include <utility>

namespace QuantLib {

    namespace {

        bool allowsEndOfMonth(const Period& tenor) {
            return (tenor.units() == Months || tenor.units() == Years)
                && tenor >= 1*Months;
        }

    }


    Schedule::Schedule(const std::vector<Date>& dates,
                       Calendar calendar,
                       BusinessDayConvention convention,
                       const ext::optional<BusinessDayConvention>& terminationDateConvention,
                       const ext::optional<Period>& tenor,
                       const ext::optional<DateGeneration::Rule>& rule,
                       const ext::optional<bool>& endOfMonth,
                       std::vector<bool> isRegular,
                       const bool removeFirstDate,
                       const bool removeLastDate,
                       const ext::optional<BusinessDayConvention>& endOfMonthConvention)
    : tenor_(tenor), calendar_(std::move(calendar)), convention_(convention),
      terminationDateConvention_(terminationDateConvention), rule_(rule),
      endOfMonthConvention_(endOfMonthConvention), dates_(dates), isRegular_(std::move(isRegular)) {

        if (tenor && !allowsEndOfMonth(*tenor))
            endOfMonth_ = false;
        else
            endOfMonth_ = endOfMonth;
                
        if (removeFirstDate)
            dates_.erase(dates_.begin());

        if (removeLastDate)
            dates_.pop_back();

        QL_REQUIRE(isRegular_.empty() || isRegular_.size() == dates.size() - 1,
                   "isRegular size (" << isRegular_.size()
                                      << ") must be zero or equal to the number of dates minus 1 ("
                                      << dates.size() - 1 << ")");
    }

    Schedule::Schedule(Date effectiveDate,
                       const Date& terminationDate,
                       const Period& tenor,
                       Calendar cal,
                       BusinessDayConvention convention,
                       BusinessDayConvention terminationDateConvention,
                       DateGeneration::Rule rule,
                       const bool endOfMonth,
                       const Date& first,
                       const Date& nextToLast,
                       const bool removeFirstDate,
                       const bool removeLastDate,
                       const ext::optional<BusinessDayConvention>& endOfMonthConvention)
    : tenor_(tenor), calendar_(std::move(cal)), convention_(convention),
      terminationDateConvention_(terminationDateConvention), rule_(rule),
      endOfMonth_(allowsEndOfMonth(tenor) ? endOfMonth : false),
      endOfMonthConvention_(endOfMonthConvention),
      firstDate_(first == effectiveDate ? Date() : first),
      nextToLastDate_(nextToLast == terminationDate ? Date() : nextToLast) {
        // sanity checks
        QL_REQUIRE(terminationDate != Date(), "null termination date");

        // in many cases (e.g. non-expired bonds) the effective date is not
        // really necessary. In these cases a decent placeholder is enough
        if (effectiveDate==Date() && first==Date()
                                  && rule==DateGeneration::Backward) {
            Date evalDate = Settings::instance().evaluationDate();
            QL_REQUIRE(evalDate < terminationDate, "null effective date");
            Natural y;
            if (nextToLast != Date()) {
                y = (nextToLast - evalDate)/366 + 1;
                effectiveDate = nextToLast - y*Years;
            } else {
                y = (terminationDate - evalDate)/366 + 1;
                effectiveDate = terminationDate - y*Years;
            }
        } else
            QL_REQUIRE(effectiveDate != Date(), "null effective date");

        QL_REQUIRE(effectiveDate < terminationDate,
                   "effective date (" << effectiveDate
                   << ") later than or equal to termination date ("
                   << terminationDate << ")");

        if (tenor.length()==0)
            rule_ = DateGeneration::Zero;
        else
            QL_REQUIRE(tenor.length()>0,
                       "non positive tenor (" << tenor << ") not allowed");

        if (firstDate_ != Date()) {
            switch (*rule_) {
              case DateGeneration::Backward:
              case DateGeneration::Forward:
                QL_REQUIRE(firstDate_ > effectiveDate &&
                           firstDate_ <= terminationDate,
                           "first date (" << firstDate_ <<
                           ") out of effective-termination date range (" <<
                           effectiveDate << ", " << terminationDate << "]");
                // we should ensure that the above condition is still
                // verified after adjustment
                break;
              case DateGeneration::ThirdWednesday:
              case DateGeneration::ThirdThursday:
              case DateGeneration::ThirdFriday:
              case DateGeneration::MondayAfterThirdFriday:
              case DateGeneration::TuesdayAfterThirdFriday:
                  QL_REQUIRE(IMM::isIMMdate(firstDate_, false),
                             "first date (" << firstDate_ <<
                             ") is not an IMM date");
                break;
              case DateGeneration::Zero:
              case DateGeneration::Twentieth:
              case DateGeneration::TwentiethIMM:
              case DateGeneration::OldCDS:
              case DateGeneration::CDS:
              case DateGeneration::CDS2015:
              case DateGeneration::LastWednesday:
                QL_FAIL("first date incompatible with " << *rule_ <<
                        " date generation rule");
              default:
                QL_FAIL("unknown rule (" << Integer(*rule_) << ")");
            }
        }
        if (nextToLastDate_ != Date()) {
            switch (*rule_) {
              case DateGeneration::Backward:
              case DateGeneration::Forward:
                QL_REQUIRE(nextToLastDate_ >= effectiveDate &&
                           nextToLastDate_ < terminationDate,
                           "next to last date (" << nextToLastDate_ <<
                           ") out of effective-termination date range [" <<
                           effectiveDate << ", " << terminationDate << ")");
                // we should ensure that the above condition is still
                // verified after adjustment
                break;
              case DateGeneration::ThirdWednesday:
              case DateGeneration::ThirdThursday:
              case DateGeneration::ThirdFriday:
              case DateGeneration::MondayAfterThirdFriday:
              case DateGeneration::TuesdayAfterThirdFriday:
                QL_REQUIRE(IMM::isIMMdate(nextToLastDate_, false),
                           "next-to-last date (" << nextToLastDate_ <<
                           ") is not an IMM date");
                break;
              case DateGeneration::Zero:
              case DateGeneration::Twentieth:
              case DateGeneration::TwentiethIMM:
              case DateGeneration::OldCDS:
              case DateGeneration::CDS:
              case DateGeneration::CDS2015:
              case DateGeneration::LastWednesday:
                QL_FAIL("next to last date incompatible with " << *rule_ <<
                        " date generation rule");
              default:
                QL_FAIL("unknown rule (" << Integer(*rule_) << ")");
            }
        }


        // calendar needed for endOfMonth adjustment
        Calendar nullCalendar = NullCalendar();
        Integer periods = 1;
        Date seed, exitDate;
        switch (*rule_) {

          case DateGeneration::Zero:
            tenor_ = 0*Years;
            dates_.push_back(effectiveDate);
            dates_.push_back(terminationDate);
            isRegular_.push_back(true);
            break;

          case DateGeneration::Backward:

            dates_.push_back(terminationDate);

            seed = terminationDate;
            if (nextToLastDate_ != Date()) {
                dates_.push_back(nextToLastDate_);
                Date temp = nullCalendar.advance(seed,
                    -periods*(*tenor_), convention, *endOfMonth_, endOfMonthConvention_);
                isRegular_.push_back(temp == nextToLastDate_);
                seed = nextToLastDate_;
            }

            exitDate = effectiveDate;
            if (firstDate_ != Date())
                exitDate = firstDate_;

            for (;;) {
                Date temp = nullCalendar.advance(seed,
                    -periods*(*tenor_), convention, *endOfMonth_, endOfMonthConvention_);
                if (temp < exitDate) {
                    if (firstDate_ != Date() &&
                        (calendar_.adjust(dates_.back(),convention)!=
                         calendar_.adjust(firstDate_,convention))) {
                        dates_.push_back(firstDate_);
                        isRegular_.push_back(false);
                    }
                    break;
                } else {
                    // skip dates that would result in duplicates
                    // after adjustment
                    if (calendar_.adjust(dates_.back(),convention)!=
                        calendar_.adjust(temp,convention)) {
                        dates_.push_back(temp);
                        isRegular_.push_back(true);
                    }
                    ++periods;
                }
            }

            if (calendar_.adjust(dates_.back(),convention)!=
                calendar_.adjust(effectiveDate,convention)) {
                dates_.push_back(effectiveDate);
                isRegular_.push_back(false);
            }
	        std::reverse(dates_.begin(), dates_.end());
	        std::reverse(isRegular_.begin(), isRegular_.end());
            break;

          case DateGeneration::Twentieth:
          case DateGeneration::TwentiethIMM:
          case DateGeneration::ThirdWednesday:
          case DateGeneration::ThirdThursday:
          case DateGeneration::ThirdFriday:
          case DateGeneration::MondayAfterThirdFriday:
          case DateGeneration::TuesdayAfterThirdFriday:
          case DateGeneration::ThirdWednesdayInclusive:
          case DateGeneration::OldCDS:
          case DateGeneration::CDS:
          case DateGeneration::CDS2015:
          case DateGeneration::LastWednesday:
            QL_REQUIRE(!*endOfMonth_,
                       "endOfMonth convention incompatible with " << *rule_ <<
                       " date generation rule");
            [[fallthrough]];
          case DateGeneration::Forward:

            if (*rule_ == DateGeneration::CDS || *rule_ == DateGeneration::CDS2015) {
                Date prev20th = previousTwentieth(effectiveDate, *rule_);
                if (calendar_.adjust(prev20th, convention) > effectiveDate) {
                    dates_.push_back(prev20th - 3 * Months);
                    isRegular_.push_back(true);
                }
                dates_.push_back(prev20th);
            } else {
                dates_.push_back(effectiveDate);
            }

            seed = dates_.back();

            if (firstDate_!=Date()) {
                dates_.push_back(firstDate_);
                Date temp = nullCalendar.advance(seed, periods*(*tenor_),
                                                 convention, *endOfMonth_, endOfMonthConvention_);
                if (temp!=firstDate_)
                    isRegular_.push_back(false);
                else
                    isRegular_.push_back(true);
                seed = firstDate_;
            } else if (*rule_ == DateGeneration::Twentieth ||
                       *rule_ == DateGeneration::TwentiethIMM ||
                       *rule_ == DateGeneration::OldCDS ||
                       *rule_ == DateGeneration::CDS ||
                       *rule_ == DateGeneration::CDS2015) {
                Date next20th = nextTwentieth(effectiveDate, *rule_);
                if (*rule_ == DateGeneration::OldCDS) {
                    // distance rule inforced in natural days
                    static const Date::serial_type stubDays = 30;
                    if (next20th - effectiveDate < stubDays) {
                        // +1 will skip this one and get the next
                        next20th = nextTwentieth(next20th + 1, *rule_);
                    }
                }
                if (next20th != effectiveDate) {
                    dates_.push_back(next20th);
                    isRegular_.push_back(*rule_ == DateGeneration::CDS || *rule_ == DateGeneration::CDS2015);
                    seed = next20th;
                }
            }

            exitDate = terminationDate;
            if (nextToLastDate_ != Date())
                exitDate = nextToLastDate_;
            for (;;) {
                Date temp = nullCalendar.advance(seed, periods*(*tenor_),
                                                 convention, *endOfMonth_, endOfMonthConvention_);
                if (temp > exitDate) {
                    if (nextToLastDate_ != Date() &&
                        (calendar_.adjust(dates_.back(),convention)!=
                         calendar_.adjust(nextToLastDate_,convention))) {
                        dates_.push_back(nextToLastDate_);
                        isRegular_.push_back(false);
                    }
                    break;
                } else {
                    // skip dates that would result in duplicates
                    // after adjustment
                    if (calendar_.adjust(dates_.back(),convention)!=
                        calendar_.adjust(temp,convention)) {
                        dates_.push_back(temp);
                        isRegular_.push_back(true);
                    }
                    ++periods;
                }
            }

            if (calendar_.adjust(dates_.back(),terminationDateConvention)!=
                calendar_.adjust(terminationDate,terminationDateConvention)) {
                if (*rule_ == DateGeneration::Twentieth ||
                    *rule_ == DateGeneration::TwentiethIMM ||
                    *rule_ == DateGeneration::OldCDS ||
                    *rule_ == DateGeneration::CDS ||
                    *rule_ == DateGeneration::CDS2015) {
                    dates_.push_back(nextTwentieth(terminationDate, *rule_));
                    isRegular_.push_back(true);
                } else {
                    dates_.push_back(terminationDate);
                    isRegular_.push_back(false);
                }
            }

            break;

          default:
            QL_FAIL("unknown rule (" << Integer(*rule_) << ")");
        }

        // adjustments
        if (*rule_==DateGeneration::ThirdWednesday)
            for (Size i=1; i<dates_.size()-1; ++i)
                dates_[i] = Date::nthWeekday(3, Wednesday,
                                             dates_[i].month(),
                                             dates_[i].year());
        if (*rule_==DateGeneration::ThirdThursday)
            for (Size i=1; i<dates_.size()-1; ++i)
                dates_[i] = Date::nthWeekday(3, Thursday,
                                             dates_[i].month(),
                                             dates_[i].year());
        if (*rule_==DateGeneration::ThirdFriday)
            for (Size i=1; i<dates_.size()-1; ++i)
                dates_[i] = Date::nthWeekday(3, Friday,
                                             dates_[i].month(),
                                             dates_[i].year());
        if (*rule_==DateGeneration::MondayAfterThirdFriday) {
            for (Size i=1; i<dates_.size()-1; ++i) {
                Date tmp = Date::nthWeekday(3, Friday,
                                             dates_[i].month(),
                                             dates_[i].year());
                dates_[i] = Date::nextWeekday(tmp, Monday);
            }
        }
        if (*rule_==DateGeneration::TuesdayAfterThirdFriday) {
            for (Size i=1; i<dates_.size()-1; ++i) {
                Date tmp = Date::nthWeekday(3, Friday,
                                             dates_[i].month(),
                                             dates_[i].year());
                dates_[i] = Date::nextWeekday(tmp, Tuesday);
            }
        }

        if (*rule_ == DateGeneration::LastWednesday) {
            for (Size i = 1; i < dates_.size() - 1; ++i) {
                // The next Wednesday on or after the 1st of the next month and back 7.
                dates_[i] = Date::nextWeekday(Date::endOfMonth(dates_[i]) + 1, Wednesday) - 7;
            }
        }
        else if (*rule_ == DateGeneration::ThirdWednesdayInclusive)
            for (auto& date : dates_)
                date = Date::nthWeekday(3, Wednesday, date.month(), date.year());

        // first date not adjusted for old CDS schedules
        if (convention != Unadjusted && *rule_ != DateGeneration::OldCDS)
            dates_.front() = calendar_.adjust(dates_.front(), convention);

        // termination date is NOT adjusted as per ISDA
        // specifications, unless otherwise specified in the
        // confirmation of the deal or unless we're creating a CDS
        // schedule
        if (terminationDateConvention != Unadjusted 
            && *rule_ != DateGeneration::CDS 
            && *rule_ != DateGeneration::CDS2015) {
            dates_.back() = calendar_.adjust(dates_.back(), 
                                             terminationDateConvention);
        }

        if (*endOfMonth_ && calendar_.isEndOfMonth(seed)) {
            // adjust to end of month
<<<<<<< HEAD
            if (endOfMonthConvention_) {
                for (Size i=1; i<dates_.size()-1; ++i)
                    dates_[i] = calendar_.endOfMonth(dates_[i], endOfMonthConvention_);
            } else if (convention == Unadjusted) {
                for (Size i=1; i<dates_.size()-1; ++i)
                    dates_[i] = Date::endOfMonth(dates_[i]);
            } else {
                for (Size i=1; i<dates_.size()-1; ++i)
                    dates_[i] = calendar_.endOfMonth(dates_[i]);
            }
=======
            for (Size i=1; i<dates_.size()-1; ++i)
                dates_[i] = calendar_.adjust(Date::endOfMonth(dates_[i]), convention);
>>>>>>> 5ccf7ffa
        } else {
            for (Size i=1; i<dates_.size()-1; ++i)
                dates_[i] = calendar_.adjust(dates_[i], convention);
        }

        // Final safety checks to remove extra next-to-last date, if
        // necessary.  It can happen to be equal or later than the end
        // date due to EOM adjustments (see the Schedule test suite
        // for an example).
        if (dates_.size() >= 2 && dates_[dates_.size()-2] >= dates_.back()) {
            // there might be two dates only, then isRegular_ has size one
            if (isRegular_.size() >= 2) {
                isRegular_[isRegular_.size() - 2] =
                    (dates_[dates_.size() - 2] == dates_.back());
            }
            dates_[dates_.size() - 2] = dates_.back();
            dates_.pop_back();
            isRegular_.pop_back();
        }
        if (dates_.size() >= 2 && dates_[1] <= dates_.front()) {
            isRegular_[1] =
                (dates_[1] == dates_.front());
            dates_[1] = dates_.front();
            dates_.erase(dates_.begin());
            isRegular_.erase(isRegular_.begin());
        }

        if (removeFirstDate)
            dates_.erase(dates_.begin());
                
        if (removeLastDate)
            dates_.pop_back();

        QL_ENSURE(dates_.size()>1,
            "degenerate single date (" << dates_[0] << ") schedule" <<
            "\n seed date: " << seed <<
            "\n exit date: " << exitDate <<
            "\n effective date: " << effectiveDate <<
            "\n first date: " << first <<
            "\n next to last date: " << nextToLast <<
            "\n termination date: " << terminationDate <<
            "\n generation rule: " << *rule_ <<
            "\n end of month: " << *endOfMonth_);
    }

    Schedule Schedule::after(const Date& truncationDate) const {
        Schedule result = *this;

        QL_REQUIRE(truncationDate < result.dates_.back(),
            "truncation date " << truncationDate <<
            " must be before the last schedule date " <<
            result.dates_.back());
        if (truncationDate > result.dates_[0]) {
            // remove earlier dates
            while (result.dates_[0] < truncationDate) {
                result.dates_.erase(result.dates_.begin());
                if (!result.isRegular_.empty())
                    result.isRegular_.erase(result.isRegular_.begin());
            }

            // add truncationDate if missing
            if (truncationDate != result.dates_.front()) {
                result.dates_.insert(result.dates_.begin(), truncationDate);
                result.isRegular_.insert(result.isRegular_.begin(), false);
                result.terminationDateConvention_ = Unadjusted;
            }
            else {
                result.terminationDateConvention_ = convention_;
            }

            if (result.nextToLastDate_ <= truncationDate)
                result.nextToLastDate_ = Date();
            if (result.firstDate_ <= truncationDate)
                result.firstDate_ = Date();
        }

        return result;
    }

    Schedule Schedule::until(const Date& truncationDate) const {
        Schedule result = *this;

        QL_REQUIRE(truncationDate>result.dates_[0],
                   "truncation date " << truncationDate <<
                   " must be later than schedule first date " <<
                   result.dates_[0]);
        if (truncationDate<result.dates_.back()) {
            // remove later dates
            while (result.dates_.back()>truncationDate) {
                result.dates_.pop_back();
                if(!result.isRegular_.empty())
                    result.isRegular_.pop_back();
            }

            // add truncationDate if missing
            if (truncationDate!=result.dates_.back()) {
                result.dates_.push_back(truncationDate);
                result.isRegular_.push_back(false);
                result.terminationDateConvention_ = Unadjusted;
            } else {
                result.terminationDateConvention_ = convention_;
            }

            if (result.nextToLastDate_>=truncationDate)
                result.nextToLastDate_ = Date();
            if (result.firstDate_>=truncationDate)
                result.firstDate_ = Date();
        }

        return result;
    }

    std::vector<Date>::const_iterator
    Schedule::lower_bound(const Date& refDate) const {
        Date d = (refDate==Date() ?
                  Settings::instance().evaluationDate() :
                  refDate);
        return std::lower_bound(dates_.begin(), dates_.end(), d);
    }

    Date Schedule::nextDate(const Date& refDate) const {
        auto res = lower_bound(refDate);
        if (res!=dates_.end())
            return *res;
        else
            return {};
    }

    Date Schedule::previousDate(const Date& refDate) const {
        auto res = lower_bound(refDate);
        if (res!=dates_.begin())
            return *(--res);
        else
            return {};
    }

    bool Schedule::hasIsRegular() const { return !isRegular_.empty(); }

    bool Schedule::isRegular(Size i) const {
        QL_REQUIRE(hasIsRegular(),
                   "full interface (isRegular) not available");
        QL_REQUIRE(i<=isRegular_.size() && i>0,
                   "index (" << i << ") must be in [1, " <<
                   isRegular_.size() <<"]");
        return isRegular_[i-1];
    }

    const std::vector<bool>& Schedule::isRegular() const {
        QL_REQUIRE(!isRegular_.empty(), "full interface (isRegular) not available");
        return isRegular_;
    }

    MakeSchedule& MakeSchedule::from(const Date& effectiveDate) {
        effectiveDate_ = effectiveDate;
        return *this;
    }

    MakeSchedule& MakeSchedule::to(const Date& terminationDate) {
        terminationDate_ = terminationDate;
        return *this;
    }

    MakeSchedule& MakeSchedule::withTenor(const Period& tenor) {
        tenor_ = tenor;
        return *this;
    }

    MakeSchedule& MakeSchedule::withFrequency(Frequency frequency) {
        tenor_ = Period(frequency);
        return *this;
    }

    MakeSchedule& MakeSchedule::withCalendar(const Calendar& calendar) {
        calendar_ = calendar;
        return *this;
    }

    MakeSchedule& MakeSchedule::withConvention(BusinessDayConvention conv) {
        convention_ = conv;
        return *this;
    }

    MakeSchedule& MakeSchedule::withTerminationDateConvention(
                                                BusinessDayConvention conv) {
        terminationDateConvention_ = conv;
        return *this;
    }

    MakeSchedule& MakeSchedule::withEndOfMonthConvention(BusinessDayConvention conv) {
        endOfMonthConvention_ = conv;
        return *this;
    }

    MakeSchedule& MakeSchedule::withRule(DateGeneration::Rule r) {
        rule_ = r;
        return *this;
    }

    MakeSchedule& MakeSchedule::forwards() {
        rule_ = DateGeneration::Forward;
        return *this;
    }

    MakeSchedule& MakeSchedule::backwards() {
        rule_ = DateGeneration::Backward;
        return *this;
    }

    MakeSchedule& MakeSchedule::endOfMonth(bool flag) {
        endOfMonth_ = flag;
        return *this;
    }

    MakeSchedule& MakeSchedule::withFirstDate(const Date& d) {
        firstDate_ = d;
        return *this;
    }

    MakeSchedule& MakeSchedule::withNextToLastDate(const Date& d) {
        nextToLastDate_ = d;
        return *this;
    }

    MakeSchedule::operator Schedule() const {
        // check for mandatory arguments
        QL_REQUIRE(effectiveDate_ != Date(), "effective date not provided");
        QL_REQUIRE(terminationDate_ != Date(), "termination date not provided");
        QL_REQUIRE(tenor_, "tenor/frequency not provided");

        // set dynamic defaults:
        BusinessDayConvention convention;
        // if a convention was set, we use it.
        if (convention_) { // NOLINT(readability-implicit-bool-conversion)
            convention = *convention_;
        } else {
            if (!calendar_.empty()) {
                // ...if we set a calendar, we probably want it to be used;
                convention = Following;
            } else {
                // if not, we don't care.
                convention = Unadjusted;
            }
        }

        BusinessDayConvention terminationDateConvention;
        // if set explicitly, we use it;
        if (terminationDateConvention_) { // NOLINT(readability-implicit-bool-conversion)
            terminationDateConvention = *terminationDateConvention_;
        } else {
            // Unadjusted as per ISDA specification
            terminationDateConvention = convention;
        }

        Calendar calendar = calendar_;
        // if no calendar was set...
        if (calendar.empty()) {
            // ...we use a null one.
            calendar = NullCalendar();
        }

        return Schedule(effectiveDate_, terminationDate_, *tenor_, calendar, convention,
                        terminationDateConvention, rule_, endOfMonth_, firstDate_, nextToLastDate_,
                        false, false, endOfMonthConvention_);
    }

    Date cdsMaturity(const Date& tradeDate, const Period& tenor, DateGeneration::Rule rule) {

        QL_REQUIRE(rule == DateGeneration::CDS2015 || rule == DateGeneration::CDS || rule == DateGeneration::OldCDS,
            "cdsMaturity should only be used with date generation rule CDS2015, CDS or OldCDS");

        QL_REQUIRE(tenor.units() == Years || (tenor.units() == Months && tenor.length() % 3 == 0),
            "cdsMaturity expects a tenor that is a multiple of 3 months.");

        if (rule == DateGeneration::OldCDS) {
            QL_REQUIRE(tenor != 0 * Months, "A tenor of 0M is not supported for OldCDS.");
        }

        Date anchorDate = previousTwentieth(tradeDate, rule);
        if (rule == DateGeneration::CDS2015 && (anchorDate == Date(20, Dec, anchorDate.year()) ||
            anchorDate == Date(20, Jun, anchorDate.year()))) {
            if (tenor.length() == 0) {
                return Null<Date>();
            } else {
                anchorDate -= 3 * Months;
            }
        }

        Date maturity = anchorDate + tenor + 3 * Months;
        QL_REQUIRE(maturity > tradeDate, "error calculating CDS maturity. Tenor is " << tenor << ", trade date is " <<
            io::iso_date(tradeDate) << " generating a maturity of " << io::iso_date(maturity) << " <= trade date.");

        return maturity;
    }


    Schedule removeCDSPeriodsBeforeStartDate(const Schedule& cdsSchedule, const Date& protectionStartDate){
        
        // Schedule should be build from protection start date, if not provided use TradeDate + 1, otherwise assume
        // first schedule date is correct
        if (!cdsSchedule.empty() && protectionStartDate != Date()) {
            auto it = std::upper_bound(cdsSchedule.dates().begin(), cdsSchedule.dates().end(), protectionStartDate);
            if (it != cdsSchedule.dates().end() && it != cdsSchedule.dates().begin()) {
                return cdsSchedule.after(*std::prev(it));
            }
        }
        return cdsSchedule;
    }

    Date previousTwentieth(const Date& d, DateGeneration::Rule rule) {
        Date result = Date(20, d.month(), d.year());
        if (result > d)
            result -= 1 * Months;
        if (rule == DateGeneration::TwentiethIMM ||
            rule == DateGeneration::OldCDS ||
            rule == DateGeneration::CDS ||
            rule == DateGeneration::CDS2015) {
            Month m = result.month();
            if (m % 3 != 0) { // not a main IMM nmonth
                Integer skip = m % 3;
                result -= skip * Months;
            }
        }
        return result;
    }

    Date nextTwentieth(const Date& d, DateGeneration::Rule rule) {
        Date result = Date(20, d.month(), d.year());
        if (result < d)
            result += 1 * Months;
        if (rule == DateGeneration::TwentiethIMM || rule == DateGeneration::OldCDS || rule == DateGeneration::CDS ||
            rule == DateGeneration::CDS2015) {
            Month m = result.month();
            if (m % 3 != 0) { // not a main IMM nmonth
                Integer skip = 3 - m % 3;
                result += skip * Months;
            }
        }
        return result;
    }
}<|MERGE_RESOLUTION|>--- conflicted
+++ resolved
@@ -420,21 +420,8 @@
 
         if (*endOfMonth_ && calendar_.isEndOfMonth(seed)) {
             // adjust to end of month
-<<<<<<< HEAD
-            if (endOfMonthConvention_) {
-                for (Size i=1; i<dates_.size()-1; ++i)
-                    dates_[i] = calendar_.endOfMonth(dates_[i], endOfMonthConvention_);
-            } else if (convention == Unadjusted) {
-                for (Size i=1; i<dates_.size()-1; ++i)
-                    dates_[i] = Date::endOfMonth(dates_[i]);
-            } else {
-                for (Size i=1; i<dates_.size()-1; ++i)
-                    dates_[i] = calendar_.endOfMonth(dates_[i]);
-            }
-=======
             for (Size i=1; i<dates_.size()-1; ++i)
                 dates_[i] = calendar_.adjust(Date::endOfMonth(dates_[i]), convention);
->>>>>>> 5ccf7ffa
         } else {
             for (Size i=1; i<dates_.size()-1; ++i)
                 dates_[i] = calendar_.adjust(dates_[i], convention);
