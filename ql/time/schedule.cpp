--- conflicted
+++ resolved
@@ -228,16 +228,8 @@
             if (nextToLastDate_ != Date()) {
                 dates_.push_back(nextToLastDate_);
                 Date temp = nullCalendar.advance(seed,
-<<<<<<< HEAD
                     -periods*(*tenor_), convention, *endOfMonth_, endOfMonthConvention_);
-                if (temp!=nextToLastDate_)
-                    isRegular_.insert(isRegular_.begin(), false);
-                else
-                    isRegular_.insert(isRegular_.begin(), true);
-=======
-                    -periods*(*tenor_), convention, *endOfMonth_);
                 isRegular_.push_back(temp == nextToLastDate_);
->>>>>>> 8e1f4ac3
                 seed = nextToLastDate_;
             }
 
