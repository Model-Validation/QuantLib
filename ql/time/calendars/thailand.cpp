/* -*- mode: c++; tab-width: 4; indent-tabs-mode: nil; c-basic-offset: 4 -*- */

/*
 Copyright (C) 2018 Matthias Groncki
 Copyright (C) 2023, 2024 Skandinaviska Enskilda Banken AB (publ)

 This file is part of QuantLib, a free-software/open-source library
 for financial quantitative analysts and developers - http://quantlib.org/

 QuantLib is free software: you can redistribute it and/or modify it
 under the terms of the QuantLib license.  You should have received a
 copy of the license along with this program; if not, please email
 <quantlib-dev@lists.sf.net>. The license is also available online at
 <http://quantlib.org/license.shtml>.

 This program is distributed in the hope that it will be useful, but WITHOUT
 ANY WARRANTY; without even the implied warranty of MERCHANTABILITY or FITNESS
 FOR A PARTICULAR PURPOSE.  See the license for more details.
*/

#include <ql/time/calendars/thailand.hpp>

namespace QuantLib {

    Thailand::Thailand() {
        // all calendar instances share the same implementation instance
        static ext::shared_ptr<Calendar::Impl> impl(new Thailand::SetImpl);
        impl_ = impl;
    }

    bool Thailand::SetImpl::isBusinessDay(const Date& date) const {
        Weekday w = date.weekday();
        Day d = date.dayOfMonth();
        Month m = date.month();
        Year y = date.year();

        if (isWeekend(w)
            // New Year's Day
<<<<<<< HEAD
            || ((d == 1 || (d == 3 && w == Monday) || (d == 2 && w == Tuesday) ||
                 (d == 3 && w == Tuesday)) &&
                m == January)
=======
            || ((d == 1 || (d == 3 && w == Monday)) && m == January)
>>>>>>> 8e1f4ac3
            // Chakri Memorial Day
            || ((d == 6 || ((d == 7 || d == 8) && w == Monday)) && m == April)
            // Songkran Festival (was cancelled in 2020 due to the Covid-19 Pandamic)
            || ((d == 13 || d == 14 || d == 15) && m == April && y != 2020)
            // Substitution Songkran Festival, usually not more than 5 days in total (was cancelled
            // in 2020 due to the Covid-19 Pandamic)
            || (d == 16 && (w == Monday || w == Tuesday) && m == April && y != 2020)
            // Labor Day
            || ((d == 1 || ((d == 2 || d == 3) && w == Monday)) && m == May)
            // Coronation Day
            || ((d == 4 || ((d == 5 || d == 6) && w == Monday)) && m == May && y >= 2019)
            // H.M.Queen Suthida Bajrasudhabimalalakshana’s Birthday
<<<<<<< HEAD
            || ((d == 02 || ((d == 03 || d == 04) && w == Monday)) && m == June && y >= 2019)
=======
            || ((d == 03 || ((d == 04 || d == 05) && w == Monday)) && m == June && y >= 2019)
>>>>>>> 8e1f4ac3
            // H.M. King Maha Vajiralongkorn Phra Vajiraklaochaoyuhua’s Birthday
            || ((d == 28 || ((d == 29 || d == 30) && w == Monday)) && m == July && y >= 2017)
            // 	​H.M. Queen Sirikit The Queen Mother’s Birthday / Mother’s Day
            || ((d == 12 || ((d == 13 || d == 14) && w == Monday)) && m == August)
            // H.M. King Bhumibol Adulyadej The Great Memorial Day
            || ((d == 13 || ((d == 14 || d == 15) && w == Monday)) && m == October && y >= 2017)
            // Chulalongkorn Day
<<<<<<< HEAD
            || ((d == 23 || ((d == 24 || d == 25) && w == Monday)) && m == October)
=======
            || ((d == 23 || ((d == 24 || d == 25) && w == Monday)) && m == October && y != 2021)  // Moved 2021, see below
>>>>>>> 8e1f4ac3
            // H.M. King Bhumibol Adulyadej The Great’s Birthday/ National Day / Father’s Day
            || ((d == 5 || ((d == 6 || d == 7) && w == Monday)) && m == December)
            // Constitution Day
            || ((d == 10 || ((d == 11 || d == 12) && w == Monday)) && m == December)
            // New Year’s Eve
<<<<<<< HEAD
            || (d == 31 && m == December))
=======
            || ((d == 31 && m == December) || (d == 2 && w == Monday && m == January && y != 2024))  // Moved 2024
            )
>>>>>>> 8e1f4ac3
            return false;

        if ((y == 2000) &&
            (   (d==21 && m==February)  // Makha Bucha Day (Substitution Day)
             || (d==5  && m==May)       // Coronation Day
             || (d==17 && m==May)       // Wisakha Bucha Day
             || (d==17 && m==July)      // Buddhist Lent Day
             || (d==23 && m==October)   // Chulalongkorn Day
                ))
            return false;

        if ((y == 2001) &&
            (   (d==8 && m==February) // Makha Bucha Day
             || (d==7 && m==May)      // Wisakha Bucha Day
             || (d==8 && m==May)      // Coronation Day (Substitution Day)
             || (d==6 && m==July)     // Buddhist Lent Day
             || (d==23 && m==October) // Chulalongkorn Day
                ))
            return false;

        // 2002, 2003 and 2004 are missing

        if ((y == 2005) &&
            (   (d==23 && m==February) // Makha Bucha Day
             || (d==5 && m==May)       // Coronation Day
             || (d==23 && m==May)      // Wisakha Bucha Day (Substitution Day for Sunday 22 May)
             || (d==1 && m==July)      // Mid Year Closing Day
             || (d==22 && m==July)     // Buddhist Lent Day
             || (d==24 && m==October)  // Chulalongkorn Day (Substitution Day for Sunday 23 October)
                ))
            return false;

        if ((y == 2006) &&
            (  (d==13 && m==February) // Makha Bucha Day
            || (d==19 && m==April)    // Special Holiday
            || (d==5 && m==May)       // Coronation Day
            || (d==12 && m==May)      // Wisakha Bucha Day
            || (d==12 && m==June)     // Special Holidays (Due to the auspicious occasion of the
                                      // celebration of 60th Anniversary of His Majesty's Accession
                                      // to the throne. For Bangkok, Samut Prakan, Nonthaburi,
                                      // Pathumthani and Nakhon Pathom province)
            || (d==13 && m==June)     // Special Holidays (as above)
            || (d==11 && m==July)     // Buddhist Lent Day
            || (d==23 && m==October)  // Chulalongkorn Day
               ))
            return false;

        if ((y == 2007) &&
            (   (d==5 && m==March)     // Makha Bucha Day (Substitution Day for Saturday 3 March)
             || (d==7 && m==May)       // Coronation Day (Substitution Day for Saturday 5 May)
             || (d==31 && m==May)      // Wisakha Bucha Day
             || (d==30 && m==July)     // Asarnha Bucha Day (Substitution Day for Sunday 29 July)
             || (d==23 && m==October)  // Chulalongkorn Day
             || (d==24 && m==December) // Special Holiday
                ))
            return false;

        if ((y == 2008) &&
            (   (d==21 && m==February) // Makha Bucha Day
             || (d==5 && m==May)       // Coronation Day
             || (d==19 && m==May)      // Wisakha Bucha Day
             || (d==1 && m==July)      // Mid Year Closing Day
             || (d==17 && m==July)     // Asarnha Bucha Day
             || (d==23 && m==October)  // Chulalongkorn Day
               ))
            return false;

        if ((y == 2009) &&
            (   (d==2 && m==January)  // Special Holiday
             || (d==9 && m==February) // Makha Bucha Day
             || (d==5 && m==May)      // Coronation Day
             || (d==8 && m==May)      // Wisakha Bucha Day
             || (d==1 && m==July)     // Mid Year Closing Day
             || (d==6 && m==July)     // Special Holiday
             || (d==7 && m==July)     // Asarnha Bucha Day
             || (d==23 && m==October) // Chulalongkorn Day
               ))
            return false;

        if ((y == 2010) &&
            (   (d==1 && m==March)    // Substitution for Makha Bucha Day(Sunday 28 February)
             || (d==5 && m==May)      // Coronation Day
             || (d==20 && m==May)     // Special Holiday
             || (d==21 && m==May)     // Special Holiday
             || (d==28 && m==May)     // Wisakha Bucha Day
             || (d==1 && m==July)     // Mid Year Closing Day
             || (d==26 && m==July)    // Asarnha Bucha Day
             || (d==13 && m==August)  // Special Holiday
             || (d==25 && m==October) // Substitution for Chulalongkorn Day(Saturday 23 October)
               ))
            return false;

        if ((y == 2011) &&
            (   (d==18 && m==February) // Makha Bucha Day
             || (d==5 && m==May)       // Coronation Day
             || (d==16 && m==May)      // Special Holiday
             || (d==17 && m==May)      // Wisakha Bucha Day
             || (d==1 && m==July)      // Mid Year Closing Day
             || (d==15 && m==July)     // Asarnha Bucha Day
             || (d==24 && m==October)  // Substitution for Chulalongkorn Day(Sunday 23 October)
               ))
            return false;

        if ((y == 2012) &&
            (   (d==3 && m==January)  // Special Holiday
             || (d==7 && m==March)    // Makha Bucha Day 2/
             || (d==9 && m==April)    // Special Holiday
             || (d==7 && m==May)      // Substitution for Coronation Day(Saturday 5 May)
             || (d==4 && m==June)     // Wisakha Bucha Day
             || (d==2 && m==August)   // Asarnha Bucha Day
             || (d==23 && m==October) // Chulalongkorn Day
                ))
            return false;

        if ((y == 2013) &&
            (   (d==25 && m==February) // Makha Bucha Day
             || (d==6 && m==May)       // Substitution for Coronation Day(Sunday 5 May)
             || (d==24 && m==May)      // Wisakha Bucha Day
             || (d==1 && m==July)      // Mid Year Closing Day
             || (d==22 && m==July)     // Asarnha Bucha Day 2/
             || (d==23 && m==October)  // Chulalongkorn Day
             || (d==30 && m==December) // Special Holiday
                ))
            return false;

        if ((y == 2014) &&
            (   (d==14 && m==February) // Makha Bucha Day
             || (d==5 && m==May)       // Coronation Day
             || (d==13 && m==May)      // Wisakha Bucha Day
             || (d==1 && m==July)      // Mid Year Closing Day
             || (d==11 && m==July)     // Asarnha Bucha Day 1/
             || (d==11 && m==August)   // Special Holiday
             || (d==23 && m==October)  // Chulalongkorn Day
                ))
            return false;

        if ((y == 2015) &&
            (   (d==2 && m==January)  // Special Holiday
             || (d==4 && m==March)    // Makha Bucha Day
             || (d==4 && m==May)      // Special Holiday
             || (d==5 && m==May)      // Coronation Day
             || (d==1 && m==June)     // Wisakha Bucha Day
             || (d==1 && m==July)     // Mid Year Closing Day
             || (d==30 && m==July)    // Asarnha Bucha Day 1/
             || (d==23 && m==October) // Chulalongkorn Day
                ))
            return false;

        if ((y == 2016) &&
            (   (d==22 && m==February) // Makha Bucha Day
             || (d==5 && m==May)       // Coronation Day
             || (d==6 && m==May)       // Special Holiday
             || (d==20 && m==May)      // Wisakha Bucha Day
             || (d==1 && m==July)      //  Mid Year Closing Day
             || (d==18 && m==July)     // Special Holiday
             || (d==19 && m==July)     // Asarnha Bucha Day 1/
             || (d==24 && m==October)  // Substitution for Chulalongkorn Day (Sunday 23rd October)
                ))
            return false;

        // 2017 is missing

        if ((y == 2018) &&
            (   (d==1 && m==March)    // Makha Bucha Day
             || (d==29 && m==May)     // Wisakha Bucha Day
             || (d==27 && m==July)    // Asarnha Bucha Day1
             || (d==23 && m==October) // Chulalongkorn Day
                ))
            return false;

        if ((y == 2019) && ((d == 19 && m == February) // Makha Bucha Day
                            || (d == 6 && m == May)    // Special Holiday
                            || (d == 20 && m == May)   // Wisakha Bucha Day
                            || (d == 16 && m == July)  // Asarnha Bucha Day
                            ))
            return false;

        if ((y == 2020) && ((d == 10 && m == February)    // Makha Bucha Day
                            || (d == 6 && m == May)       // Wisakha Bucha Day
                            || (d == 6 && m == July)      // Asarnha Bucha Day
                            || (d == 27 && m == July)     // Substitution for Songkran Festival
                            || (d == 4 && m == September) // Substitution for Songkran Festival
                            || (d == 7 && m == September) // Substitution for Songkran Festival
                            || (d == 11 && m == December) // Special Holiday
                            ))
            return false;

        if ((y == 2021) && ((d == 12 && m == February)     // Special Holiday
                            || (d == 26 && m == February)  // Makha Bucha Day
                            || (d == 26 && m == May)       // Wisakha Bucha Day
<<<<<<< HEAD
                            || (d == 26 && m == July)      // Asarnha Bucha Day
                            || (d == 27 && m == July)      // Substitution for Songkran Festival
=======
                            || (d == 26 && m == July)      // Substitution for Asarnha Bucha Day (Saturday 24th July 2021)
>>>>>>> 8e1f4ac3
                            || (d == 24 && m == September) // Special Holiday
                            || (d == 22 && m == October)   // ​Substitution for Chulalongkorn Day
                            ))
            return false;

<<<<<<< HEAD
=======
        if ((y == 2022) && ((d == 16 && m == February)   // Makha Bucha Day
                            || (d == 16 && m == May)     // Substitution for Wisakha Bucha Day (Sunday 15th May 2022)
                            || (d == 13 && m == July)    // Asarnha Bucha Day
                            || (d == 29 && m == July)    // Additional special holiday (added)
                            || (d == 14 && m == October) // Additional special holiday (added)
                            || (d == 24 && m == October) // ​Substitution for Chulalongkorn Day (Sunday 23rd October 2022)
            ))
            return false;

        if ((y == 2023) && ((d == 6 && m == March)        // Makha Bucha Day
                            || (d == 5 && m == May)       // Additional special holiday (added)
                            || (d == 5 && m == June)      // Substitution for H.M. Queen's birthday and Wisakha Bucha Day (Saturday 3rd June 2022)
                            || (d == 1 && m == August)    // Asarnha Bucha Day
                            || (d == 23 && m == October)  // Chulalongkorn Day
                            || (d == 29 && m == December) // Substitution for New Year’s Eve (Sunday 31st December 2023) (added)
            ))
            return false;

        if ((y == 2024) && ((d == 26 && m == February)    // Substitution for Makha Bucha Day (Saturday 24th February 2024)
                            || (d == 8 && m == April)     // Substitution for Chakri Memorial Day (Saturday 6th April 2024)
                            || (d == 12 && m == April)    // Additional holiday in relation to the Songkran festival
                            || (d == 6 && m == May)       // Substitution for Coronation Day (Saturday 4th May 2024)
                            || (d == 22 && m == May)      // Wisakha Bucha Day
                            || (d == 22 && m == July)     // Substitution for Asarnha Bucha Day (Saturday 20th July 2024)
                            || (d == 23 && m == October)  // Chulalongkorn Day
            ))
            return false;

>>>>>>> 8e1f4ac3
        return true;
    }

}<|MERGE_RESOLUTION|>--- conflicted
+++ resolved
@@ -36,13 +36,7 @@
 
         if (isWeekend(w)
             // New Year's Day
-<<<<<<< HEAD
-            || ((d == 1 || (d == 3 && w == Monday) || (d == 2 && w == Tuesday) ||
-                 (d == 3 && w == Tuesday)) &&
-                m == January)
-=======
             || ((d == 1 || (d == 3 && w == Monday)) && m == January)
->>>>>>> 8e1f4ac3
             // Chakri Memorial Day
             || ((d == 6 || ((d == 7 || d == 8) && w == Monday)) && m == April)
             // Songkran Festival (was cancelled in 2020 due to the Covid-19 Pandamic)
@@ -55,11 +49,7 @@
             // Coronation Day
             || ((d == 4 || ((d == 5 || d == 6) && w == Monday)) && m == May && y >= 2019)
             // H.M.Queen Suthida Bajrasudhabimalalakshana’s Birthday
-<<<<<<< HEAD
-            || ((d == 02 || ((d == 03 || d == 04) && w == Monday)) && m == June && y >= 2019)
-=======
             || ((d == 03 || ((d == 04 || d == 05) && w == Monday)) && m == June && y >= 2019)
->>>>>>> 8e1f4ac3
             // H.M. King Maha Vajiralongkorn Phra Vajiraklaochaoyuhua’s Birthday
             || ((d == 28 || ((d == 29 || d == 30) && w == Monday)) && m == July && y >= 2017)
             // 	​H.M. Queen Sirikit The Queen Mother’s Birthday / Mother’s Day
@@ -67,22 +57,14 @@
             // H.M. King Bhumibol Adulyadej The Great Memorial Day
             || ((d == 13 || ((d == 14 || d == 15) && w == Monday)) && m == October && y >= 2017)
             // Chulalongkorn Day
-<<<<<<< HEAD
-            || ((d == 23 || ((d == 24 || d == 25) && w == Monday)) && m == October)
-=======
             || ((d == 23 || ((d == 24 || d == 25) && w == Monday)) && m == October && y != 2021)  // Moved 2021, see below
->>>>>>> 8e1f4ac3
             // H.M. King Bhumibol Adulyadej The Great’s Birthday/ National Day / Father’s Day
             || ((d == 5 || ((d == 6 || d == 7) && w == Monday)) && m == December)
             // Constitution Day
             || ((d == 10 || ((d == 11 || d == 12) && w == Monday)) && m == December)
             // New Year’s Eve
-<<<<<<< HEAD
-            || (d == 31 && m == December))
-=======
             || ((d == 31 && m == December) || (d == 2 && w == Monday && m == January && y != 2024))  // Moved 2024
             )
->>>>>>> 8e1f4ac3
             return false;
 
         if ((y == 2000) &&
@@ -273,19 +255,12 @@
         if ((y == 2021) && ((d == 12 && m == February)     // Special Holiday
                             || (d == 26 && m == February)  // Makha Bucha Day
                             || (d == 26 && m == May)       // Wisakha Bucha Day
-<<<<<<< HEAD
-                            || (d == 26 && m == July)      // Asarnha Bucha Day
-                            || (d == 27 && m == July)      // Substitution for Songkran Festival
-=======
                             || (d == 26 && m == July)      // Substitution for Asarnha Bucha Day (Saturday 24th July 2021)
->>>>>>> 8e1f4ac3
                             || (d == 24 && m == September) // Special Holiday
                             || (d == 22 && m == October)   // ​Substitution for Chulalongkorn Day
                             ))
             return false;
 
-<<<<<<< HEAD
-=======
         if ((y == 2022) && ((d == 16 && m == February)   // Makha Bucha Day
                             || (d == 16 && m == May)     // Substitution for Wisakha Bucha Day (Sunday 15th May 2022)
                             || (d == 13 && m == July)    // Asarnha Bucha Day
@@ -314,7 +289,6 @@
             ))
             return false;
 
->>>>>>> 8e1f4ac3
         return true;
     }
 
