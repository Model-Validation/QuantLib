--- conflicted
+++ resolved
@@ -22,27 +22,6 @@
 #include <ql/currencies/exchangeratemanager.hpp>
 #include <ql/math/comparison.hpp>
 
-<<<<<<< HEAD
-#if defined(__clang__) && (defined(__APPLE__) && __clang_major__ > 12) || (!defined(__APPLE__) && __clang_major__ > 10)
-#pragma clang diagnostic push
-#pragma clang diagnostic ignored "-Wsuggest-override"
-#endif
-#if defined(__GNUC__) && (((__GNUC__ == 5) && (__GNUC_MINOR__ >= 1)) || (__GNUC__ > 5))
-#pragma GCC diagnostic push
-#pragma GCC diagnostic ignored "-Wsuggest-override"
-#endif
-
-#include <boost/format.hpp>
-
-#if defined(__clang__) && (defined(__APPLE__) && __clang_major__ > 12) || (!defined(__APPLE__) && __clang_major__ > 10)
-#pragma clang diagnostic pop
-#endif
-#if defined(__GNUC__) && (((__GNUC__ == 5) && (__GNUC_MINOR__ >= 1)) || (__GNUC__ > 5))
-#pragma GCC diagnostic pop
-#endif
-
-=======
->>>>>>> 8e1f4ac3
 namespace QuantLib {
 
     namespace {
