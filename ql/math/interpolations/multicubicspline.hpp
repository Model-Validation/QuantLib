/* -*- mode: c++; tab-width: 4; indent-tabs-mode: nil; c-basic-offset: 4 -*- */

/*
 Copyright (C) 2003, 2004 Roman Gitlin

 This file is part of QuantLib, a free-software/open-source library
 for financial quantitative analysts and developers - http://quantlib.org/

 QuantLib is free software: you can redistribute it and/or modify it
 under the terms of the QuantLib license.  You should have received a
 copy of the license along with this program; if not, please email
 <quantlib-dev@lists.sf.net>. The license is also available online at
 <https://www.quantlib.org/license.shtml>.

 This program is distributed in the hope that it will be useful, but WITHOUT
 ANY WARRANTY; without even the implied warranty of MERCHANTABILITY or FITNESS
 FOR A PARTICULAR PURPOSE.  See the license for more details.
*/

/*! \file multicubicspline.hpp
    \brief N-dimensional cubic spline interpolation between discrete points
*/

#ifndef quantlib_multi_cubic_spline_hpp
#define quantlib_multi_cubic_spline_hpp

#include <ql/errors.hpp>
#include <ql/types.hpp>
#include <algorithm>
#include <functional>
#include <utility>
#include <vector>

namespace QuantLib {

    namespace detail {

        // data structures

        typedef std::vector<std::vector<Real> > SplineGrid;

        // different termination markers are necessary
        // to maintain separation of possibly overlapping types
        struct EmptyArg {};  // arg_type termination marker
        struct EmptyRes {};  // res_type termination marker
        struct EmptyDim {};  // size_t termination marker

        template<class X> struct DataTable {
            DataTable(const std::vector<Size>::const_iterator &i) {
                std::vector<X> temp(*i, X(i + 1));
                data_table_.swap(temp);
            }
            DataTable(const SplineGrid::const_iterator &i) {
                std::vector<X> temp(i->size(), X(i + 1));
                data_table_.swap(temp);
            }
            template<class U> DataTable(const std::vector<U> &v) {
                DataTable temp(v.begin());
                data_table_.swap(temp.data_table_);
            }
            Size size() const {
                return data_table_.size();
            }
            const X &operator[](Size n) const {return data_table_[n];}
            X &operator[](Size n) {return data_table_[n];}
            std::vector<X> data_table_;
        };

        template<> struct DataTable<Real> {
            DataTable(Size n) : data_table_(n) {}
            DataTable(const std::vector<Size>::const_iterator& i)
            : data_table_(*i) {}
            DataTable(const SplineGrid::const_iterator &i)
            : data_table_(i->size()) {}
            template<class U> DataTable(const std::vector<U> &v) {
                DataTable temp(v.begin());
                data_table_.swap(temp.data_table_);
            }
            Size size() const {
                return data_table_.size();
            }
            Real operator[](Size n) const {return data_table_[n];}
            Real& operator[](Size n) {return data_table_[n];}
            std::vector<Real> data_table_;
        };

        typedef DataTable<Real> base_data_table;

        template<class X, class Y> struct Data {
            Data()
            : first(X()), second(Y()) {}
            Data(const SplineGrid::const_iterator &i)
            : first(*i), second(i + 1) {}
            Data(const SplineGrid &v)
            : first(v[0]), second(v.begin()+1) {}
            void swap(Data<X, Y> &d) noexcept {
                first.swap(d.first);
                second.swap(d.second);
            }
            X first;
            Y second;
        };

        template<> struct Data<std::vector<Real>, EmptyArg> {
            Data() = default;
            Data(const SplineGrid::const_iterator &i)
            : first(*i) {}
            Data(const SplineGrid &v)
            : first(v[0]) {}
            Data(std::vector<Real> v) : first(std::move(v)) {}
            void swap(Data<std::vector<Real>, EmptyArg> &d) noexcept {
                first.swap(d.first);
            }
            Real operator[](Size n) const {return first[n];}
            Real& operator[](Size n) {return first[n];}
            std::vector<Real> first;
            EmptyArg second;
        };

        typedef Data<std::vector<Real>, EmptyArg> base_data;

        template<class X, class Y> struct Point {
            typedef X data_type;
            Point()
            : first(data_type()), second(Y()) {}
            Point(const std::vector<Real>::const_iterator &i)
            : first(*i), second(i + 1) {}
            Point(const std::vector<Real> &v)
            : first(v[0]), second(v.begin()+1) {}
            Point(const SplineGrid::const_iterator &i)
            : first(i->size()), second(i + 1) {}
            Point(const SplineGrid &grid)
            : first(grid[0].size()), second(grid.begin()+1) {}
            operator data_type() const {
                return first;
            }
            data_type operator[](Size n) const { return n != 0U ? second[n - 1] : first; }
            data_type& operator[](Size n) { return n != 0U ? second[n - 1] : first; }
            data_type first;
            Y second;
        };

        template<> struct Point<Real, EmptyArg> {
            typedef Real data_type;
            Point(data_type s)
            : first(s) {}
            Point(const std::vector<Real>::const_iterator &i)
            : first(*i) {}
            Point(const std::vector<Real> &v)
            : first(v[0]) {}
            operator data_type() const {return first;}
            data_type operator[](Size n) const {
                QL_REQUIRE(n == 0, "operator[] : access violation");
                return first;
            }
            data_type& operator[](Size n) {
                QL_REQUIRE(n == 0, "operator[] : access violation");
                return first;
            }
            data_type first;
            EmptyArg second;
        };

        typedef Point<Real, EmptyArg> base_arg_type;

        template<> struct Point<Real, EmptyRes> {
            typedef Real data_type;
            Point()
            : first(data_type()) {}
            Point(data_type s)
            : first(s) {}
            operator data_type() const {return first;}
            const data_type &operator[](Size n) const {
                QL_REQUIRE(n == 0, "operator[] : access violation");
                return first;
            }
            data_type &operator[](Size n) {
                QL_REQUIRE(n == 0, "operator[] : access violation");
                return first;
            }
            data_type first;
            EmptyRes second;
        };

        typedef Point<Real, EmptyRes> base_return_type;

        template<> struct Point<Size, EmptyDim> {
            typedef Size data_type;
            Point()
            : first(data_type()) {}
            Point(data_type s)
            : first(s) {}
            operator data_type() const {return first;}
            data_type operator[](Size n) const {
                QL_REQUIRE(n == 0, "operator[] : access violation");
                return first;
            }
            data_type& operator[](Size n) {
                QL_REQUIRE(n == 0, "operator[] : access violation");
                return first;
            }
            data_type first;
            EmptyDim second;
        };

        typedef Point<Size, EmptyDim> base_dimensions;

        template<> struct Point<base_data_table, EmptyRes> {
            typedef base_data_table data_type;
            Point(data_type s) : first(std::move(s)) {}
            Point(const SplineGrid::const_iterator &i)
            : first(i->size()) {}
            Point(const SplineGrid &grid)
            : first(grid[0].size()) {}
            Real operator[](Size n) const {return first[n];}
            Real& operator[](Size n) {return first[n];}
            data_type first;
            EmptyRes second;
        };

        typedef Point<base_data_table, EmptyRes> base_output_data;


        // cubic spline iplementations

        // no heap memory is allocated
        // in any of the recursive calls
        class base_cubic_spline {
          public:
            typedef Real argument_type;
            typedef Real result_type;
            typedef base_data data;
            typedef base_data_table data_table;
            typedef base_output_data output_data;
            base_cubic_spline(const data &d, const data &d2,
                              const data_table& y, data_table &y2,
                              output_data &v) {
                Size dim = d.first.size();
                Size j = 1, k = 2, l = 3;
                result_type  &w = ((y2[dim] = y[1]) -= y[0]) /= d[0],
                    &u = ((y2[0] = y[2]) -= y[1]) /= d[1], &t = v[dim];
                y2[1] = -d[1] / d2[0], v[1] = 6.0 * (u - w) / d2[0];
                for(; k < dim; u = w, j = k, k = l, ++l) {
                    w = (y[l]-y[k])/d[k];
                    u = (u-w)*6.0;
                    (y2[k] = d[k]) /= ((t = -y2[j]) *= d[j]) -= d2[j];
                    (v[k] = (u += d[j] * v[j])) /= t;
                }
                y2[0] = y2[dim] = 0.0;
                while (k != 0U) {
                    (y2[k-1] *= y2[l-1]) += v[k-1];
                    --k; --l;
                }
            }
        };

        template<class X>
        class n_cubic_spline {
          public:
            typedef Data<base_data, typename X::data> data;
            typedef DataTable<typename X::data_table> data_table;
            typedef Point<base_output_data, typename X::output_data> output_data;
            n_cubic_spline(const data &d, const data &d2,
                           const data_table &y, data_table &y2, output_data &v)
            :  d_(d), d2_(d2), y_(y), y2_(y2), v_(v) {
                for(Size j = 0, dim = y_.size();  j < dim; ++j)
                    X(d_.second, d2_.second, y_[j], y2_[j], v_.second);
            }
            ~n_cubic_spline() = default;

          private:
            const data &d_, &d2_;
            const data_table &y_;
            data_table &y2_;
            output_data &v_;
        };

        class base_cubic_splint {
          public:
            typedef base_arg_type argument_type;
            typedef Real result_type;
            typedef base_data data;
            typedef base_data_table data_table;
            typedef base_dimensions dimensions;
            typedef base_output_data output_data;
            typedef base_return_type return_type;
            base_cubic_splint(const return_type &a, const return_type &b,
                              const return_type &a2, const return_type &b2,
                              const dimensions &i,
                              const data&, const data&,
                              const data_table &y, data_table &y2,
                              output_data&,
                              output_data&, output_data&,
                              result_type &res) {
                res = a * y[i] + b * y[i + 1] + a2 * y2[i] + b2 * y2[i + 1];
            }
        };

        template<class X>
        class n_cubic_splint {
          public:
            typedef Point<Real, typename X::argument_type> argument_type;
            typedef Real result_type;
            typedef Data<base_data, typename X::data> data;
            typedef DataTable<typename X::data_table> data_table;
            typedef Point<Size, typename X::dimensions> dimensions;
            typedef Point<base_output_data, typename X::output_data> output_data;
            typedef Point<result_type,
                          typename X::return_type> return_type;
            n_cubic_splint(const return_type &a, const return_type &b,
                           const return_type &a2, const return_type &b2,
                           const dimensions &i, const data &d, const data &d2,
                           const data_table &y, data_table &y2, output_data &v,
                           output_data &v1, output_data &v2,
                           result_type& r)
            :  a_(a), b_(b), a2_(a2), b2_(b2), i_(i), d_(d), d2_(d2),
               y_(y), y2_(y2), v_(v), v1_(v1), v2_(v2) {
                for(Size j = 0, dim = y_.size(); j < dim; ++j)
                    X(a_.second, b_.second, a2_.second, b2_.second, i_.second,
                      d_.second, d2_.second, y_[j], y2_[j], v_.second,
                      v1_.second, v2_.second, v1_.first[j]);
                base_cubic_spline(d_.first, d2_.first,
                                  v1_.first.first, v2_.first.first, v_.first);
                base_cubic_splint(a_.first, b_.first, a2_.first, b2_.first,
                                  i_.first, d_.first, d2_.first,
                                  v1_.first.first, v2_.first.first,
                                  v_.first, v1_.first, v2_.first, r);
            }
            ~n_cubic_splint() = default;

          private:
            const return_type &a_, &b_, &a2_, &b2_;
            const dimensions &i_;
            const data &d_, &d2_;
            const data_table &y_;
            data_table &y2_;
            output_data &v_, &v1_, &v2_;
        };

        typedef base_cubic_spline               cubic_spline_01;
        typedef n_cubic_spline<cubic_spline_01> cubic_spline_02;
        typedef n_cubic_spline<cubic_spline_02> cubic_spline_03;
        typedef n_cubic_spline<cubic_spline_03> cubic_spline_04;
        typedef n_cubic_spline<cubic_spline_04> cubic_spline_05;
        typedef n_cubic_spline<cubic_spline_05> cubic_spline_06;
        typedef n_cubic_spline<cubic_spline_06> cubic_spline_07;
        typedef n_cubic_spline<cubic_spline_07> cubic_spline_08;
        typedef n_cubic_spline<cubic_spline_08> cubic_spline_09;
        typedef n_cubic_spline<cubic_spline_09> cubic_spline_10;
        typedef n_cubic_spline<cubic_spline_10> cubic_spline_11;
        typedef n_cubic_spline<cubic_spline_11> cubic_spline_12;
        typedef n_cubic_spline<cubic_spline_12> cubic_spline_13;
        typedef n_cubic_spline<cubic_spline_13> cubic_spline_14;
        typedef n_cubic_spline<cubic_spline_14> cubic_spline_15;

        typedef base_cubic_splint               cubic_splint_01;
        typedef n_cubic_splint<cubic_splint_01> cubic_splint_02;
        typedef n_cubic_splint<cubic_splint_02> cubic_splint_03;
        typedef n_cubic_splint<cubic_splint_03> cubic_splint_04;
        typedef n_cubic_splint<cubic_splint_04> cubic_splint_05;
        typedef n_cubic_splint<cubic_splint_05> cubic_splint_06;
        typedef n_cubic_splint<cubic_splint_06> cubic_splint_07;
        typedef n_cubic_splint<cubic_splint_07> cubic_splint_08;
        typedef n_cubic_splint<cubic_splint_08> cubic_splint_09;
        typedef n_cubic_splint<cubic_splint_09> cubic_splint_10;
        typedef n_cubic_splint<cubic_splint_10> cubic_splint_11;
        typedef n_cubic_splint<cubic_splint_11> cubic_splint_12;
        typedef n_cubic_splint<cubic_splint_12> cubic_splint_13;
        typedef n_cubic_splint<cubic_splint_13> cubic_splint_14;
        typedef n_cubic_splint<cubic_splint_14> cubic_splint_15;

        template<Size i> struct Int2Type {
            typedef cubic_spline_01 c_spline;
            typedef cubic_splint_01 c_splint;
        };

        template<> struct Int2Type<2> {
            typedef cubic_spline_02 c_spline;
            typedef cubic_splint_02 c_splint;
        };

        template<> struct Int2Type<3> {
            typedef cubic_spline_03 c_spline;
            typedef cubic_splint_03 c_splint;
        };

        template<> struct Int2Type<4> {
            typedef cubic_spline_04 c_spline;
            typedef cubic_splint_04 c_splint;
        };

        template<> struct Int2Type<5> {
            typedef cubic_spline_05 c_spline;
            typedef cubic_splint_05 c_splint;
        };

        template<> struct Int2Type<6> {
            typedef cubic_splint_06 c_splint;
            typedef cubic_spline_06 c_spline;
        };

        template<> struct Int2Type<7> {
            typedef cubic_spline_07 c_spline;
            typedef cubic_splint_07 c_splint;
        };

        template<> struct Int2Type<8> {
            typedef cubic_spline_08 c_spline;
            typedef cubic_splint_08 c_splint;
        };

        template<> struct Int2Type<9> {
            typedef cubic_spline_09 c_spline;
            typedef cubic_splint_09 c_splint;
        };

        template<> struct Int2Type<10> {
            typedef cubic_spline_10 c_spline;
            typedef cubic_splint_10 c_splint;
        };

        template<> struct Int2Type<11> {
            typedef cubic_splint_11 c_splint;
            typedef cubic_spline_11 c_spline;
        };

        template<> struct Int2Type<12> {
            typedef cubic_spline_12 c_spline;
            typedef cubic_splint_12 c_splint;
        };

        template<> struct Int2Type<13> {
            typedef cubic_spline_13 c_spline;
            typedef cubic_splint_13 c_splint;
        };

        template<> struct Int2Type<14> {
            typedef cubic_spline_14 c_spline;
            typedef cubic_splint_14 c_splint;
        };

        template<> struct Int2Type<15> {
            typedef cubic_spline_15 c_spline;
            typedef cubic_splint_15 c_splint;
        };

    }


    // Multi-cubic spline

    typedef detail::SplineGrid SplineGrid;

    //! N-dimensional cubic spline interpolation between discrete points
    /*! \test interpolated values are checked against the original
              function.

        \todo
        - allow extrapolation as for the other interpolations
        - investigate if and how to implement Hyman filters and
          different boundary conditions

        \bug cannot interpolate at the grid points on the boundary
             surface of the N-dimensional region
    */
    template <Size i> class MultiCubicSpline {
        typedef typename detail::Int2Type<i>::c_spline c_spline;
        typedef typename detail::Int2Type<i>::c_splint c_splint;
        
      public:
        typedef typename c_splint::argument_type argument_type;
        typedef typename c_splint::result_type result_type;
        typedef typename c_splint::data_table data_table;
        typedef typename c_splint::return_type return_type;
        typedef typename c_splint::output_data output_data;
        typedef typename c_splint::dimensions dimensions;
        typedef typename c_splint::data data;
        
        MultiCubicSpline(const SplineGrid& grid, const data_table &y,
                         std::vector<bool> ae = {})
        : grid_(grid), y_(y), ae_(std::move(ae)), v_(grid), v1_(grid),
          v2_(grid), y2_(grid) {
            if (ae_.empty())
                ae_ = std::vector<bool>(grid.size(), false);
            set_shared_increments();
            c_spline(d_, d2_, y_, y2_, v_);
        }
        
        result_type operator()(const argument_type& x) const {
            set_shared_coefficients(x);
            c_splint(a_, b_, a2_, b2_, i_, d_, d2_, y_, y2_,
                     v_, v1_, v2_, res_);
            return res_;
        }
        void set_shared_increments() const;
        void set_shared_coefficients(const argument_type &x) const;
        
      private:
        const SplineGrid &grid_;
        const data_table &y_;
<<<<<<< HEAD
        const std::vector<bool> ae_;
=======
        std::vector<bool> ae_;
>>>>>>> 06edddbd
        mutable return_type a_, b_, a2_, b2_;
        mutable output_data v_, v1_, v2_;
        mutable result_type res_;
        mutable dimensions i_;
        mutable data d_, d2_;
        mutable data_table y2_;
    };

    // the data is checked and, in case of insufficient number of points,
    // exception is thrown BEFORE the main body of interpolation begins
    template <Size i>
    void MultiCubicSpline<i>::set_shared_increments() const {
        SplineGrid x(i), y(i);
        Size k = 0, dim = 0;
        for(Size j = 0; j < i; k = 0, ++j) {
            const std::vector<Real> &v = grid_[j];
            if((dim = v.size() - 1) > 2) {
                std::vector<Real> tmp1(dim);
                x[j].swap(tmp1);
                std::vector<Real> tmp2(dim - 1);
                y[j].swap(tmp2);
                for(; k < dim; ++k) {
                    if((x[j][k] = v[k + 1] - v[k]) <= 0.0) break;
                    if (k != 0U)
                        y[j][k - 1] = 2.0 * (v[k + 1] - v[k - 1]);
                }
            }
            QL_REQUIRE(dim >= 3,
                       "Dimension " << j
                       << " : not enough points for interpolation");
            QL_REQUIRE(k >= dim,
                       "Dimension " << j << " : invalid data");
        }

        typename c_splint::data tmp1(x), tmp2(y);
        d_.swap(tmp1);
        d2_.swap(tmp2);
    }

    #ifndef __DOXYGEN__
    // the argument value is checked and, in out of boundaries case,
    // exception is thrown BEFORE the main body of interpolation begins
    template <Size i>
    void MultiCubicSpline<i>::set_shared_coefficients(
                 const typename MultiCubicSpline<i>::argument_type &x) const {
        for(Size j = 0; j < i; ++j) {
            Size &k = i_[j], sz = grid_[j].size() - 1;
            const std::vector<Real> &v = grid_[j];
            if(x[j] < v[0] || x[j] >= v[sz]) {
                QL_REQUIRE(ae_[j],
                           "Dimension " << j << ": extrapolation is not allowed.");
                a_[j] = 1.0, a2_[j] = b_[j] = b2_[j] = 0.0;
                k =  x[j] < v[0] ? 0 : sz;
            }
            else {
                k = v[k] <= x[j] && x[j] < v[k + 1] ? k :
                    std::upper_bound(v.begin(),v.end(),x[j])-v.begin()-1;
                Real h = v[k + 1] - v[k];
                a_[j] = (v[k + 1] - x[j]) / h, b_[j] = (x[j] - v[k]) / h;
                a2_[j] = (a_[j] * a_[j] * a_[j] - a_[j]) * h * h / 6.0,
                    b2_[j] = (b_[j] * b_[j] * b_[j] - b_[j]) * h * h / 6.0;
            }
        }
    }
    #endif

}


#endif<|MERGE_RESOLUTION|>--- conflicted
+++ resolved
@@ -498,11 +498,7 @@
       private:
         const SplineGrid &grid_;
         const data_table &y_;
-<<<<<<< HEAD
-        const std::vector<bool> ae_;
-=======
         std::vector<bool> ae_;
->>>>>>> 06edddbd
         mutable return_type a_, b_, a2_, b2_;
         mutable output_data v_, v1_, v2_;
         mutable result_type res_;
