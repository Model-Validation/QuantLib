--- conflicted
+++ resolved
@@ -128,13 +128,8 @@
                           DirectionIntegers directionIntegers = Jaeckel,
                           bool useGrayCode = true);
         /*! skip to the n-th sample in the low-discrepancy sequence */
-<<<<<<< HEAD
-        const std::vector<std::uint_least32_t>& skipTo(std::uint_least32_t n) const;
-        const std::vector<std::uint_least32_t>& nextInt32Sequence() const;
-=======
         const std::vector<std::uint32_t>& skipTo(std::uint32_t n) const;
         const std::vector<std::uint32_t>& nextInt32Sequence() const;
->>>>>>> 8e1f4ac3
 
         const SobolRsg::sample_type& nextSequence() const {
             const std::vector<std::uint32_t>& v = nextInt32Sequence();
@@ -150,13 +145,8 @@
         mutable std::uint32_t sequenceCounter_ = 0;
         mutable bool firstDraw_ = true;
         mutable sample_type sequence_;
-<<<<<<< HEAD
-        mutable std::vector<std::uint_least32_t> integerSequence_;
-        std::vector<std::vector<std::uint_least32_t>> directionIntegers_;
-=======
         mutable std::vector<std::uint32_t> integerSequence_;
         std::vector<std::vector<std::uint32_t>> directionIntegers_;
->>>>>>> 8e1f4ac3
         bool useGrayCode_;
     };
 
