--- conflicted
+++ resolved
@@ -263,13 +263,8 @@
                std::equal(begin(), end(), to.begin());
     }
 
-<<<<<<< HEAD
-    inline bool Matrix::operator!=(const Matrix& to) const {
-        return !(this->operator==(to));
-=======
     inline bool Matrix::operator!=(const Matrix& to) const { 
         return !this->operator==(to); 
->>>>>>> 38577473
     }
 
     inline void Matrix::swap(Matrix& from) {
