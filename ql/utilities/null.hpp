--- conflicted
+++ resolved
@@ -27,28 +27,11 @@
 #define quantlib_null_hpp
 
 #include <ql/types.hpp>
-
-#if defined(__GNUC__) && (((__GNUC__ == 4) && (__GNUC_MINOR__ >= 8)) || (__GNUC__ > 4))
-#pragma GCC diagnostic push
-#pragma GCC diagnostic ignored "-Wunused-local-typedefs"
-#endif
-
-#include <boost/type_traits.hpp>
-
-#if defined(__GNUC__) && (((__GNUC__ == 4) && (__GNUC_MINOR__ >= 8)) || (__GNUC__ > 4))
-#pragma GCC diagnostic pop
-#endif
+#include <type_traits>
+#include <limits>
 
 namespace QuantLib {
 
-<<<<<<< HEAD
-    //! template class providing a null value for a given type.
-    template <class Type>
-    class Null;
-
-
-=======
->>>>>>> 9edea7a6
     namespace detail {
 
         template <bool>
@@ -57,37 +40,30 @@
         // null value for floating-point types
         template <>
         struct FloatingPointNull<true> {
-            static float nullValue() {
-                return QL_NULL_REAL;
+            constexpr static float nullValue() {
+                // a specific values that should fit into any Real
+                return (std::numeric_limits<float>::max)();
             }
         };
 
         // null value for integer types
         template <>
         struct FloatingPointNull<false> {
-            static int nullValue() {
-                return QL_NULL_INTEGER;
+            constexpr static int nullValue() {
+                // a specific values that should fit into any Integer
+                return (std::numeric_limits<int>::max)();
             }
         };
 
     }
 
-<<<<<<< HEAD
-    // default implementation for built-in types
-=======
     #ifdef QL_NULL_AS_FUNCTIONS
 
     //! template function providing a null value for a given type.
->>>>>>> 9edea7a6
     template <typename T>
-    class Null {
-      public:
-        Null() = default;
-        operator T() const {
-            return T(detail::FloatingPointNull<
-                         boost::is_floating_point<T>::value>::nullValue());
-        }
-    };
+    T Null() {
+        return T(detail::FloatingPointNull<std::is_floating_point<T>::value>::nullValue());
+    }
 
     #else
 
