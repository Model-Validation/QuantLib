--- conflicted
+++ resolved
@@ -151,11 +151,6 @@
     void SwaptionHelper::performCalculations() const {
 
         Calendar calendar = index_->fixingCalendar();
-<<<<<<< HEAD
-=======
-        Natural effSettlDays =
-            settlementDays_ == Null<Size>() ? index_->fixingDays() : settlementDays_;
->>>>>>> 6bf554b9
 
         Date exerciseDate = exerciseDate_;
         if (exerciseDate == Null<Date>())
@@ -163,13 +158,18 @@
                                             maturity_,
                                             index_->businessDayConvention());
 
-<<<<<<< HEAD
-        Date startDate = index_->valueDate(index_->fixingCalendar().adjust(exerciseDate));
-=======
-        Date startDate = calendar.advance(exerciseDate,
-                                    effSettlDays, Days,
-                                    index_->businessDayConvention());
->>>>>>> 6bf554b9
+        Date startDate;
+        if (settlementDays_ == Null<Size>()) {
+            startDate = index_->valueDate(index_->fixingCalendar().adjust(exerciseDate));
+        } else {
+            if (auto libor = boost::dynamic_pointer_cast<Libor>(index_)) {
+                startDate = libor->jointCalendar().advance(exerciseDate, effSettlDays, Days,
+                                                           index_->businessDayConvention());
+            } else {
+                startDate = calendar.advance(exerciseDate, effSettlDays, Days,
+                                             index_->businessDayConvention());
+            }
+        }
 
         Date endDate = endDate_;
         if (endDate == Null<Date>())
