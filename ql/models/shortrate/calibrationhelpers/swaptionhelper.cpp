--- conflicted
+++ resolved
@@ -20,12 +20,9 @@
 */
 
 #include <ql/indexes/iborindex.hpp>
-<<<<<<< HEAD
 #include <ql/indexes/ibor/libor.hpp>
-=======
 #include <ql/instruments/overnightindexedswap.hpp>
 #include <ql/instruments/vanillaswap.hpp>
->>>>>>> 8e1f4ac3
 #include <ql/models/shortrate/calibrationhelpers/swaptionhelper.hpp>
 #include <ql/pricingengines/swap/discountingswapengine.hpp>
 #include <ql/pricingengines/swaption/blackswaptionengine.hpp>
@@ -161,15 +158,11 @@
             exerciseDate = calendar.advance(termStructure_->referenceDate(),
                                             maturity_,
                                             index_->businessDayConvention());
-<<<<<<< HEAD
-
-=======
->>>>>>> 8e1f4ac3
+
         Date startDate;
         if (settlementDays_ == Null<Size>()) {
             startDate = index_->valueDate(index_->fixingCalendar().adjust(exerciseDate));
         } else {
-<<<<<<< HEAD
             if (auto libor = boost::dynamic_pointer_cast<Libor>(index_)) {
                 startDate = libor->jointCalendar().advance(exerciseDate, settlementDays_, Days,
                                                            index_->businessDayConvention());
@@ -177,22 +170,12 @@
                 startDate = calendar.advance(exerciseDate, settlementDays_, Days,
                                              index_->businessDayConvention());
             }
-=======
-            startDate = calendar.advance(exerciseDate,
-                                         index_->fixingDays(), Days,
-                                         index_->businessDayConvention());
->>>>>>> 8e1f4ac3
         }
 
         Date endDate = endDate_;
         if (endDate == Null<Date>())
             endDate = calendar.advance(startDate, length_,
                                        index_->businessDayConvention());
-<<<<<<< HEAD
-
-        auto onIndex = boost::dynamic_pointer_cast<OvernightIndex>(index_);
-=======
->>>>>>> 8e1f4ac3
         Schedule fixedSchedule(startDate, endDate, fixedLegTenor_, calendar,
                                index_->businessDayConvention(), index_->businessDayConvention(),
                                DateGeneration::Forward, false);
@@ -204,47 +187,6 @@
 
         Swap::Type type = Swap::Receiver;
         ext::shared_ptr<Exercise> exercise(new EuropeanExercise(exerciseDate));
-<<<<<<< HEAD
-
-        if (onIndex) {
-            // construct ois swap
-            OvernightIndexedSwap temp(Swap::Receiver, nominal_, fixedSchedule, 0.0,
-                                      fixedLegDayCounter_, onIndex, 0.0, 0, Following, Calendar(),
-                                      true, averagingMethod_);
-            temp.setPricingEngine(swapEngine);
-            Real forward = temp.fairRate();
-            if (strike_ == Null<Real>()) {
-                exerciseRate_ = forward;
-            } else {
-                exerciseRate_ = strike_;
-                type = strike_ <= forward ? Swap::Receiver : Swap::Payer;
-            }
-            swapOis_ = ext::make_shared<OvernightIndexedSwap>(
-                type, nominal_, fixedSchedule, exerciseRate_, fixedLegDayCounter_, onIndex, 0.0, 0,
-                Following, Calendar(), true, averagingMethod_);
-            swapOis_->setPricingEngine(swapEngine);
-            swaption_ = ext::make_shared<Swaption>(swapOis_, exercise);
-        } else {
-            // construct ibor swap
-            VanillaSwap temp(Swap::Receiver, nominal_, fixedSchedule, 0.0, fixedLegDayCounter_,
-                             floatSchedule, index_, 0.0, floatingLegDayCounter_);
-            temp.setPricingEngine(swapEngine);
-            Real forward = temp.fairRate();
-            if (strike_ == Null<Real>()) {
-                exerciseRate_ = forward;
-            } else {
-                exerciseRate_ = strike_;
-                // ensure that calibration instrument is out of the money
-                type = strike_ <= forward ? Swap::Receiver : Swap::Payer;
-            }
-            swap_ = ext::make_shared<VanillaSwap>(type, nominal_, fixedSchedule, exerciseRate_,
-                                                  fixedLegDayCounter_, floatSchedule, index_, 0.0,
-                                                  floatingLegDayCounter_);
-            swap_->setPricingEngine(swapEngine);
-            swaption_ = ext::make_shared<Swaption>(swap_, exercise);
-        }
-        BlackCalibrationHelper::performCalculations();
-=======
         auto temp = makeSwap(fixedSchedule, floatSchedule, 0.0, type);
         temp->setPricingEngine(swapEngine);
         Real forward = temp->fairRate();
@@ -275,6 +217,5 @@
                                                  fixedLegDayCounter_, std::move(floatSchedule), index_, 0.0,
                                                  floatingLegDayCounter_);
         }
->>>>>>> 8e1f4ac3
     }
 }