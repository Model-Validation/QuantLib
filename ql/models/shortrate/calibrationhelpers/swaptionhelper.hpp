/* -*- mode: c++; tab-width: 4; indent-tabs-mode: nil; c-basic-offset: 4 -*- */

/*
 Copyright (C) 2001, 2002, 2003 Sadruddin Rejeb
 Copyright (C) 2015 Peter Caspers

 This file is part of QuantLib, a free-software/open-source library
 for financial quantitative analysts and developers - http://quantlib.org/

 QuantLib is free software: you can redistribute it and/or modify it
 under the terms of the QuantLib license.  You should have received a
 copy of the license along with this program; if not, please email
 <quantlib-dev@lists.sf.net>. The license is also available online at
 <http://quantlib.org/license.shtml>.

 This program is distributed in the hope that it will be useful, but WITHOUT
 ANY WARRANTY; without even the implied warranty of MERCHANTABILITY or FITNESS
 FOR A PARTICULAR PURPOSE.  See the license for more details.
*/

/*! \file swaptionhelper.hpp
    \brief Swaption calibration helper
*/

#ifndef quantlib_swaption_calibration_helper_hpp
#define quantlib_swaption_calibration_helper_hpp

#include <ql/models/calibrationhelper.hpp>
#include <ql/instruments/swaption.hpp>
#include <ql/termstructures/volatility/volatilitytype.hpp>
#include <ql/cashflows/rateaveraging.hpp>

namespace QuantLib {

    //! calibration helper for interest-rate swaptions
    /*! \warning passing an overnight index to the constructor will
                 result in an overnight-indexed swap being built, but
                 model-based engines will treat it as a vanilla swap.
                 This is at best a decent proxy, at worst simply wrong.
                 Use with caution.
    */
    class SwaptionHelper : public BlackCalibrationHelper {
      public:
        SwaptionHelper(const Period& maturity,
                       const Period& length,
                       const Handle<Quote>& volatility,
                       ext::shared_ptr<IborIndex> index,
                       const Period& fixedLegTenor,
                       DayCounter fixedLegDayCounter,
                       DayCounter floatingLegDayCounter,
                       Handle<YieldTermStructure> termStructure,
                       CalibrationErrorType errorType = RelativePriceError,
                       Real strike = Null<Real>(),
                       Real nominal = 1.0,
                       VolatilityType type = ShiftedLognormal,
                       Real shift = 0.0,
                       Natural settlementDays = Null<Size>(),
                       RateAveraging::Type averagingMethod = RateAveraging::Compound);

        SwaptionHelper(const Date& exerciseDate,
                       const Period& length,
                       const Handle<Quote>& volatility,
                       ext::shared_ptr<IborIndex> index,
                       const Period& fixedLegTenor,
                       DayCounter fixedLegDayCounter,
                       DayCounter floatingLegDayCounter,
                       Handle<YieldTermStructure> termStructure,
                       CalibrationErrorType errorType = RelativePriceError,
                       Real strike = Null<Real>(),
                       Real nominal = 1.0,
                       VolatilityType type = ShiftedLognormal,
                       Real shift = 0.0,
                       Natural settlementDays = Null<Size>(),
                       RateAveraging::Type averagingMethod = RateAveraging::Compound);

        SwaptionHelper(const Date& exerciseDate,
                       const Date& endDate,
                       const Handle<Quote>& volatility,
                       ext::shared_ptr<IborIndex> index,
                       const Period& fixedLegTenor,
                       DayCounter fixedLegDayCounter,
                       DayCounter floatingLegDayCounter,
                       Handle<YieldTermStructure> termStructure,
                       CalibrationErrorType errorType = RelativePriceError,
                       Real strike = Null<Real>(),
                       Real nominal = 1.0,
                       VolatilityType type = ShiftedLognormal,
                       Real shift = 0.0,
                       Natural settlementDays = Null<Size>(),
                       RateAveraging::Type averagingMethod = RateAveraging::Compound);

        void addTimesTo(std::list<Time>& times) const override;
        Real modelValue() const override;
        Real blackPrice(Volatility volatility) const override;

<<<<<<< HEAD
        ext::shared_ptr<VanillaSwap> underlyingSwap() const {
            calculate();
            return swap_;
        }
        ext::shared_ptr<OvernightIndexedSwap> underlyingOvernightIndexedSwap() const { calculate();
            return swapOis_;
=======
        const ext::shared_ptr<FixedVsFloatingSwap>& underlying() const {
            calculate();
            return swap_;
        }
        /*! \deprecated Use the SwaptionHelper::underlying method instead.
                        Deprecated in version 1.34.
        */
        [[deprecated("Use the SwaptionHelper::underlying method instead")]]
        ext::shared_ptr<VanillaSwap> underlyingSwap() const {
            calculate();
            auto vanilla = ext::dynamic_pointer_cast<VanillaSwap>(swap_);
            QL_REQUIRE(vanilla, "underlying is not a vanilla swap");
            return vanilla;
>>>>>>> 8e1f4ac3
        }
        ext::shared_ptr<Swaption> swaption() const { calculate(); return swaption_; }

      private:
        void performCalculations() const override;
        ext::shared_ptr<FixedVsFloatingSwap> makeSwap(Schedule fixedSchedule,
                                                      Schedule floatSchedule,
                                                      Rate exerciseRate,
                                                      Swap::Type type) const;
        mutable Date exerciseDate_, endDate_;
        const Period maturity_, length_, fixedLegTenor_;
        const ext::shared_ptr<IborIndex> index_;
        const Handle<YieldTermStructure> termStructure_;
        const DayCounter fixedLegDayCounter_, floatingLegDayCounter_;
        const Real strike_, nominal_;
        const Natural settlementDays_;
        const RateAveraging::Type averagingMethod_;
        mutable Rate exerciseRate_;
<<<<<<< HEAD
        mutable ext::shared_ptr<VanillaSwap> swap_;
        mutable ext::shared_ptr<OvernightIndexedSwap> swapOis_;
=======
        mutable ext::shared_ptr<FixedVsFloatingSwap> swap_;
>>>>>>> 8e1f4ac3
        mutable ext::shared_ptr<Swaption> swaption_;
    };

}

#endif<|MERGE_RESOLUTION|>--- conflicted
+++ resolved
@@ -93,14 +93,6 @@
         Real modelValue() const override;
         Real blackPrice(Volatility volatility) const override;
 
-<<<<<<< HEAD
-        ext::shared_ptr<VanillaSwap> underlyingSwap() const {
-            calculate();
-            return swap_;
-        }
-        ext::shared_ptr<OvernightIndexedSwap> underlyingOvernightIndexedSwap() const { calculate();
-            return swapOis_;
-=======
         const ext::shared_ptr<FixedVsFloatingSwap>& underlying() const {
             calculate();
             return swap_;
@@ -114,7 +106,6 @@
             auto vanilla = ext::dynamic_pointer_cast<VanillaSwap>(swap_);
             QL_REQUIRE(vanilla, "underlying is not a vanilla swap");
             return vanilla;
->>>>>>> 8e1f4ac3
         }
         ext::shared_ptr<Swaption> swaption() const { calculate(); return swaption_; }
 
@@ -133,12 +124,7 @@
         const Natural settlementDays_;
         const RateAveraging::Type averagingMethod_;
         mutable Rate exerciseRate_;
-<<<<<<< HEAD
-        mutable ext::shared_ptr<VanillaSwap> swap_;
-        mutable ext::shared_ptr<OvernightIndexedSwap> swapOis_;
-=======
         mutable ext::shared_ptr<FixedVsFloatingSwap> swap_;
->>>>>>> 8e1f4ac3
         mutable ext::shared_ptr<Swaption> swaption_;
     };
 
