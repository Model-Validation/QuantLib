--- conflicted
+++ resolved
@@ -31,11 +31,7 @@
 /*! @{ */
 
 //! version string
-<<<<<<< HEAD
-#define QL_VERSION "1.25.0"
-=======
 #define QL_VERSION "1.27"
->>>>>>> 63bac2f9
 
 //! version hexadecimal number
 #define QL_HEX_VERSION 0x012700f0
