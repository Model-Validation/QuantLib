/* -*- mode: c++; tab-width: 4; indent-tabs-mode: nil; c-basic-offset: 4 -*- */

/*
 Copyright (C) 2007 Chris Kenyon
 Copyright (C) 2021 Ralf Konrad Eckel

 This file is part of QuantLib, a free-software/open-source library
 for financial quantitative analysts and developers - http://quantlib.org/

 QuantLib is free software: you can redistribute it and/or modify it
 under the terms of the QuantLib license.  You should have received a
 copy of the license along with this program; if not, please email
 <quantlib-dev@lists.sf.net>. The license is also available online at
 <http://quantlib.org/license.shtml>.

 This program is distributed in the hope that it will be useful, but WITHOUT
 ANY WARRANTY; without even the implied warranty of MERCHANTABILITY or FITNESS
 FOR A PARTICULAR PURPOSE.  See the license for more details.
*/

#include <ql/indexes/inflationindex.hpp>
#include <ql/termstructures/inflationtermstructure.hpp>
#include <ql/time/calendars/nullcalendar.hpp>
#include <utility>

namespace QuantLib {

    Real CPI::laggedFixing(const ext::shared_ptr<ZeroInflationIndex>& index,
                           const Date& date,
                           const Period& observationLag,
                           CPI::InterpolationType interpolationType) {

        switch (interpolationType) {
          case AsIndex:
          case Flat: {
              auto fixingPeriod = inflationPeriod(date - observationLag, index->frequency());
              return index->fixing(fixingPeriod.first);
          }
          case Linear: {
              auto fixingPeriod = inflationPeriod(date - observationLag, index->frequency());
              auto interpolationPeriod = inflationPeriod(date, index->frequency());

              auto I0 = index->fixing(fixingPeriod.first);

              if (date == interpolationPeriod.first) {
                  // special case; no interpolation.  This avoids asking for
                  // the fixing at the end of the period, which might need a
                  // forecast curve to be set.
                  return I0;
              }

              static const auto oneDay = Period(1, Days);

              auto I1 = index->fixing(fixingPeriod.second + oneDay);

              return I0 + (I1 - I0) * (date - interpolationPeriod.first) /
                  (Real)((interpolationPeriod.second + oneDay) - interpolationPeriod.first);
          }
          default:
            QL_FAIL("unknown CPI interpolation type: " << int(interpolationType));
        }
    }


    Real CPI::laggedYoYRate(const ext::shared_ptr<YoYInflationIndex>& index,
                            const Date& date,
                            const Period& observationLag,
                            CPI::InterpolationType interpolationType) {

        switch (interpolationType) {
          case AsIndex: {
              return index->fixing(date - observationLag);
          }
          case Flat: {
              auto fixingPeriod = inflationPeriod(date - observationLag, index->frequency());
              return index->fixing(fixingPeriod.first);
          }
          case Linear: {
              if (index->ratio() && !index->needsForecast(date)) {
                  // in the case of a ratio, the convention seems to be to interpolate
                  // the underlying index fixings first, then take the ratio.  This is
                  // not the same as taking the ratios and then interpolate, which is
                  // equivalent to what the else clause does.
                  // However, we can only do this if the fixings we need are in the past,
                  // because forecasts need to be done through the YoY forecast curve,
                  // and not the underlying index.

                  auto underlying = index->underlyingIndex();
                  Rate Z1 = CPI::laggedFixing(underlying, date, observationLag, interpolationType);
                  Rate Z0 = CPI::laggedFixing(underlying, date - 1*Years, observationLag, interpolationType);

                  return Z1/Z0 - 1.0;

              } else {
                  static const auto oneDay = Period(1, Days);

                  auto fixingPeriod = inflationPeriod(date - observationLag, index->frequency());
                  auto interpolationPeriod = inflationPeriod(date, index->frequency());

                  auto Y0 = index->fixing(fixingPeriod.first);

                  if (date == interpolationPeriod.first) {
                      // special case; no interpolation anyway.
                      return Y0;
                  }

                  auto Y1 = index->fixing(fixingPeriod.second + oneDay);

                  return Y0 + (Y1 - Y0) * (date - interpolationPeriod.first) /
                      (Real)((interpolationPeriod.second + oneDay) - interpolationPeriod.first);
              }
          }
          default:
            QL_FAIL("unknown CPI interpolation type: " << int(interpolationType));
        }
    }


    InflationIndex::InflationIndex(std::string familyName,
                                   Region region,
                                   bool revised,
                                   Frequency frequency,
                                   const Period& availabilityLag,
                                   Currency currency)
    : familyName_(std::move(familyName)), region_(std::move(region)), revised_(revised),
      frequency_(frequency), availabilityLag_(availabilityLag), currency_(std::move(currency)) {
        name_ = region_.name() + " " + familyName_;
        registerWith(Settings::instance().evaluationDate());
        registerWith(notifier());
    }

    Calendar InflationIndex::fixingCalendar() const {
        static NullCalendar c;
        return c;
    }

    void InflationIndex::addFixing(const Date& fixingDate,
                                   Real fixing,
                                   bool forceOverwrite) {

        std::pair<Date,Date> lim = inflationPeriod(fixingDate, frequency_);
        Size n = static_cast<QuantLib::Size>(lim.second - lim.first) + 1;
        std::vector<Date> dates(n);
        std::vector<Rate> rates(n);
        for (Size i=0; i<n; ++i) {
            dates[i] = lim.first + i;
            rates[i] = fixing;
        }

        Index::addFixings(dates.begin(), dates.end(),
                          rates.begin(), forceOverwrite);
    }

    bool InflationIndex::needsForecast(const Date& fixingDate) const {

        // Stored fixings are always non-interpolated.
        // If an interpolated fixing is required then
        // the availability lag + one inflation period
        // must have passed to use historical fixings
        // (because you need the next one to interpolate).
        // The interpolation is calculated (linearly) on demand.

        Date today = Settings::instance().evaluationDate();
        Date todayMinusLag = today - availabilityLag_;
        std::pair<Date, Date> lastAvailableFixingPeriod =
            inflationPeriod(todayMinusLag, frequency_);
        Date historicalFixingKnown = lastAvailableFixingPeriod.first - 1;
        Date historicalFixingUnkown = std::min(today, lastAvailableFixingPeriod.second);
        Date latestNeededDate = fixingDate;
        
        if (latestNeededDate <= historicalFixingKnown) {
            // the fixing date is well before the availability lag, so
            // we know that fixings were provided.
            return false;
        } else if (latestNeededDate > historicalFixingUnkown) {
            // the fixing can't be available, no matter what's in the
            // time series
            return true;
        } else {
            // we're not sure, but the fixing might be there so we
            // check.  Todo: check which fixings are not possible, to
            // avoid using fixings in the future, assuming that a fixing
            // isn't available before the 10th of the current month.
            Date lookupFixingDate = Date(1, latestNeededDate.month(), latestNeededDate.year());
            Real f = timeSeries()[lookupFixingDate];
            return (f == Null<Real>() || today.dayOfMonth()<10);
        }
    }

    ZeroInflationIndex::ZeroInflationIndex(const std::string& familyName,
                                           const Region& region,
                                           bool revised,
                                           Frequency frequency,
                                           const Period& availabilityLag,
                                           const Currency& currency,
                                           Handle<ZeroInflationTermStructure> zeroInflation)
    : InflationIndex(familyName, region, revised, frequency, availabilityLag, currency),
      zeroInflation_(std::move(zeroInflation)) {
        registerWith(zeroInflation_);
    }

    Real ZeroInflationIndex::fixing(const Date& fixingDate,
                                    bool /*forecastTodaysFixing*/) const {
        if (!needsForecast(fixingDate)) {
            const Real I1 = pastFixing(fixingDate);
            QL_REQUIRE(I1 != Null<Real>(),
                       "Missing " << name() << " fixing for "
                       << inflationPeriod(fixingDate, frequency_).first);

            return I1;
        } else {
            return forecastFixing(fixingDate);
        }
    }

    Real ZeroInflationIndex::pastFixing(const Date& fixingDate) const {
        const auto p = inflationPeriod(fixingDate, frequency_);
        const auto& ts = timeSeries();
        return ts[p.first];
    }

    Date ZeroInflationIndex::lastFixingDate() const {
        const auto& fixings = timeSeries();
        QL_REQUIRE(!fixings.empty(), "no fixings stored for " << name());
        // attribute fixing to first day of the underlying period
        return inflationPeriod(fixings.lastDate(), frequency_).first;
    }

    bool ZeroInflationIndex::needsForecast(const Date& fixingDate) const {

        Date today = Settings::instance().evaluationDate();

<<<<<<< HEAD
        // Instead enforcing strict availability lag, we give a grace period of
        // two periods, in the grace period we check the actual available fixing
        Date possiblePublishedFixing =
            inflationPeriod(todayMinusLag, frequency_).first;

        Date expectedPublishedFixing =
            inflationPeriod(possiblePublishedFixing -1, frequency_).first - 1;

        Date latestNeededDate = fixingDate;

        if (latestNeededDate > today) {
=======
        auto latestPossibleHistoricalFixingPeriod =
            inflationPeriod(today - availabilityLag_, frequency_);

        // Zero-index fixings are always non-interpolated.
        auto fixingPeriod = inflationPeriod(fixingDate, frequency_);
        Date latestNeededDate = fixingPeriod.first;

        if (latestNeededDate < latestPossibleHistoricalFixingPeriod.first) {
            // the fixing date is well before the availability lag, so
            // we know that fixings must be provided.
            return false;
        } else if (latestNeededDate > latestPossibleHistoricalFixingPeriod.second) {
            // the fixing can't be available yet
>>>>>>> 75e2fb75
            return true;
        } else if (latestNeededDate < expectedPublishedFixing) {
            return false;
        } else {
            // we're not sure, but the fixing might be there so we check.
            Real f = timeSeries()[latestNeededDate];
            return (f == Null<Real>());
        }
    }


    Real ZeroInflationIndex::forecastFixing(const Date& fixingDate) const {
        // the term structure is relative to the fixing value at the base date.
        Date baseDate = zeroInflation_->baseDate();
        QL_REQUIRE(!needsForecast(baseDate),
                   name() << " index fixing at base date " << baseDate << " is not available");
        Real baseFixing = fixing(baseDate);

        std::pair<Date, Date> fixingPeriod = inflationPeriod(fixingDate, frequency_);

        Date firstDateInPeriod = fixingPeriod.first;
        Rate Z1 = zeroInflation_->zeroRate(firstDateInPeriod, Period(0,Days), false);
        Time t1 = inflationYearFraction(frequency_, false, zeroInflation_->dayCounter(),
                                        baseDate, firstDateInPeriod);
        return baseFixing * std::pow(1.0 + Z1, t1);
    }


    ext::shared_ptr<ZeroInflationIndex> ZeroInflationIndex::clone(
                          const Handle<ZeroInflationTermStructure>& h) const {
        return ext::make_shared<ZeroInflationIndex>(
            familyName_, region_, revised_, frequency_, availabilityLag_, currency_, h);
    }


    YoYInflationIndex::YoYInflationIndex(const ext::shared_ptr<ZeroInflationIndex>& underlyingIndex,
                                         bool interpolated,
                                         Handle<YoYInflationTermStructure> yoyInflation)
    : InflationIndex(underlyingIndex->familyName(), underlyingIndex->region(),
                     underlyingIndex->revised(), underlyingIndex->frequency(),
                     underlyingIndex->availabilityLag(), underlyingIndex->currency()),
      interpolated_(interpolated), ratio_(true), underlyingIndex_(underlyingIndex),
      yoyInflation_(std::move(yoyInflation)) {
        registerWith(underlyingIndex_);
        registerWith(yoyInflation_);
    }

    YoYInflationIndex::YoYInflationIndex(const std::string& familyName,
                                         const Region& region,
                                         bool revised,
                                         bool interpolated,
                                         Frequency frequency,
                                         const Period& availabilityLag,
                                         const Currency& currency,
                                         Handle<YoYInflationTermStructure> yoyInflation)
    : InflationIndex(familyName, region, revised, frequency, availabilityLag, currency),
      interpolated_(interpolated), ratio_(false), yoyInflation_(std::move(yoyInflation)) {
        registerWith(yoyInflation_);
    }


<<<<<<< HEAD
    Rate YoYInflationIndex::fixing(const Date& fixingDate, bool /*forecastTodaysFixing*/) const {
        if (needsForecast(fixingDate)) {
            return forecastFixing(fixingDate);
        } else {
            const TimeSeries<Real>& ts = timeSeries();
            if (ratio()) {

                auto interpolationType = interpolated() ? CPI::Linear : CPI::Flat;

                Rate pastFixing = CPI::laggedFixing(underlyingIndex_, fixingDate, Period(0, Months),
                                                    interpolationType);
                Rate previousFixing = CPI::laggedFixing(underlyingIndex_, fixingDate - 1 * Years,
                                                        Period(0, Months), interpolationType);

                return pastFixing / previousFixing - 1.0;

            } else {                  // NOT ratio
                if (interpolated()) { // NOT ratio, IS interpolated

                  std::pair<Date, Date> lim = inflationPeriod(fixingDate, frequency_);
                  Real dp = lim.second + 1 - lim.first;
                  Real dl = fixingDate - lim.first;
                  Rate limFirstFix = ts[lim.first];
                  QL_REQUIRE(limFirstFix != Null<Rate>(),
                             "Missing " << name() << " fixing for " << lim.first);
                  Rate limSecondFix = ts[lim.second + 1];
                  QL_REQUIRE(limSecondFix != Null<Rate>(),
                             "Missing " << name() << " fixing for " << lim.second + 1);
                  Real linearNow = limFirstFix + (limSecondFix - limFirstFix) * dl / dp;

                  return linearNow;

                } else { // NOT ratio, NOT interpolated
                  // so just flat

                  std::pair<Date, Date> lim = inflationPeriod(fixingDate, frequency_);
                  Rate pastFixing = ts[lim.first];
                  QL_REQUIRE(pastFixing != Null<Rate>(),
                             "Missing " << name() << " fixing for " << lim.first);
                  return pastFixing;
                }
=======
    Rate YoYInflationIndex::fixing(const Date& fixingDate,
                                   bool /*forecastTodaysFixing*/) const {
        if (needsForecast(fixingDate)) {
            return forecastFixing(fixingDate);
        } else {
            return pastFixing(fixingDate);
        }
    }

    Date YoYInflationIndex::lastFixingDate() const {
        if (ratio()) {
            return underlyingIndex_->lastFixingDate();
        } else {
            const auto& fixings = timeSeries();
            QL_REQUIRE(!fixings.empty(), "no fixings stored for " << name());
            // attribute fixing to first day of the underlying period
            return inflationPeriod(fixings.lastDate(), frequency_).first;
        }
    }

    bool YoYInflationIndex::needsForecast(const Date& fixingDate) const {
        Date today = Settings::instance().evaluationDate();

        auto fixingPeriod = inflationPeriod(fixingDate, frequency_);
        Date latestNeededDate;
        if (!interpolated() || fixingDate == fixingPeriod.first)
            latestNeededDate = fixingPeriod.first;
        else
            latestNeededDate = fixingPeriod.second + 1;

        if (ratio()) {
            return underlyingIndex_->needsForecast(latestNeededDate);
        } else {
            auto latestPossibleHistoricalFixingPeriod =
                inflationPeriod(today - availabilityLag_, frequency_);

            if (latestNeededDate < latestPossibleHistoricalFixingPeriod.first) {
                // the fixing date is well before the availability lag, so
                // we know that fixings must be provided.
                return false;
            } else if (latestNeededDate > latestPossibleHistoricalFixingPeriod.second) {
                // the fixing can't be available yet
                return true;
            } else {
                // we're not sure, but the fixing might be there so we check.
                Real f = timeSeries()[latestNeededDate];
                return (f == Null<Real>());
            }
        }
    }

    Real YoYInflationIndex::pastFixing(const Date& fixingDate) const {
        if (ratio()) {

            auto interpolationType = interpolated() ? CPI::Linear : CPI::Flat;

            Rate pastFixing = CPI::laggedFixing(underlyingIndex_, fixingDate, Period(0, Months), interpolationType);
            Rate previousFixing = CPI::laggedFixing(underlyingIndex_, fixingDate - 1*Years, Period(0, Months), interpolationType);

            return pastFixing/previousFixing - 1.0;

        } else {  // NOT ratio

            const auto& ts = timeSeries();
            auto [periodStart, periodEnd] = inflationPeriod(fixingDate, frequency_);

            Rate YY0 = ts[periodStart];
            QL_REQUIRE(YY0 != Null<Rate>(),
                       "Missing " << name() << " fixing for " << periodStart);

            if (!interpolated() || /* degenerate case */ fixingDate == periodStart) {

                return YY0;

            } else {

                Real dp = periodEnd + 1 - periodStart;
                Real dl = fixingDate - periodStart;
                Rate YY1 = ts[periodEnd+1];
                QL_REQUIRE(YY1 != Null<Rate>(),
                           "Missing " << name() << " fixing for " << periodEnd+1);
                return YY0 + (YY1 - YY0) * dl / dp;

>>>>>>> 75e2fb75
            }
        }
    }

    Real YoYInflationIndex::forecastFixing(const Date& fixingDate) const {

        Date d;
        if (interpolated()) {
            d = fixingDate;
        } else {
            // if the value is not interpolated use the starting value
            // by internal convention this will be consistent
            std::pair<Date,Date> fixingPeriod = inflationPeriod(fixingDate, frequency_);
            d = fixingPeriod.first;
        }
        return yoyInflation_->yoyRate(d,0*Days);
    }

    ext::shared_ptr<YoYInflationIndex> YoYInflationIndex::clone(
                           const Handle<YoYInflationTermStructure>& h) const {
        if (ratio_) {
            return ext::make_shared<YoYInflationIndex>(underlyingIndex_, interpolated_, h);
        } else {
            return ext::make_shared<YoYInflationIndex>(familyName_, region_, revised_,
                                                       interpolated_, frequency_,
                                                       availabilityLag_, currency_, h);
        }
    }


    CPI::InterpolationType
    detail::CPI::effectiveInterpolationType(const QuantLib::CPI::InterpolationType& type) {
        if (type == QuantLib::CPI::AsIndex) {
            return QuantLib::CPI::Flat;
        } else {
            return type;
        }
    }

    CPI::InterpolationType
    detail::CPI::effectiveInterpolationType(const QuantLib::CPI::InterpolationType& type,
                                            const ext::shared_ptr<YoYInflationIndex>& index) {
        if (type == QuantLib::CPI::AsIndex) {
            return index->interpolated() ? QuantLib::CPI::Linear : QuantLib::CPI::Flat;
        } else {
            return type;
        }
    }

    bool detail::CPI::isInterpolated(const QuantLib::CPI::InterpolationType& type) {
        return detail::CPI::effectiveInterpolationType(type) == QuantLib::CPI::Linear;
    }

    bool detail::CPI::isInterpolated(const QuantLib::CPI::InterpolationType& type,
                                     const ext::shared_ptr<YoYInflationIndex>& index) {
        return detail::CPI::effectiveInterpolationType(type, index) == QuantLib::CPI::Linear;
    }

}<|MERGE_RESOLUTION|>--- conflicted
+++ resolved
@@ -230,7 +230,12 @@
 
         Date today = Settings::instance().evaluationDate();
 
-<<<<<<< HEAD
+        auto latestPossibleHistoricalFixingPeriod =
+            inflationPeriod(today - availabilityLag_, frequency_);
+
+        // Zero-index fixings are always non-interpolated.
+        auto fixingPeriod = inflationPeriod(fixingDate, frequency_);
+        Date latestNeededDate = fixingPeriod.first;
         // Instead enforcing strict availability lag, we give a grace period of
         // two periods, in the grace period we check the actual available fixing
         Date possiblePublishedFixing =
@@ -242,21 +247,6 @@
         Date latestNeededDate = fixingDate;
 
         if (latestNeededDate > today) {
-=======
-        auto latestPossibleHistoricalFixingPeriod =
-            inflationPeriod(today - availabilityLag_, frequency_);
-
-        // Zero-index fixings are always non-interpolated.
-        auto fixingPeriod = inflationPeriod(fixingDate, frequency_);
-        Date latestNeededDate = fixingPeriod.first;
-
-        if (latestNeededDate < latestPossibleHistoricalFixingPeriod.first) {
-            // the fixing date is well before the availability lag, so
-            // we know that fixings must be provided.
-            return false;
-        } else if (latestNeededDate > latestPossibleHistoricalFixingPeriod.second) {
-            // the fixing can't be available yet
->>>>>>> 75e2fb75
             return true;
         } else if (latestNeededDate < expectedPublishedFixing) {
             return false;
@@ -318,49 +308,6 @@
     }
 
 
-<<<<<<< HEAD
-    Rate YoYInflationIndex::fixing(const Date& fixingDate, bool /*forecastTodaysFixing*/) const {
-        if (needsForecast(fixingDate)) {
-            return forecastFixing(fixingDate);
-        } else {
-            const TimeSeries<Real>& ts = timeSeries();
-            if (ratio()) {
-
-                auto interpolationType = interpolated() ? CPI::Linear : CPI::Flat;
-
-                Rate pastFixing = CPI::laggedFixing(underlyingIndex_, fixingDate, Period(0, Months),
-                                                    interpolationType);
-                Rate previousFixing = CPI::laggedFixing(underlyingIndex_, fixingDate - 1 * Years,
-                                                        Period(0, Months), interpolationType);
-
-                return pastFixing / previousFixing - 1.0;
-
-            } else {                  // NOT ratio
-                if (interpolated()) { // NOT ratio, IS interpolated
-
-                  std::pair<Date, Date> lim = inflationPeriod(fixingDate, frequency_);
-                  Real dp = lim.second + 1 - lim.first;
-                  Real dl = fixingDate - lim.first;
-                  Rate limFirstFix = ts[lim.first];
-                  QL_REQUIRE(limFirstFix != Null<Rate>(),
-                             "Missing " << name() << " fixing for " << lim.first);
-                  Rate limSecondFix = ts[lim.second + 1];
-                  QL_REQUIRE(limSecondFix != Null<Rate>(),
-                             "Missing " << name() << " fixing for " << lim.second + 1);
-                  Real linearNow = limFirstFix + (limSecondFix - limFirstFix) * dl / dp;
-
-                  return linearNow;
-
-                } else { // NOT ratio, NOT interpolated
-                  // so just flat
-
-                  std::pair<Date, Date> lim = inflationPeriod(fixingDate, frequency_);
-                  Rate pastFixing = ts[lim.first];
-                  QL_REQUIRE(pastFixing != Null<Rate>(),
-                             "Missing " << name() << " fixing for " << lim.first);
-                  return pastFixing;
-                }
-=======
     Rate YoYInflationIndex::fixing(const Date& fixingDate,
                                    bool /*forecastTodaysFixing*/) const {
         if (needsForecast(fixingDate)) {
@@ -415,12 +362,14 @@
     Real YoYInflationIndex::pastFixing(const Date& fixingDate) const {
         if (ratio()) {
 
-            auto interpolationType = interpolated() ? CPI::Linear : CPI::Flat;
-
-            Rate pastFixing = CPI::laggedFixing(underlyingIndex_, fixingDate, Period(0, Months), interpolationType);
-            Rate previousFixing = CPI::laggedFixing(underlyingIndex_, fixingDate - 1*Years, Period(0, Months), interpolationType);
-
-            return pastFixing/previousFixing - 1.0;
+                auto interpolationType = interpolated() ? CPI::Linear : CPI::Flat;
+
+                Rate pastFixing = CPI::laggedFixing(underlyingIndex_, fixingDate, Period(0, Months),
+                                                    interpolationType);
+                Rate previousFixing = CPI::laggedFixing(underlyingIndex_, fixingDate - 1 * Years,
+                                                        Period(0, Months), interpolationType);
+
+                return pastFixing / previousFixing - 1.0;
 
         } else {  // NOT ratio
 
@@ -444,7 +393,6 @@
                            "Missing " << name() << " fixing for " << periodEnd+1);
                 return YY0 + (YY1 - YY0) * dl / dp;
 
->>>>>>> 75e2fb75
             }
         }
     }
