--- conflicted
+++ resolved
@@ -375,58 +375,26 @@
     Rate YoYInflationIndex::fixing(const Date& fixingDate,
         bool /*forecastTodaysFixing*/) const {
 
-<<<<<<< HEAD
+// <<<<<<< HEAD
         if (needsForecast(fixingDate)) {
-=======
-        Date today = Settings::instance().evaluationDate();
-        Date todayMinusLag = today - availabilityLag_;
-        std::pair<Date,Date> lim = inflationPeriod(todayMinusLag, frequency_);
-        Date lastFix = lim.first-1;
-
-        Date flatMustForecastOn = lastFix+1;
-        Date interpMustForecastOn = lastFix+1 - Period(frequency_);
-
-        if (interpolated() && fixingDate >= interpMustForecastOn) {
->>>>>>> c5e65ea9
+// =======
+//         Date today = Settings::instance().evaluationDate();
+//         Date todayMinusLag = today - availabilityLag_;
+//         std::pair<Date,Date> lim = inflationPeriod(todayMinusLag, frequency_);
+//         Date lastFix = lim.first-1;
+
+//         Date flatMustForecastOn = lastFix+1;
+//         Date interpMustForecastOn = lastFix+1 - Period(frequency_);
+
+//         if (interpolated() && fixingDate >= interpMustForecastOn) {
+// >>>>>>> v1.31.1
             return forecastFixing(fixingDate);
         }
         else {
 
-<<<<<<< HEAD
             // four cases with ratio() and interpolated()
-=======
-        if (!interpolated() && fixingDate >= flatMustForecastOn) {
-            return forecastFixing(fixingDate);
-        }
-
-        const TimeSeries<Real>& ts = timeSeries();
-        if (ratio()) {
-
-            auto interpolationType = interpolated() ? CPI::Linear : CPI::Flat;
-
-            Rate pastFixing = CPI::laggedFixing(underlyingIndex_, fixingDate, Period(0, Months), interpolationType);
-            Rate previousFixing = CPI::laggedFixing(underlyingIndex_, fixingDate - 1*Years, Period(0, Months), interpolationType);
-
-            return pastFixing/previousFixing - 1.0;
-
-        } else {  // NOT ratio
-
-            if (interpolated()) { // NOT ratio, IS interpolated
-
-                std::pair<Date,Date> lim = inflationPeriod(fixingDate, frequency_);
-                Real dp = lim.second + 1 - lim.first;
-                Real dl = fixingDate - lim.first;
-                Rate limFirstFix = ts[lim.first];
-                QL_REQUIRE(limFirstFix != Null<Rate>(),
-                            "Missing " << name() << " fixing for "
-                            << lim.first );
-                Rate limSecondFix = ts[lim.second+1];
-                QL_REQUIRE(limSecondFix != Null<Rate>(),
-                            "Missing " << name() << " fixing for "
-                            << lim.second+1 );
-                Real linearNow = limFirstFix + (limSecondFix-limFirstFix)*dl/dp;
->>>>>>> c5e65ea9
-
+
+// <<<<<<< HEAD
             const TimeSeries<Real>& ts = timeSeries();
             if (ratio()) {
 
@@ -481,6 +449,17 @@
 
             }
             else { // NOT ratio
+// =======
+//         const TimeSeries<Real>& ts = timeSeries();
+//         if (ratio()) {
+
+//             auto interpolationType = interpolated() ? CPI::Linear : CPI::Flat;
+
+//             Rate pastFixing = CPI::laggedFixing(underlyingIndex_, fixingDate, Period(0, Months), interpolationType);
+//             Rate previousFixing = CPI::laggedFixing(underlyingIndex_, fixingDate - 1*Years, Period(0, Months), interpolationType);
+
+//             return pastFixing/previousFixing - 1.0;
+// >>>>>>> v1.31.1
 
                 if (interpolated()) { // NOT ratio, IS interpolated
 
