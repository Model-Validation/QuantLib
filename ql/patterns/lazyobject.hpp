--- conflicted
+++ resolved
@@ -269,10 +269,6 @@
     inline bool LazyObject::isCalculated() const {
         return calculated_;
     }
-<<<<<<< HEAD
-
-=======
->>>>>>> 8e1f4ac3
 }
 
 #endif